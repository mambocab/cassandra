3.0.2
 * Fix upgrade data loss due to range tombstone deleting more data than then should
   (CASSANDRA-10822)
Merged from 2.2
 * Add property to allow listening on broadcast interface (CASSANDRA-9748)
 * Fix regression in split size on CqlInputFormat (CASSANDRA-10835)
 * Better handling of SSL connection errors inter-node (CASSANDRA-10816)
 * Disable reloading of GossipingPropertyFileSnitch (CASSANDRA-9474)
 * Verify tables in pseudo-system keyspaces at startup (CASSANDRA-10761)
Merged from 2.1:
 * (cqlsh) further optimise COPY FROM (CASSANDRA-9302)
 * Allow CREATE TABLE WITH ID (CASSANDRA-9179)
 * Make Stress compiles within eclipse (CASSANDRA-10807)
 * Cassandra Daemon should print JVM arguments (CASSANDRA-10764)
 * Allow cancellation of index summary redistribution (CASSANDRA-8805)
<<<<<<< HEAD

3.0.1
 * Avoid MV race during node decommission (CASSANDRA-10674)
 * Disable reloading of GossipingPropertyFileSnitch (CASSANDRA-9474)
 * Handle single-column deletions correction in materialized views
   when the column is part of the view primary key (CASSANDRA-10796)
 * Fix issue with datadir migration on upgrade (CASSANDRA-10788)
 * Fix bug with range tombstones on reverse queries and test coverage for
   AbstractBTreePartition (CASSANDRA-10059)
 * Remove 64k limit on collection elements (CASSANDRA-10374)
 * Remove unclear Indexer.indexes() method (CASSANDRA-10690)
 * Fix NPE on stream read error (CASSANDRA-10771)
 * Normalize cqlsh DESC output (CASSANDRA-10431)
 * Rejects partition range deletions when columns are specified (CASSANDRA-10739)
 * Fix error when saving cached key for old format sstable (CASSANDRA-10778)
 * Invalidate prepared statements on DROP INDEX (CASSANDRA-10758)
 * Fix SELECT statement with IN restrictions on partition key,
   ORDER BY and LIMIT (CASSANDRA-10729)
 * Improve stress performance over 1k threads (CASSANDRA-7217)
 * Wait for migration responses to complete before bootstrapping (CASSANDRA-10731)
 * Unable to create a function with argument of type Inet (CASSANDRA-10741)
 * Fix backward incompatibiliy in CqlInputFormat (CASSANDRA-10717)
 * Correctly preserve deletion info on updated rows when notifying indexers
   of single-row deletions (CASSANDRA-10694)
 * Notify indexers of partition delete during cleanup (CASSANDRA-10685)
 * Keep the file open in trySkipCache (CASSANDRA-10669)
 * Updated trigger example (CASSANDRA-10257)
Merged from 2.2:
 * Fix regression on split size in CqlInputFormat (CASSANDRA-10835)
 * Better handling of SSL connection errors inter-node (CASSANDRA-10816)
 * Verify tables in pseudo-system keyspaces at startup (CASSANDRA-10761)
 * Fix IllegalArgumentException in DataOutputBuffer.reallocate for large buffers (CASSANDRA-10592)
=======
 * sstableloader will fail if there are collections in the schema tables (CASSANDRA-10700)
 * Disable reloading of GossipingPropertyFileSnitch (CASSANDRA-9474)
 * Fix Stress profile parsing on Windows (CASSANDRA-10808)


2.2.4
>>>>>>> 57d558fc
 * Show CQL help in cqlsh in web browser (CASSANDRA-7225)
 * Serialize on disk the proper SSTable compression ratio (CASSANDRA-10775)
 * Reject index queries while the index is building (CASSANDRA-8505)
 * CQL.textile syntax incorrectly includes optional keyspace for aggregate SFUNC and FINALFUNC (CASSANDRA-10747)
 * Fix JSON update with prepared statements (CASSANDRA-10631)
 * Don't do anticompaction after subrange repair (CASSANDRA-10422)
 * Fix SimpleDateType type compatibility (CASSANDRA-10027)
 * (Hadoop) fix splits calculation (CASSANDRA-10640)
 * (Hadoop) ensure that Cluster instances are always closed (CASSANDRA-10058)
Merged from 2.1:
 * Fix Stress profile parsing on Windows (CASSANDRA-10808)
 * Fix incremental repair hang when replica is down (CASSANDRA-10288)
 * Optimize the way we check if a token is repaired in anticompaction (CASSANDRA-10768)
 * Add proper error handling to stream receiver (CASSANDRA-10774)
 * Warn or fail when changing cluster topology live (CASSANDRA-10243)
 * Status command in debian/ubuntu init script doesn't work (CASSANDRA-10213)
 * Some DROP ... IF EXISTS incorrectly result in exceptions on non-existing KS (CASSANDRA-10658)
 * DeletionTime.compareTo wrong in rare cases (CASSANDRA-10749)
 * Force encoding when computing statement ids (CASSANDRA-10755)
 * Properly reject counters as map keys (CASSANDRA-10760)
 * Fix the sstable-needs-cleanup check (CASSANDRA-10740)
 * (cqlsh) Print column names before COPY operation (CASSANDRA-8935)
 * Fix CompressedInputStream for proper cleanup (CASSANDRA-10012)
 * (cqlsh) Support counters in COPY commands (CASSANDRA-9043)
 * Try next replica if not possible to connect to primary replica on
   ColumnFamilyRecordReader (CASSANDRA-2388)
 * Limit window size in DTCS (CASSANDRA-10280)
 * sstableloader does not use MAX_HEAP_SIZE env parameter (CASSANDRA-10188)
 * (cqlsh) Improve COPY TO performance and error handling (CASSANDRA-9304)
 * Create compression chunk for sending file only (CASSANDRA-10680)
 * Forbid compact clustering column type changes in ALTER TABLE (CASSANDRA-8879)
 * Reject incremental repair with subrange repair (CASSANDRA-10422)
 * Add a nodetool command to refresh size_estimates (CASSANDRA-9579)
 * Invalidate cache after stream receive task is completed (CASSANDRA-10341)
 * Reject counter writes in CQLSSTableWriter (CASSANDRA-10258)
 * Remove superfluous COUNTER_MUTATION stage mapping (CASSANDRA-10605)


3.0
 * Fix AssertionError while flushing memtable due to materialized views
   incorrectly inserting empty rows (CASSANDRA-10614)
 * Store UDA initcond as CQL literal in the schema table, instead of a blob (CASSANDRA-10650)
 * Don't use -1 for the position of partition key in schema (CASSANDRA-10491)
 * Fix distinct queries in mixed version cluster (CASSANDRA-10573)
 * Skip sstable on clustering in names query (CASSANDRA-10571)
 * Remove value skipping as it breaks read-repair (CASSANDRA-10655)
 * Fix bootstrapping with MVs (CASSANDRA-10621)
 * Make sure EACH_QUORUM reads are using NTS (CASSANDRA-10584)
 * Fix MV replica filtering for non-NetworkTopologyStrategy (CASSANDRA-10634)
 * (Hadoop) fix CIF describeSplits() not handling 0 size estimates (CASSANDRA-10600)
 * Fix reading of legacy sstables (CASSANDRA-10590)
 * Use CQL type names in schema metadata tables (CASSANDRA-10365)
 * Guard batchlog replay against integer division by zero (CASSANDRA-9223)
 * Fix bug when adding a column to thrift with the same name than a primary key (CASSANDRA-10608)
 * Add client address argument to IAuthenticator::newSaslNegotiator (CASSANDRA-8068)
 * Fix implementation of LegacyLayout.LegacyBoundComparator (CASSANDRA-10602)
 * Don't use 'names query' read path for counters (CASSANDRA-10572)
 * Fix backward compatibility for counters (CASSANDRA-10470)
 * Remove memory_allocator paramter from cassandra.yaml (CASSANDRA-10581,10628)
 * Execute the metadata reload task of all registered indexes on CFS::reload (CASSANDRA-10604)
 * Fix thrift cas operations with defined columns (CASSANDRA-10576)
 * Fix PartitionUpdate.operationCount()for updates with static column operations (CASSANDRA-10606)
 * Fix thrift get() queries with defined columns (CASSANDRA-10586)
 * Fix marking of indexes as built and removed (CASSANDRA-10601)
 * Skip initialization of non-registered 2i instances, remove Index::getIndexName (CASSANDRA-10595)
 * Fix batches on multiple tables (CASSANDRA-10554)
 * Ensure compaction options are validated when updating KeyspaceMetadata (CASSANDRA-10569)
 * Flatten Iterator Transformation Hierarchy (CASSANDRA-9975)
 * Remove token generator (CASSANDRA-5261)
 * RolesCache should not be created for any authenticator that does not requireAuthentication (CASSANDRA-10562)
 * Fix LogTransaction checking only a single directory for files (CASSANDRA-10421)
 * Fix handling of range tombstones when reading old format sstables (CASSANDRA-10360)
 * Aggregate with Initial Condition fails with C* 3.0 (CASSANDRA-10367)
Merged from 2.2:
 * (cqlsh) show partial trace if incomplete after max_trace_wait (CASSANDRA-7645)
 * Use most up-to-date version of schema for system tables (CASSANDRA-10652)
 * Deprecate memory_allocator in cassandra.yaml (CASSANDRA-10581,10628)
 * Expose phi values from failure detector via JMX and tweak debug
   and trace logging (CASSANDRA-9526)
 * Fix IllegalArgumentException in DataOutputBuffer.reallocate for large buffers (CASSANDRA-10592)
Merged from 2.1:
 * Shutdown compaction in drain to prevent leak (CASSANDRA-10079)
 * (cqlsh) fix COPY using wrong variable name for time_format (CASSANDRA-10633)
 * Do not run SizeEstimatesRecorder if a node is not a member of the ring (CASSANDRA-9912)
 * Improve handling of dead nodes in gossip (CASSANDRA-10298)
 * Fix logback-tools.xml incorrectly configured for outputing to System.err
   (CASSANDRA-9937)
 * Fix streaming to catch exception so retry not fail (CASSANDRA-10557)
 * Add validation method to PerRowSecondaryIndex (CASSANDRA-10092)
 * Support encrypted and plain traffic on the same port (CASSANDRA-10559)
 * Do STCS in DTCS windows (CASSANDRA-10276)
 * Avoid repetition of JVM_OPTS in debian package (CASSANDRA-10251)
 * Fix potential NPE from handling result of SIM.highestSelectivityIndex (CASSANDRA-10550)
 * Fix paging issues with partitions containing only static columns data (CASSANDRA-10381)
 * Fix conditions on static columns (CASSANDRA-10264)
 * AssertionError: attempted to delete non-existing file CommitLog (CASSANDRA-10377)
 * Fix sorting for queries with an IN condition on partition key columns (CASSANDRA-10363)


3.0-rc2
 * Fix SELECT DISTINCT queries between 2.2.2 nodes and 3.0 nodes (CASSANDRA-10473)
 * Remove circular references in SegmentedFile (CASSANDRA-10543)
 * Ensure validation of indexed values only occurs once per-partition (CASSANDRA-10536)
 * Fix handling of static columns for range tombstones in thrift (CASSANDRA-10174)
 * Support empty ColumnFilter for backward compatility on empty IN (CASSANDRA-10471)
 * Remove Pig support (CASSANDRA-10542)
 * Fix LogFile throws Exception when assertion is disabled (CASSANDRA-10522)
 * Revert CASSANDRA-7486, make CMS default GC, move GC config to
   conf/jvm.options (CASSANDRA-10403)
 * Fix TeeingAppender causing some logs to be truncated/empty (CASSANDRA-10447)
 * Allow EACH_QUORUM for reads (CASSANDRA-9602)
 * Fix potential ClassCastException while upgrading (CASSANDRA-10468)
 * Fix NPE in MVs on update (CASSANDRA-10503)
 * Only include modified cell data in indexing deltas (CASSANDRA-10438)
 * Do not load keyspace when creating sstable writer (CASSANDRA-10443)
 * If node is not yet gossiping write all MV updates to batchlog only (CASSANDRA-10413)
 * Re-populate token metadata after commit log recovery (CASSANDRA-10293)
 * Provide additional metrics for materialized views (CASSANDRA-10323)
 * Flush system schema tables after local schema changes (CASSANDRA-10429)
Merged from 2.2:
 * Reduce contention getting instances of CompositeType (CASSANDRA-10433)
 * Fix the regression when using LIMIT with aggregates (CASSANDRA-10487)
 * Avoid NoClassDefFoundError during DataDescriptor initialization on windows (CASSANDRA-10412)
 * Preserve case of quoted Role & User names (CASSANDRA-10394)
 * cqlsh pg-style-strings broken (CASSANDRA-10484)
 * cqlsh prompt includes name of keyspace after failed `use` statement (CASSANDRA-10369)
Merged from 2.1:
 * (cqlsh) Distinguish negative and positive infinity in output (CASSANDRA-10523)
 * (cqlsh) allow custom time_format for COPY TO (CASSANDRA-8970)
 * Don't allow startup if the node's rack has changed (CASSANDRA-10242)
 * (cqlsh) show partial trace if incomplete after max_trace_wait (CASSANDRA-7645)
 * Allow LOCAL_JMX to be easily overridden (CASSANDRA-10275)
 * Mark nodes as dead even if they've already left (CASSANDRA-10205)


3.0.0-rc1
 * Fix mixed version read request compatibility for compact static tables
   (CASSANDRA-10373)
 * Fix paging of DISTINCT with static and IN (CASSANDRA-10354)
 * Allow MATERIALIZED VIEW's SELECT statement to restrict primary key
   columns (CASSANDRA-9664)
 * Move crc_check_chance out of compression options (CASSANDRA-9839)
 * Fix descending iteration past end of BTreeSearchIterator (CASSANDRA-10301)
 * Transfer hints to a different node on decommission (CASSANDRA-10198)
 * Check partition keys for CAS operations during stmt validation (CASSANDRA-10338)
 * Add custom query expressions to SELECT (CASSANDRA-10217)
 * Fix minor bugs in MV handling (CASSANDRA-10362)
 * Allow custom indexes with 0,1 or multiple target columns (CASSANDRA-10124)
 * Improve MV schema representation (CASSANDRA-9921)
 * Add flag to enable/disable coordinator batchlog for MV writes (CASSANDRA-10230)
 * Update cqlsh COPY for new internal driver serialization interface (CASSANDRA-10318)
 * Give index implementations more control over rebuild operations (CASSANDRA-10312)
 * Update index file format (CASSANDRA-10314)
 * Add "shadowable" row tombstones to deal with mv timestamp issues (CASSANDRA-10261)
 * CFS.loadNewSSTables() broken for pre-3.0 sstables
 * Cache selected index in read command to reduce lookups (CASSANDRA-10215)
 * Small optimizations of sstable index serialization (CASSANDRA-10232)
 * Support for both encrypted and unencrypted native transport connections (CASSANDRA-9590)
Merged from 2.2:
 * Configurable page size in cqlsh (CASSANDRA-9855)
 * Defer default role manager setup until all nodes are on 2.2+ (CASSANDRA-9761)
 * Handle missing RoleManager in config after upgrade to 2.2 (CASSANDRA-10209)
Merged from 2.1:
 * Bulk Loader API could not tolerate even node failure (CASSANDRA-10347)
 * Avoid misleading pushed notifications when multiple nodes
   share an rpc_address (CASSANDRA-10052)
 * Fix dropping undroppable when message queue is full (CASSANDRA-10113)
 * Fix potential ClassCastException during paging (CASSANDRA-10352)
 * Prevent ALTER TYPE from creating circular references (CASSANDRA-10339)
 * Fix cache handling of 2i and base tables (CASSANDRA-10155, 10359)
 * Fix NPE in nodetool compactionhistory (CASSANDRA-9758)
 * (Pig) support BulkOutputFormat as a URL parameter (CASSANDRA-7410)
 * BATCH statement is broken in cqlsh (CASSANDRA-10272)
 * (cqlsh) Make cqlsh PEP8 Compliant (CASSANDRA-10066)
 * (cqlsh) Fix error when starting cqlsh with --debug (CASSANDRA-10282)
 * Scrub, Cleanup and Upgrade do not unmark compacting until all operations
   have completed, regardless of the occurence of exceptions (CASSANDRA-10274)


3.0.0-beta2
 * Fix columns returned by AbstractBtreePartitions (CASSANDRA-10220)
 * Fix backward compatibility issue due to AbstractBounds serialization bug (CASSANDRA-9857)
 * Fix startup error when upgrading nodes (CASSANDRA-10136)
 * Base table PRIMARY KEY can be assumed to be NOT NULL in MV creation (CASSANDRA-10147)
 * Improve batchlog write patch (CASSANDRA-9673)
 * Re-apply MaterializedView updates on commitlog replay (CASSANDRA-10164)
 * Require AbstractType.isByteOrderComparable declaration in constructor (CASSANDRA-9901)
 * Avoid digest mismatch on upgrade to 3.0 (CASSANDRA-9554)
 * Fix Materialized View builder when adding multiple MVs (CASSANDRA-10156)
 * Choose better poolingOptions for protocol v4 in cassandra-stress (CASSANDRA-10182)
 * Fix LWW bug affecting Materialized Views (CASSANDRA-10197)
 * Ensures frozen sets and maps are always sorted (CASSANDRA-10162)
 * Don't deadlock when flushing CFS backed custom indexes (CASSANDRA-10181)
 * Fix double flushing of secondary index tables (CASSANDRA-10180)
 * Fix incorrect handling of range tombstones in thrift (CASSANDRA-10046)
 * Only use batchlog when paired materialized view replica is remote (CASSANDRA-10061)
 * Reuse TemporalRow when updating multiple MaterializedViews (CASSANDRA-10060)
 * Validate gc_grace_seconds for batchlog writes and MVs (CASSANDRA-9917)
 * Fix sstablerepairedset (CASSANDRA-10132)
Merged from 2.2:
 * Cancel transaction for sstables we wont redistribute index summary
   for (CASSANDRA-10270)
 * Retry snapshot deletion after compaction and gc on Windows (CASSANDRA-10222)
 * Fix failure to start with space in directory path on Windows (CASSANDRA-10239)
 * Fix repair hang when snapshot failed (CASSANDRA-10057)
 * Fall back to 1/4 commitlog volume for commitlog_total_space on small disks
   (CASSANDRA-10199)
Merged from 2.1:
 * Added configurable warning threshold for GC duration (CASSANDRA-8907)
 * Fix handling of streaming EOF (CASSANDRA-10206)
 * Only check KeyCache when it is enabled
 * Change streaming_socket_timeout_in_ms default to 1 hour (CASSANDRA-8611)
 * (cqlsh) update list of CQL keywords (CASSANDRA-9232)
 * Add nodetool gettraceprobability command (CASSANDRA-10234)
Merged from 2.0:
 * Fix rare race where older gossip states can be shadowed (CASSANDRA-10366)
 * Fix consolidating racks violating the RF contract (CASSANDRA-10238)
 * Disallow decommission when node is in drained state (CASSANDRA-8741)


2.2.1
 * Fix race during construction of commit log (CASSANDRA-10049)
 * Fix LeveledCompactionStrategyTest (CASSANDRA-9757)
 * Fix broken UnbufferedDataOutputStreamPlus.writeUTF (CASSANDRA-10203)
 * (cqlsh) default load-from-file encoding to utf-8 (CASSANDRA-9898)
 * Avoid returning Permission.NONE when failing to query users table (CASSANDRA-10168)
 * (cqlsh) add CLEAR command (CASSANDRA-10086)
 * Support string literals as Role names for compatibility (CASSANDRA-10135)
Merged from 2.1:
 * Only check KeyCache when it is enabled
 * Change streaming_socket_timeout_in_ms default to 1 hour (CASSANDRA-8611)
 * (cqlsh) update list of CQL keywords (CASSANDRA-9232)


3.0.0-beta1
 * Redesign secondary index API (CASSANDRA-9459, 7771, 9041)
 * Fix throwing ReadFailure instead of ReadTimeout on range queries (CASSANDRA-10125)
 * Rewrite hinted handoff (CASSANDRA-6230)
 * Fix query on static compact tables (CASSANDRA-10093)
 * Fix race during construction of commit log (CASSANDRA-10049)
 * Add option to only purge repaired tombstones (CASSANDRA-6434)
 * Change authorization handling for MVs (CASSANDRA-9927)
 * Add custom JMX enabled executor for UDF sandbox (CASSANDRA-10026)
 * Fix row deletion bug for Materialized Views (CASSANDRA-10014)
 * Support mixed-version clusters with Cassandra 2.1 and 2.2 (CASSANDRA-9704)
 * Fix multiple slices on RowSearchers (CASSANDRA-10002)
 * Fix bug in merging of collections (CASSANDRA-10001)
 * Optimize batchlog replay to avoid full scans (CASSANDRA-7237)
 * Repair improvements when using vnodes (CASSANDRA-5220)
 * Disable scripted UDFs by default (CASSANDRA-9889)
 * Bytecode inspection for Java-UDFs (CASSANDRA-9890)
 * Use byte to serialize MT hash length (CASSANDRA-9792)
 * Replace usage of Adler32 with CRC32 (CASSANDRA-8684)
 * Fix migration to new format from 2.1 SSTable (CASSANDRA-10006)
 * SequentialWriter should extend BufferedDataOutputStreamPlus (CASSANDRA-9500)
 * Use the same repairedAt timestamp within incremental repair session (CASSANDRA-9111)
Merged from 2.2:
 * Allow count(*) and count(1) to be use as normal aggregation (CASSANDRA-10114)
 * An NPE is thrown if the column name is unknown for an IN relation (CASSANDRA-10043)
 * Apply commit_failure_policy to more errors on startup (CASSANDRA-9749)
 * Fix histogram overflow exception (CASSANDRA-9973)
 * Route gossip messages over dedicated socket (CASSANDRA-9237)
 * Add checksum to saved cache files (CASSANDRA-9265)
 * Log warning when using an aggregate without partition key (CASSANDRA-9737)
Merged from 2.1:
 * (cqlsh) Allow encoding to be set through command line (CASSANDRA-10004)
 * Add new JMX methods to change local compaction strategy (CASSANDRA-9965)
 * Write hints for paxos commits (CASSANDRA-7342)
 * (cqlsh) Fix timestamps before 1970 on Windows, always
   use UTC for timestamp display (CASSANDRA-10000)
 * (cqlsh) Avoid overwriting new config file with old config
   when both exist (CASSANDRA-9777)
 * Release snapshot selfRef when doing snapshot repair (CASSANDRA-9998)
 * Cannot replace token does not exist - DN node removed as Fat Client (CASSANDRA-9871)
Merged from 2.0:
 * Don't cast expected bf size to an int (CASSANDRA-9959)
 * Make getFullyExpiredSSTables less expensive (CASSANDRA-9882)


3.0.0-alpha1
 * Implement proper sandboxing for UDFs (CASSANDRA-9402)
 * Simplify (and unify) cleanup of compaction leftovers (CASSANDRA-7066)
 * Allow extra schema definitions in cassandra-stress yaml (CASSANDRA-9850)
 * Metrics should use up to date nomenclature (CASSANDRA-9448)
 * Change CREATE/ALTER TABLE syntax for compression (CASSANDRA-8384)
 * Cleanup crc and adler code for java 8 (CASSANDRA-9650)
 * Storage engine refactor (CASSANDRA-8099, 9743, 9746, 9759, 9781, 9808, 9825,
   9848, 9705, 9859, 9867, 9874, 9828, 9801)
 * Update Guava to 18.0 (CASSANDRA-9653)
 * Bloom filter false positive ratio is not honoured (CASSANDRA-8413)
 * New option for cassandra-stress to leave a ratio of columns null (CASSANDRA-9522)
 * Change hinted_handoff_enabled yaml setting, JMX (CASSANDRA-9035)
 * Add algorithmic token allocation (CASSANDRA-7032)
 * Add nodetool command to replay batchlog (CASSANDRA-9547)
 * Make file buffer cache independent of paths being read (CASSANDRA-8897)
 * Remove deprecated legacy Hadoop code (CASSANDRA-9353)
 * Decommissioned nodes will not rejoin the cluster (CASSANDRA-8801)
 * Change gossip stabilization to use endpoit size (CASSANDRA-9401)
 * Change default garbage collector to G1 (CASSANDRA-7486)
 * Populate TokenMetadata early during startup (CASSANDRA-9317)
 * Undeprecate cache recentHitRate (CASSANDRA-6591)
 * Add support for selectively varint encoding fields (CASSANDRA-9499, 9865)
 * Materialized Views (CASSANDRA-6477)
Merged from 2.2:
 * Avoid grouping sstables for anticompaction with DTCS (CASSANDRA-9900)
 * UDF / UDA execution time in trace (CASSANDRA-9723)
 * Fix broken internode SSL (CASSANDRA-9884)
Merged from 2.1:
 * Add new JMX methods to change local compaction strategy (CASSANDRA-9965)
 * Fix handling of enable/disable autocompaction (CASSANDRA-9899)
 * Add consistency level to tracing ouput (CASSANDRA-9827)
 * Remove repair snapshot leftover on startup (CASSANDRA-7357)
 * Use random nodes for batch log when only 2 racks (CASSANDRA-8735)
 * Ensure atomicity inside thrift and stream session (CASSANDRA-7757)
 * Fix nodetool info error when the node is not joined (CASSANDRA-9031)
Merged from 2.0:
 * Log when messages are dropped due to cross_node_timeout (CASSANDRA-9793)
 * Don't track hotness when opening from snapshot for validation (CASSANDRA-9382)


2.2.0
 * Allow the selection of columns together with aggregates (CASSANDRA-9767)
 * Fix cqlsh copy methods and other windows specific issues (CASSANDRA-9795)
 * Don't wrap byte arrays in SequentialWriter (CASSANDRA-9797)
 * sum() and avg() functions missing for smallint and tinyint types (CASSANDRA-9671)
 * Revert CASSANDRA-9542 (allow native functions in UDA) (CASSANDRA-9771)
Merged from 2.1:
 * Fix MarshalException when upgrading superColumn family (CASSANDRA-9582)
 * Fix broken logging for "empty" flushes in Memtable (CASSANDRA-9837)
 * Handle corrupt files on startup (CASSANDRA-9686)
 * Fix clientutil jar and tests (CASSANDRA-9760)
 * (cqlsh) Allow the SSL protocol version to be specified through the
    config file or environment variables (CASSANDRA-9544)
Merged from 2.0:
 * Add tool to find why expired sstables are not getting dropped (CASSANDRA-10015)
 * Remove erroneous pending HH tasks from tpstats/jmx (CASSANDRA-9129)
 * Don't cast expected bf size to an int (CASSANDRA-9959)
 * checkForEndpointCollision fails for legitimate collisions (CASSANDRA-9765)
 * Complete CASSANDRA-8448 fix (CASSANDRA-9519)
 * Don't include auth credentials in debug log (CASSANDRA-9682)
 * Can't transition from write survey to normal mode (CASSANDRA-9740)
 * Scrub (recover) sstables even when -Index.db is missing (CASSANDRA-9591)
 * Fix growing pending background compaction (CASSANDRA-9662)


2.2.0-rc2
 * Re-enable memory-mapped I/O on Windows (CASSANDRA-9658)
 * Warn when an extra-large partition is compacted (CASSANDRA-9643)
 * (cqlsh) Allow setting the initial connection timeout (CASSANDRA-9601)
 * BulkLoader has --transport-factory option but does not use it (CASSANDRA-9675)
 * Allow JMX over SSL directly from nodetool (CASSANDRA-9090)
 * Update cqlsh for UDFs (CASSANDRA-7556)
 * Change Windows kernel default timer resolution (CASSANDRA-9634)
 * Deprected sstable2json and json2sstable (CASSANDRA-9618)
 * Allow native functions in user-defined aggregates (CASSANDRA-9542)
 * Don't repair system_distributed by default (CASSANDRA-9621)
 * Fix mixing min, max, and count aggregates for blob type (CASSANRA-9622)
 * Rename class for DATE type in Java driver (CASSANDRA-9563)
 * Duplicate compilation of UDFs on coordinator (CASSANDRA-9475)
 * Fix connection leak in CqlRecordWriter (CASSANDRA-9576)
 * Mlockall before opening system sstables & remove boot_without_jna option (CASSANDRA-9573)
 * Add functions to convert timeuuid to date or time, deprecate dateOf and unixTimestampOf (CASSANDRA-9229)
 * Make sure we cancel non-compacting sstables from LifecycleTransaction (CASSANDRA-9566)
 * Fix deprecated repair JMX API (CASSANDRA-9570)
 * Add logback metrics (CASSANDRA-9378)
 * Update and refactor ant test/test-compression to run the tests in parallel (CASSANDRA-9583)
 * Fix upgrading to new directory for secondary index (CASSANDRA-9687)
Merged from 2.1:
 * (cqlsh) Fix bad check for CQL compatibility when DESCRIBE'ing
   COMPACT STORAGE tables with no clustering columns
 * Eliminate strong self-reference chains in sstable ref tidiers (CASSANDRA-9656)
 * Ensure StreamSession uses canonical sstable reader instances (CASSANDRA-9700) 
 * Ensure memtable book keeping is not corrupted in the event we shrink usage (CASSANDRA-9681)
 * Update internal python driver for cqlsh (CASSANDRA-9064)
 * Fix IndexOutOfBoundsException when inserting tuple with too many
   elements using the string literal notation (CASSANDRA-9559)
 * Enable describe on indices (CASSANDRA-7814)
 * Fix incorrect result for IN queries where column not found (CASSANDRA-9540)
 * ColumnFamilyStore.selectAndReference may block during compaction (CASSANDRA-9637)
 * Fix bug in cardinality check when compacting (CASSANDRA-9580)
 * Fix memory leak in Ref due to ConcurrentLinkedQueue.remove() behaviour (CASSANDRA-9549)
 * Make rebuild only run one at a time (CASSANDRA-9119)
Merged from 2.0:
 * Avoid NPE in AuthSuccess#decode (CASSANDRA-9727)
 * Add listen_address to system.local (CASSANDRA-9603)
 * Bug fixes to resultset metadata construction (CASSANDRA-9636)
 * Fix setting 'durable_writes' in ALTER KEYSPACE (CASSANDRA-9560)
 * Avoids ballot clash in Paxos (CASSANDRA-9649)
 * Improve trace messages for RR (CASSANDRA-9479)
 * Fix suboptimal secondary index selection when restricted
   clustering column is also indexed (CASSANDRA-9631)
 * (cqlsh) Add min_threshold to DTCS option autocomplete (CASSANDRA-9385)
 * Fix error message when attempting to create an index on a column
   in a COMPACT STORAGE table with clustering columns (CASSANDRA-9527)
 * 'WITH WITH' in alter keyspace statements causes NPE (CASSANDRA-9565)
 * Expose some internals of SelectStatement for inspection (CASSANDRA-9532)
 * ArrivalWindow should use primitives (CASSANDRA-9496)
 * Periodically submit background compaction tasks (CASSANDRA-9592)
 * Set HAS_MORE_PAGES flag to false when PagingState is null (CASSANDRA-9571)


2.2.0-rc1
 * Compressed commit log should measure compressed space used (CASSANDRA-9095)
 * Fix comparison bug in CassandraRoleManager#collectRoles (CASSANDRA-9551)
 * Add tinyint,smallint,time,date support for UDFs (CASSANDRA-9400)
 * Deprecates SSTableSimpleWriter and SSTableSimpleUnsortedWriter (CASSANDRA-9546)
 * Empty INITCOND treated as null in aggregate (CASSANDRA-9457)
 * Remove use of Cell in Thrift MapReduce classes (CASSANDRA-8609)
 * Integrate pre-release Java Driver 2.2-rc1, custom build (CASSANDRA-9493)
 * Clean up gossiper logic for old versions (CASSANDRA-9370)
 * Fix custom payload coding/decoding to match the spec (CASSANDRA-9515)
 * ant test-all results incomplete when parsed (CASSANDRA-9463)
 * Disallow frozen<> types in function arguments and return types for
   clarity (CASSANDRA-9411)
 * Static Analysis to warn on unsafe use of Autocloseable instances (CASSANDRA-9431)
 * Update commitlog archiving examples now that commitlog segments are
   not recycled (CASSANDRA-9350)
 * Extend Transactional API to sstable lifecycle management (CASSANDRA-8568)
 * (cqlsh) Add support for native protocol 4 (CASSANDRA-9399)
 * Ensure that UDF and UDAs are keyspace-isolated (CASSANDRA-9409)
 * Revert CASSANDRA-7807 (tracing completion client notifications) (CASSANDRA-9429)
 * Add ability to stop compaction by ID (CASSANDRA-7207)
 * Let CassandraVersion handle SNAPSHOT version (CASSANDRA-9438)
Merged from 2.1:
 * (cqlsh) Fix using COPY through SOURCE or -f (CASSANDRA-9083)
 * Fix occasional lack of `system` keyspace in schema tables (CASSANDRA-8487)
 * Use ProtocolError code instead of ServerError code for native protocol
   error responses to unsupported protocol versions (CASSANDRA-9451)
 * Default commitlog_sync_batch_window_in_ms changed to 2ms (CASSANDRA-9504)
 * Fix empty partition assertion in unsorted sstable writing tools (CASSANDRA-9071)
 * Ensure truncate without snapshot cannot produce corrupt responses (CASSANDRA-9388) 
 * Consistent error message when a table mixes counter and non-counter
   columns (CASSANDRA-9492)
 * Avoid getting unreadable keys during anticompaction (CASSANDRA-9508)
 * (cqlsh) Better float precision by default (CASSANDRA-9224)
 * Improve estimated row count (CASSANDRA-9107)
 * Optimize range tombstone memory footprint (CASSANDRA-8603)
 * Use configured gcgs in anticompaction (CASSANDRA-9397)
Merged from 2.0:
 * Don't accumulate more range than necessary in RangeTombstone.Tracker (CASSANDRA-9486)
 * Add broadcast and rpc addresses to system.local (CASSANDRA-9436)
 * Always mark sstable suspect when corrupted (CASSANDRA-9478)
 * Add database users and permissions to CQL3 documentation (CASSANDRA-7558)
 * Allow JVM_OPTS to be passed to standalone tools (CASSANDRA-5969)
 * Fix bad condition in RangeTombstoneList (CASSANDRA-9485)
 * Fix potential StackOverflow when setting CrcCheckChance over JMX (CASSANDRA-9488)
 * Fix null static columns in pages after the first, paged reversed
   queries (CASSANDRA-8502)
 * Fix counting cache serialization in request metrics (CASSANDRA-9466)
 * Add option not to validate atoms during scrub (CASSANDRA-9406)


2.2.0-beta1
 * Introduce Transactional API for internal state changes (CASSANDRA-8984)
 * Add a flag in cassandra.yaml to enable UDFs (CASSANDRA-9404)
 * Better support of null for UDF (CASSANDRA-8374)
 * Use ecj instead of javassist for UDFs (CASSANDRA-8241)
 * faster async logback configuration for tests (CASSANDRA-9376)
 * Add `smallint` and `tinyint` data types (CASSANDRA-8951)
 * Avoid thrift schema creation when native driver is used in stress tool (CASSANDRA-9374)
 * Make Functions.declared thread-safe
 * Add client warnings to native protocol v4 (CASSANDRA-8930)
 * Allow roles cache to be invalidated (CASSANDRA-8967)
 * Upgrade Snappy (CASSANDRA-9063)
 * Don't start Thrift rpc by default (CASSANDRA-9319)
 * Only stream from unrepaired sstables with incremental repair (CASSANDRA-8267)
 * Aggregate UDFs allow SFUNC return type to differ from STYPE if FFUNC specified (CASSANDRA-9321)
 * Remove Thrift dependencies in bundled tools (CASSANDRA-8358)
 * Disable memory mapping of hsperfdata file for JVM statistics (CASSANDRA-9242)
 * Add pre-startup checks to detect potential incompatibilities (CASSANDRA-8049)
 * Distinguish between null and unset in protocol v4 (CASSANDRA-7304)
 * Add user/role permissions for user-defined functions (CASSANDRA-7557)
 * Allow cassandra config to be updated to restart daemon without unloading classes (CASSANDRA-9046)
 * Don't initialize compaction writer before checking if iter is empty (CASSANDRA-9117)
 * Don't execute any functions at prepare-time (CASSANDRA-9037)
 * Share file handles between all instances of a SegmentedFile (CASSANDRA-8893)
 * Make it possible to major compact LCS (CASSANDRA-7272)
 * Make FunctionExecutionException extend RequestExecutionException
   (CASSANDRA-9055)
 * Add support for SELECT JSON, INSERT JSON syntax and new toJson(), fromJson()
   functions (CASSANDRA-7970)
 * Optimise max purgeable timestamp calculation in compaction (CASSANDRA-8920)
 * Constrain internode message buffer sizes, and improve IO class hierarchy (CASSANDRA-8670) 
 * New tool added to validate all sstables in a node (CASSANDRA-5791)
 * Push notification when tracing completes for an operation (CASSANDRA-7807)
 * Delay "node up" and "node added" notifications until native protocol server is started (CASSANDRA-8236)
 * Compressed Commit Log (CASSANDRA-6809)
 * Optimise IntervalTree (CASSANDRA-8988)
 * Add a key-value payload for third party usage (CASSANDRA-8553, 9212)
 * Bump metrics-reporter-config dependency for metrics 3.0 (CASSANDRA-8149)
 * Partition intra-cluster message streams by size, not type (CASSANDRA-8789)
 * Add WriteFailureException to native protocol, notify coordinator of
   write failures (CASSANDRA-8592)
 * Convert SequentialWriter to nio (CASSANDRA-8709)
 * Add role based access control (CASSANDRA-7653, 8650, 7216, 8760, 8849, 8761, 8850)
 * Record client ip address in tracing sessions (CASSANDRA-8162)
 * Indicate partition key columns in response metadata for prepared
   statements (CASSANDRA-7660)
 * Merge UUIDType and TimeUUIDType parse logic (CASSANDRA-8759)
 * Avoid memory allocation when searching index summary (CASSANDRA-8793)
 * Optimise (Time)?UUIDType Comparisons (CASSANDRA-8730)
 * Make CRC32Ex into a separate maven dependency (CASSANDRA-8836)
 * Use preloaded jemalloc w/ Unsafe (CASSANDRA-8714, 9197)
 * Avoid accessing partitioner through StorageProxy (CASSANDRA-8244, 8268)
 * Upgrade Metrics library and remove depricated metrics (CASSANDRA-5657)
 * Serializing Row cache alternative, fully off heap (CASSANDRA-7438)
 * Duplicate rows returned when in clause has repeated values (CASSANDRA-6707)
 * Make CassandraException unchecked, extend RuntimeException (CASSANDRA-8560)
 * Support direct buffer decompression for reads (CASSANDRA-8464)
 * DirectByteBuffer compatible LZ4 methods (CASSANDRA-7039)
 * Group sstables for anticompaction correctly (CASSANDRA-8578)
 * Add ReadFailureException to native protocol, respond
   immediately when replicas encounter errors while handling
   a read request (CASSANDRA-7886)
 * Switch CommitLogSegment from RandomAccessFile to nio (CASSANDRA-8308)
 * Allow mixing token and partition key restrictions (CASSANDRA-7016)
 * Support index key/value entries on map collections (CASSANDRA-8473)
 * Modernize schema tables (CASSANDRA-8261)
 * Support for user-defined aggregation functions (CASSANDRA-8053)
 * Fix NPE in SelectStatement with empty IN values (CASSANDRA-8419)
 * Refactor SelectStatement, return IN results in natural order instead
   of IN value list order and ignore duplicate values in partition key IN restrictions (CASSANDRA-7981)
 * Support UDTs, tuples, and collections in user-defined
   functions (CASSANDRA-7563)
 * Fix aggregate fn results on empty selection, result column name,
   and cqlsh parsing (CASSANDRA-8229)
 * Mark sstables as repaired after full repair (CASSANDRA-7586)
 * Extend Descriptor to include a format value and refactor reader/writer
   APIs (CASSANDRA-7443)
 * Integrate JMH for microbenchmarks (CASSANDRA-8151)
 * Keep sstable levels when bootstrapping (CASSANDRA-7460)
 * Add Sigar library and perform basic OS settings check on startup (CASSANDRA-7838)
 * Support for aggregation functions (CASSANDRA-4914)
 * Remove cassandra-cli (CASSANDRA-7920)
 * Accept dollar quoted strings in CQL (CASSANDRA-7769)
 * Make assassinate a first class command (CASSANDRA-7935)
 * Support IN clause on any partition key column (CASSANDRA-7855)
 * Support IN clause on any clustering column (CASSANDRA-4762)
 * Improve compaction logging (CASSANDRA-7818)
 * Remove YamlFileNetworkTopologySnitch (CASSANDRA-7917)
 * Do anticompaction in groups (CASSANDRA-6851)
 * Support user-defined functions (CASSANDRA-7395, 7526, 7562, 7740, 7781, 7929,
   7924, 7812, 8063, 7813, 7708)
 * Permit configurable timestamps with cassandra-stress (CASSANDRA-7416)
 * Move sstable RandomAccessReader to nio2, which allows using the
   FILE_SHARE_DELETE flag on Windows (CASSANDRA-4050)
 * Remove CQL2 (CASSANDRA-5918)
 * Optimize fetching multiple cells by name (CASSANDRA-6933)
 * Allow compilation in java 8 (CASSANDRA-7028)
 * Make incremental repair default (CASSANDRA-7250)
 * Enable code coverage thru JaCoCo (CASSANDRA-7226)
 * Switch external naming of 'column families' to 'tables' (CASSANDRA-4369) 
 * Shorten SSTable path (CASSANDRA-6962)
 * Use unsafe mutations for most unit tests (CASSANDRA-6969)
 * Fix race condition during calculation of pending ranges (CASSANDRA-7390)
 * Fail on very large batch sizes (CASSANDRA-8011)
 * Improve concurrency of repair (CASSANDRA-6455, 8208, 9145)
 * Select optimal CRC32 implementation at runtime (CASSANDRA-8614)
 * Evaluate MurmurHash of Token once per query (CASSANDRA-7096)
 * Generalize progress reporting (CASSANDRA-8901)
 * Resumable bootstrap streaming (CASSANDRA-8838, CASSANDRA-8942)
 * Allow scrub for secondary index (CASSANDRA-5174)
 * Save repair data to system table (CASSANDRA-5839)
 * fix nodetool names that reference column families (CASSANDRA-8872)
 Merged from 2.1:
 * Warn on misuse of unlogged batches (CASSANDRA-9282)
 * Failure detector detects and ignores local pauses (CASSANDRA-9183)
 * Add utility class to support for rate limiting a given log statement (CASSANDRA-9029)
 * Add missing consistency levels to cassandra-stess (CASSANDRA-9361)
 * Fix commitlog getCompletedTasks to not increment (CASSANDRA-9339)
 * Fix for harmless exceptions logged as ERROR (CASSANDRA-8564)
 * Delete processed sstables in sstablesplit/sstableupgrade (CASSANDRA-8606)
 * Improve sstable exclusion from partition tombstones (CASSANDRA-9298)
 * Validate the indexed column rather than the cell's contents for 2i (CASSANDRA-9057)
 * Add support for top-k custom 2i queries (CASSANDRA-8717)
 * Fix error when dropping table during compaction (CASSANDRA-9251)
 * cassandra-stress supports validation operations over user profiles (CASSANDRA-8773)
 * Add support for rate limiting log messages (CASSANDRA-9029)
 * Log the partition key with tombstone warnings (CASSANDRA-8561)
 * Reduce runWithCompactionsDisabled poll interval to 1ms (CASSANDRA-9271)
 * Fix PITR commitlog replay (CASSANDRA-9195)
 * GCInspector logs very different times (CASSANDRA-9124)
 * Fix deleting from an empty list (CASSANDRA-9198)
 * Update tuple and collection types that use a user-defined type when that UDT
   is modified (CASSANDRA-9148, CASSANDRA-9192)
 * Use higher timeout for prepair and snapshot in repair (CASSANDRA-9261)
 * Fix anticompaction blocking ANTI_ENTROPY stage (CASSANDRA-9151)
 * Repair waits for anticompaction to finish (CASSANDRA-9097)
 * Fix streaming not holding ref when stream error (CASSANDRA-9295)
 * Fix canonical view returning early opened SSTables (CASSANDRA-9396)
Merged from 2.0:
 * (cqlsh) Add LOGIN command to switch users (CASSANDRA-7212)
 * Clone SliceQueryFilter in AbstractReadCommand implementations (CASSANDRA-8940)
 * Push correct protocol notification for DROP INDEX (CASSANDRA-9310)
 * token-generator - generated tokens too long (CASSANDRA-9300)
 * Fix counting of tombstones for TombstoneOverwhelmingException (CASSANDRA-9299)
 * Fix ReconnectableSnitch reconnecting to peers during upgrade (CASSANDRA-6702)
 * Include keyspace and table name in error log for collections over the size
   limit (CASSANDRA-9286)
 * Avoid potential overlap in LCS with single-partition sstables (CASSANDRA-9322)
 * Log warning message when a table is queried before the schema has fully
   propagated (CASSANDRA-9136)
 * Overload SecondaryIndex#indexes to accept the column definition (CASSANDRA-9314)
 * (cqlsh) Add SERIAL and LOCAL_SERIAL consistency levels (CASSANDRA-8051)
 * Fix index selection during rebuild with certain table layouts (CASSANDRA-9281)
 * Fix partition-level-delete-only workload accounting (CASSANDRA-9194)
 * Allow scrub to handle corrupted compressed chunks (CASSANDRA-9140)
 * Fix assertion error when resetlocalschema is run during repair (CASSANDRA-9249)
 * Disable single sstable tombstone compactions for DTCS by default (CASSANDRA-9234)
 * IncomingTcpConnection thread is not named (CASSANDRA-9262)
 * Close incoming connections when MessagingService is stopped (CASSANDRA-9238)
 * Fix streaming hang when retrying (CASSANDRA-9132)


2.1.5
 * Re-add deprecated cold_reads_to_omit param for backwards compat (CASSANDRA-9203)
 * Make anticompaction visible in compactionstats (CASSANDRA-9098)
 * Improve nodetool getendpoints documentation about the partition
   key parameter (CASSANDRA-6458)
 * Don't check other keyspaces for schema changes when an user-defined
   type is altered (CASSANDRA-9187)
 * Add generate-idea-files target to build.xml (CASSANDRA-9123)
 * Allow takeColumnFamilySnapshot to take a list of tables (CASSANDRA-8348)
 * Limit major sstable operations to their canonical representation (CASSANDRA-8669)
 * cqlsh: Add tests for INSERT and UPDATE tab completion (CASSANDRA-9125)
 * cqlsh: quote column names when needed in COPY FROM inserts (CASSANDRA-9080)
 * Do not load read meter for offline operations (CASSANDRA-9082)
 * cqlsh: Make CompositeType data readable (CASSANDRA-8919)
 * cqlsh: Fix display of triggers (CASSANDRA-9081)
 * Fix NullPointerException when deleting or setting an element by index on
   a null list collection (CASSANDRA-9077)
 * Buffer bloom filter serialization (CASSANDRA-9066)
 * Fix anti-compaction target bloom filter size (CASSANDRA-9060)
 * Make FROZEN and TUPLE unreserved keywords in CQL (CASSANDRA-9047)
 * Prevent AssertionError from SizeEstimatesRecorder (CASSANDRA-9034)
 * Avoid overwriting index summaries for sstables with an older format that
   does not support downsampling; rebuild summaries on startup when this
   is detected (CASSANDRA-8993)
 * Fix potential data loss in CompressedSequentialWriter (CASSANDRA-8949)
 * Make PasswordAuthenticator number of hashing rounds configurable (CASSANDRA-8085)
 * Fix AssertionError when binding nested collections in DELETE (CASSANDRA-8900)
 * Check for overlap with non-early sstables in LCS (CASSANDRA-8739)
 * Only calculate max purgable timestamp if we have to (CASSANDRA-8914)
 * (cqlsh) Greatly improve performance of COPY FROM (CASSANDRA-8225)
 * IndexSummary effectiveIndexInterval is now a guideline, not a rule (CASSANDRA-8993)
 * Use correct bounds for page cache eviction of compressed files (CASSANDRA-8746)
 * SSTableScanner enforces its bounds (CASSANDRA-8946)
 * Cleanup cell equality (CASSANDRA-8947)
 * Introduce intra-cluster message coalescing (CASSANDRA-8692)
 * DatabaseDescriptor throws NPE when rpc_interface is used (CASSANDRA-8839)
 * Don't check if an sstable is live for offline compactions (CASSANDRA-8841)
 * Don't set clientMode in SSTableLoader (CASSANDRA-8238)
 * Fix SSTableRewriter with disabled early open (CASSANDRA-8535)
 * Fix cassandra-stress so it respects the CL passed in user mode (CASSANDRA-8948)
 * Fix rare NPE in ColumnDefinition#hasIndexOption() (CASSANDRA-8786)
 * cassandra-stress reports per-operation statistics, plus misc (CASSANDRA-8769)
 * Add SimpleDate (cql date) and Time (cql time) types (CASSANDRA-7523)
 * Use long for key count in cfstats (CASSANDRA-8913)
 * Make SSTableRewriter.abort() more robust to failure (CASSANDRA-8832)
 * Remove cold_reads_to_omit from STCS (CASSANDRA-8860)
 * Make EstimatedHistogram#percentile() use ceil instead of floor (CASSANDRA-8883)
 * Fix top partitions reporting wrong cardinality (CASSANDRA-8834)
 * Fix rare NPE in KeyCacheSerializer (CASSANDRA-8067)
 * Pick sstables for validation as late as possible inc repairs (CASSANDRA-8366)
 * Fix commitlog getPendingTasks to not increment (CASSANDRA-8862)
 * Fix parallelism adjustment in range and secondary index queries
   when the first fetch does not satisfy the limit (CASSANDRA-8856)
 * Check if the filtered sstables is non-empty in STCS (CASSANDRA-8843)
 * Upgrade java-driver used for cassandra-stress (CASSANDRA-8842)
 * Fix CommitLog.forceRecycleAllSegments() memory access error (CASSANDRA-8812)
 * Improve assertions in Memory (CASSANDRA-8792)
 * Fix SSTableRewriter cleanup (CASSANDRA-8802)
 * Introduce SafeMemory for CompressionMetadata.Writer (CASSANDRA-8758)
 * 'nodetool info' prints exception against older node (CASSANDRA-8796)
 * Ensure SSTableReader.last corresponds exactly with the file end (CASSANDRA-8750)
 * Make SSTableWriter.openEarly more robust and obvious (CASSANDRA-8747)
 * Enforce SSTableReader.first/last (CASSANDRA-8744)
 * Cleanup SegmentedFile API (CASSANDRA-8749)
 * Avoid overlap with early compaction replacement (CASSANDRA-8683)
 * Safer Resource Management++ (CASSANDRA-8707)
 * Write partition size estimates into a system table (CASSANDRA-7688)
 * cqlsh: Fix keys() and full() collection indexes in DESCRIBE output
   (CASSANDRA-8154)
 * Show progress of streaming in nodetool netstats (CASSANDRA-8886)
 * IndexSummaryBuilder utilises offheap memory, and shares data between
   each IndexSummary opened from it (CASSANDRA-8757)
 * markCompacting only succeeds if the exact SSTableReader instances being 
   marked are in the live set (CASSANDRA-8689)
 * cassandra-stress support for varint (CASSANDRA-8882)
 * Fix Adler32 digest for compressed sstables (CASSANDRA-8778)
 * Add nodetool statushandoff/statusbackup (CASSANDRA-8912)
 * Use stdout for progress and stats in sstableloader (CASSANDRA-8982)
 * Correctly identify 2i datadir from older versions (CASSANDRA-9116)
Merged from 2.0:
 * Ignore gossip SYNs after shutdown (CASSANDRA-9238)
 * Avoid overflow when calculating max sstable size in LCS (CASSANDRA-9235)
 * Make sstable blacklisting work with compression (CASSANDRA-9138)
 * Do not attempt to rebuild indexes if no index accepts any column (CASSANDRA-9196)
 * Don't initiate snitch reconnection for dead states (CASSANDRA-7292)
 * Fix ArrayIndexOutOfBoundsException in CQLSSTableWriter (CASSANDRA-8978)
 * Add shutdown gossip state to prevent timeouts during rolling restarts (CASSANDRA-8336)
 * Fix running with java.net.preferIPv6Addresses=true (CASSANDRA-9137)
 * Fix failed bootstrap/replace attempts being persisted in system.peers (CASSANDRA-9180)
 * Flush system.IndexInfo after marking index built (CASSANDRA-9128)
 * Fix updates to min/max_compaction_threshold through cassandra-cli
   (CASSANDRA-8102)
 * Don't include tmp files when doing offline relevel (CASSANDRA-9088)
 * Use the proper CAS WriteType when finishing a previous round during Paxos
   preparation (CASSANDRA-8672)
 * Avoid race in cancelling compactions (CASSANDRA-9070)
 * More aggressive check for expired sstables in DTCS (CASSANDRA-8359)
 * Fix ignored index_interval change in ALTER TABLE statements (CASSANDRA-7976)
 * Do more aggressive compaction in old time windows in DTCS (CASSANDRA-8360)
 * java.lang.AssertionError when reading saved cache (CASSANDRA-8740)
 * "disk full" when running cleanup (CASSANDRA-9036)
 * Lower logging level from ERROR to DEBUG when a scheduled schema pull
   cannot be completed due to a node being down (CASSANDRA-9032)
 * Fix MOVED_NODE client event (CASSANDRA-8516)
 * Allow overriding MAX_OUTSTANDING_REPLAY_COUNT (CASSANDRA-7533)
 * Fix malformed JMX ObjectName containing IPv6 addresses (CASSANDRA-9027)
 * (cqlsh) Allow increasing CSV field size limit through
   cqlshrc config option (CASSANDRA-8934)
 * Stop logging range tombstones when exceeding the threshold
   (CASSANDRA-8559)
 * Fix NullPointerException when nodetool getendpoints is run
   against invalid keyspaces or tables (CASSANDRA-8950)
 * Allow specifying the tmp dir (CASSANDRA-7712)
 * Improve compaction estimated tasks estimation (CASSANDRA-8904)
 * Fix duplicate up/down messages sent to native clients (CASSANDRA-7816)
 * Expose commit log archive status via JMX (CASSANDRA-8734)
 * Provide better exceptions for invalid replication strategy parameters
   (CASSANDRA-8909)
 * Fix regression in mixed single and multi-column relation support for
   SELECT statements (CASSANDRA-8613)
 * Add ability to limit number of native connections (CASSANDRA-8086)
 * Fix CQLSSTableWriter throwing exception and spawning threads
   (CASSANDRA-8808)
 * Fix MT mismatch between empty and GC-able data (CASSANDRA-8979)
 * Fix incorrect validation when snapshotting single table (CASSANDRA-8056)
 * Add offline tool to relevel sstables (CASSANDRA-8301)
 * Preserve stream ID for more protocol errors (CASSANDRA-8848)
 * Fix combining token() function with multi-column relations on
   clustering columns (CASSANDRA-8797)
 * Make CFS.markReferenced() resistant to bad refcounting (CASSANDRA-8829)
 * Fix StreamTransferTask abort/complete bad refcounting (CASSANDRA-8815)
 * Fix AssertionError when querying a DESC clustering ordered
   table with ASC ordering and paging (CASSANDRA-8767)
 * AssertionError: "Memory was freed" when running cleanup (CASSANDRA-8716)
 * Make it possible to set max_sstable_age to fractional days (CASSANDRA-8406)
 * Fix some multi-column relations with indexes on some clustering
   columns (CASSANDRA-8275)
 * Fix memory leak in SSTableSimple*Writer and SSTableReader.validate()
   (CASSANDRA-8748)
 * Throw OOM if allocating memory fails to return a valid pointer (CASSANDRA-8726)
 * Fix SSTableSimpleUnsortedWriter ConcurrentModificationException (CASSANDRA-8619)
 * 'nodetool info' prints exception against older node (CASSANDRA-8796)
 * Ensure SSTableSimpleUnsortedWriter.close() terminates if
   disk writer has crashed (CASSANDRA-8807)


2.1.4
 * Bind JMX to localhost unless explicitly configured otherwise (CASSANDRA-9085)


2.1.3
 * Fix HSHA/offheap_objects corruption (CASSANDRA-8719)
 * Upgrade libthrift to 0.9.2 (CASSANDRA-8685)
 * Don't use the shared ref in sstableloader (CASSANDRA-8704)
 * Purge internal prepared statements if related tables or
   keyspaces are dropped (CASSANDRA-8693)
 * (cqlsh) Handle unicode BOM at start of files (CASSANDRA-8638)
 * Stop compactions before exiting offline tools (CASSANDRA-8623)
 * Update tools/stress/README.txt to match current behaviour (CASSANDRA-7933)
 * Fix schema from Thrift conversion with empty metadata (CASSANDRA-8695)
 * Safer Resource Management (CASSANDRA-7705)
 * Make sure we compact highly overlapping cold sstables with
   STCS (CASSANDRA-8635)
 * rpc_interface and listen_interface generate NPE on startup when specified
   interface doesn't exist (CASSANDRA-8677)
 * Fix ArrayIndexOutOfBoundsException in nodetool cfhistograms (CASSANDRA-8514)
 * Switch from yammer metrics for nodetool cf/proxy histograms (CASSANDRA-8662)
 * Make sure we don't add tmplink files to the compaction
   strategy (CASSANDRA-8580)
 * (cqlsh) Handle maps with blob keys (CASSANDRA-8372)
 * (cqlsh) Handle DynamicCompositeType schemas correctly (CASSANDRA-8563)
 * Duplicate rows returned when in clause has repeated values (CASSANDRA-6706)
 * Add tooling to detect hot partitions (CASSANDRA-7974)
 * Fix cassandra-stress user-mode truncation of partition generation (CASSANDRA-8608)
 * Only stream from unrepaired sstables during inc repair (CASSANDRA-8267)
 * Don't allow starting multiple inc repairs on the same sstables (CASSANDRA-8316)
 * Invalidate prepared BATCH statements when related tables
   or keyspaces are dropped (CASSANDRA-8652)
 * Fix missing results in secondary index queries on collections
   with ALLOW FILTERING (CASSANDRA-8421)
 * Expose EstimatedHistogram metrics for range slices (CASSANDRA-8627)
 * (cqlsh) Escape clqshrc passwords properly (CASSANDRA-8618)
 * Fix NPE when passing wrong argument in ALTER TABLE statement (CASSANDRA-8355)
 * Pig: Refactor and deprecate CqlStorage (CASSANDRA-8599)
 * Don't reuse the same cleanup strategy for all sstables (CASSANDRA-8537)
 * Fix case-sensitivity of index name on CREATE and DROP INDEX
   statements (CASSANDRA-8365)
 * Better detection/logging for corruption in compressed sstables (CASSANDRA-8192)
 * Use the correct repairedAt value when closing writer (CASSANDRA-8570)
 * (cqlsh) Handle a schema mismatch being detected on startup (CASSANDRA-8512)
 * Properly calculate expected write size during compaction (CASSANDRA-8532)
 * Invalidate affected prepared statements when a table's columns
   are altered (CASSANDRA-7910)
 * Stress - user defined writes should populate sequentally (CASSANDRA-8524)
 * Fix regression in SSTableRewriter causing some rows to become unreadable 
   during compaction (CASSANDRA-8429)
 * Run major compactions for repaired/unrepaired in parallel (CASSANDRA-8510)
 * (cqlsh) Fix compression options in DESCRIBE TABLE output when compression
   is disabled (CASSANDRA-8288)
 * (cqlsh) Fix DESCRIBE output after keyspaces are altered (CASSANDRA-7623)
 * Make sure we set lastCompactedKey correctly (CASSANDRA-8463)
 * (cqlsh) Fix output of CONSISTENCY command (CASSANDRA-8507)
 * (cqlsh) Fixed the handling of LIST statements (CASSANDRA-8370)
 * Make sstablescrub check leveled manifest again (CASSANDRA-8432)
 * Check first/last keys in sstable when giving out positions (CASSANDRA-8458)
 * Disable mmap on Windows (CASSANDRA-6993)
 * Add missing ConsistencyLevels to cassandra-stress (CASSANDRA-8253)
 * Add auth support to cassandra-stress (CASSANDRA-7985)
 * Fix ArrayIndexOutOfBoundsException when generating error message
   for some CQL syntax errors (CASSANDRA-8455)
 * Scale memtable slab allocation logarithmically (CASSANDRA-7882)
 * cassandra-stress simultaneous inserts over same seed (CASSANDRA-7964)
 * Reduce cassandra-stress sampling memory requirements (CASSANDRA-7926)
 * Ensure memtable flush cannot expire commit log entries from its future (CASSANDRA-8383)
 * Make read "defrag" async to reclaim memtables (CASSANDRA-8459)
 * Remove tmplink files for offline compactions (CASSANDRA-8321)
 * Reduce maxHintsInProgress (CASSANDRA-8415)
 * BTree updates may call provided update function twice (CASSANDRA-8018)
 * Release sstable references after anticompaction (CASSANDRA-8386)
 * Handle abort() in SSTableRewriter properly (CASSANDRA-8320)
 * Centralize shared executors (CASSANDRA-8055)
 * Fix filtering for CONTAINS (KEY) relations on frozen collection
   clustering columns when the query is restricted to a single
   partition (CASSANDRA-8203)
 * Do more aggressive entire-sstable TTL expiry checks (CASSANDRA-8243)
 * Add more log info if readMeter is null (CASSANDRA-8238)
 * add check of the system wall clock time at startup (CASSANDRA-8305)
 * Support for frozen collections (CASSANDRA-7859)
 * Fix overflow on histogram computation (CASSANDRA-8028)
 * Have paxos reuse the timestamp generation of normal queries (CASSANDRA-7801)
 * Fix incremental repair not remove parent session on remote (CASSANDRA-8291)
 * Improve JBOD disk utilization (CASSANDRA-7386)
 * Log failed host when preparing incremental repair (CASSANDRA-8228)
 * Force config client mode in CQLSSTableWriter (CASSANDRA-8281)
 * Fix sstableupgrade throws exception (CASSANDRA-8688)
 * Fix hang when repairing empty keyspace (CASSANDRA-8694)
Merged from 2.0:
 * Fix IllegalArgumentException in dynamic snitch (CASSANDRA-8448)
 * Add support for UPDATE ... IF EXISTS (CASSANDRA-8610)
 * Fix reversal of list prepends (CASSANDRA-8733)
 * Prevent non-zero default_time_to_live on tables with counters
   (CASSANDRA-8678)
 * Fix SSTableSimpleUnsortedWriter ConcurrentModificationException
   (CASSANDRA-8619)
 * Round up time deltas lower than 1ms in BulkLoader (CASSANDRA-8645)
 * Add batch remove iterator to ABSC (CASSANDRA-8414, 8666)
 * Round up time deltas lower than 1ms in BulkLoader (CASSANDRA-8645)
 * Fix isClientMode check in Keyspace (CASSANDRA-8687)
 * Use more efficient slice size for querying internal secondary
   index tables (CASSANDRA-8550)
 * Fix potentially returning deleted rows with range tombstone (CASSANDRA-8558)
 * Check for available disk space before starting a compaction (CASSANDRA-8562)
 * Fix DISTINCT queries with LIMITs or paging when some partitions
   contain only tombstones (CASSANDRA-8490)
 * Introduce background cache refreshing to permissions cache
   (CASSANDRA-8194)
 * Fix race condition in StreamTransferTask that could lead to
   infinite loops and premature sstable deletion (CASSANDRA-7704)
 * Add an extra version check to MigrationTask (CASSANDRA-8462)
 * Ensure SSTableWriter cleans up properly after failure (CASSANDRA-8499)
 * Increase bf true positive count on key cache hit (CASSANDRA-8525)
 * Move MeteredFlusher to its own thread (CASSANDRA-8485)
 * Fix non-distinct results in DISTNCT queries on static columns when
   paging is enabled (CASSANDRA-8087)
 * Move all hints related tasks to hints internal executor (CASSANDRA-8285)
 * Fix paging for multi-partition IN queries (CASSANDRA-8408)
 * Fix MOVED_NODE topology event never being emitted when a node
   moves its token (CASSANDRA-8373)
 * Fix validation of indexes in COMPACT tables (CASSANDRA-8156)
 * Avoid StackOverflowError when a large list of IN values
   is used for a clustering column (CASSANDRA-8410)
 * Fix NPE when writetime() or ttl() calls are wrapped by
   another function call (CASSANDRA-8451)
 * Fix NPE after dropping a keyspace (CASSANDRA-8332)
 * Fix error message on read repair timeouts (CASSANDRA-7947)
 * Default DTCS base_time_seconds changed to 60 (CASSANDRA-8417)
 * Refuse Paxos operation with more than one pending endpoint (CASSANDRA-8346, 8640)
 * Throw correct exception when trying to bind a keyspace or table
   name (CASSANDRA-6952)
 * Make HHOM.compact synchronized (CASSANDRA-8416)
 * cancel latency-sampling task when CF is dropped (CASSANDRA-8401)
 * don't block SocketThread for MessagingService (CASSANDRA-8188)
 * Increase quarantine delay on replacement (CASSANDRA-8260)
 * Expose off-heap memory usage stats (CASSANDRA-7897)
 * Ignore Paxos commits for truncated tables (CASSANDRA-7538)
 * Validate size of indexed column values (CASSANDRA-8280)
 * Make LCS split compaction results over all data directories (CASSANDRA-8329)
 * Fix some failing queries that use multi-column relations
   on COMPACT STORAGE tables (CASSANDRA-8264)
 * Fix InvalidRequestException with ORDER BY (CASSANDRA-8286)
 * Disable SSLv3 for POODLE (CASSANDRA-8265)
 * Fix millisecond timestamps in Tracing (CASSANDRA-8297)
 * Include keyspace name in error message when there are insufficient
   live nodes to stream from (CASSANDRA-8221)
 * Avoid overlap in L1 when L0 contains many nonoverlapping
   sstables (CASSANDRA-8211)
 * Improve PropertyFileSnitch logging (CASSANDRA-8183)
 * Add DC-aware sequential repair (CASSANDRA-8193)
 * Use live sstables in snapshot repair if possible (CASSANDRA-8312)
 * Fix hints serialized size calculation (CASSANDRA-8587)


2.1.2
 * (cqlsh) parse_for_table_meta errors out on queries with undefined
   grammars (CASSANDRA-8262)
 * (cqlsh) Fix SELECT ... TOKEN() function broken in C* 2.1.1 (CASSANDRA-8258)
 * Fix Cassandra crash when running on JDK8 update 40 (CASSANDRA-8209)
 * Optimize partitioner tokens (CASSANDRA-8230)
 * Improve compaction of repaired/unrepaired sstables (CASSANDRA-8004)
 * Make cache serializers pluggable (CASSANDRA-8096)
 * Fix issues with CONTAINS (KEY) queries on secondary indexes
   (CASSANDRA-8147)
 * Fix read-rate tracking of sstables for some queries (CASSANDRA-8239)
 * Fix default timestamp in QueryOptions (CASSANDRA-8246)
 * Set socket timeout when reading remote version (CASSANDRA-8188)
 * Refactor how we track live size (CASSANDRA-7852)
 * Make sure unfinished compaction files are removed (CASSANDRA-8124)
 * Fix shutdown when run as Windows service (CASSANDRA-8136)
 * Fix DESCRIBE TABLE with custom indexes (CASSANDRA-8031)
 * Fix race in RecoveryManagerTest (CASSANDRA-8176)
 * Avoid IllegalArgumentException while sorting sstables in
   IndexSummaryManager (CASSANDRA-8182)
 * Shutdown JVM on file descriptor exhaustion (CASSANDRA-7579)
 * Add 'die' policy for commit log and disk failure (CASSANDRA-7927)
 * Fix installing as service on Windows (CASSANDRA-8115)
 * Fix CREATE TABLE for CQL2 (CASSANDRA-8144)
 * Avoid boxing in ColumnStats min/max trackers (CASSANDRA-8109)
Merged from 2.0:
 * Correctly handle non-text column names in cql3 (CASSANDRA-8178)
 * Fix deletion for indexes on primary key columns (CASSANDRA-8206)
 * Add 'nodetool statusgossip' (CASSANDRA-8125)
 * Improve client notification that nodes are ready for requests (CASSANDRA-7510)
 * Handle negative timestamp in writetime method (CASSANDRA-8139)
 * Pig: Remove errant LIMIT clause in CqlNativeStorage (CASSANDRA-8166)
 * Throw ConfigurationException when hsha is used with the default
   rpc_max_threads setting of 'unlimited' (CASSANDRA-8116)
 * Allow concurrent writing of the same table in the same JVM using
   CQLSSTableWriter (CASSANDRA-7463)
 * Fix totalDiskSpaceUsed calculation (CASSANDRA-8205)


2.1.1
 * Fix spin loop in AtomicSortedColumns (CASSANDRA-7546)
 * Dont notify when replacing tmplink files (CASSANDRA-8157)
 * Fix validation with multiple CONTAINS clause (CASSANDRA-8131)
 * Fix validation of collections in TriggerExecutor (CASSANDRA-8146)
 * Fix IllegalArgumentException when a list of IN values containing tuples
   is passed as a single arg to a prepared statement with the v1 or v2
   protocol (CASSANDRA-8062)
 * Fix ClassCastException in DISTINCT query on static columns with
   query paging (CASSANDRA-8108)
 * Fix NPE on null nested UDT inside a set (CASSANDRA-8105)
 * Fix exception when querying secondary index on set items or map keys
   when some clustering columns are specified (CASSANDRA-8073)
 * Send proper error response when there is an error during native
   protocol message decode (CASSANDRA-8118)
 * Gossip should ignore generation numbers too far in the future (CASSANDRA-8113)
 * Fix NPE when creating a table with frozen sets, lists (CASSANDRA-8104)
 * Fix high memory use due to tracking reads on incrementally opened sstable
   readers (CASSANDRA-8066)
 * Fix EXECUTE request with skipMetadata=false returning no metadata
   (CASSANDRA-8054)
 * Allow concurrent use of CQLBulkOutputFormat (CASSANDRA-7776)
 * Shutdown JVM on OOM (CASSANDRA-7507)
 * Upgrade netty version and enable epoll event loop (CASSANDRA-7761)
 * Don't duplicate sstables smaller than split size when using
   the sstablesplitter tool (CASSANDRA-7616)
 * Avoid re-parsing already prepared statements (CASSANDRA-7923)
 * Fix some Thrift slice deletions and updates of COMPACT STORAGE
   tables with some clustering columns omitted (CASSANDRA-7990)
 * Fix filtering for CONTAINS on sets (CASSANDRA-8033)
 * Properly track added size (CASSANDRA-7239)
 * Allow compilation in java 8 (CASSANDRA-7208)
 * Fix Assertion error on RangeTombstoneList diff (CASSANDRA-8013)
 * Release references to overlapping sstables during compaction (CASSANDRA-7819)
 * Send notification when opening compaction results early (CASSANDRA-8034)
 * Make native server start block until properly bound (CASSANDRA-7885)
 * (cqlsh) Fix IPv6 support (CASSANDRA-7988)
 * Ignore fat clients when checking for endpoint collision (CASSANDRA-7939)
 * Make sstablerepairedset take a list of files (CASSANDRA-7995)
 * (cqlsh) Tab completeion for indexes on map keys (CASSANDRA-7972)
 * (cqlsh) Fix UDT field selection in select clause (CASSANDRA-7891)
 * Fix resource leak in event of corrupt sstable
 * (cqlsh) Add command line option for cqlshrc file path (CASSANDRA-7131)
 * Provide visibility into prepared statements churn (CASSANDRA-7921, CASSANDRA-7930)
 * Invalidate prepared statements when their keyspace or table is
   dropped (CASSANDRA-7566)
 * cassandra-stress: fix support for NetworkTopologyStrategy (CASSANDRA-7945)
 * Fix saving caches when a table is dropped (CASSANDRA-7784)
 * Add better error checking of new stress profile (CASSANDRA-7716)
 * Use ThreadLocalRandom and remove FBUtilities.threadLocalRandom (CASSANDRA-7934)
 * Prevent operator mistakes due to simultaneous bootstrap (CASSANDRA-7069)
 * cassandra-stress supports whitelist mode for node config (CASSANDRA-7658)
 * GCInspector more closely tracks GC; cassandra-stress and nodetool report it (CASSANDRA-7916)
 * nodetool won't output bogus ownership info without a keyspace (CASSANDRA-7173)
 * Add human readable option to nodetool commands (CASSANDRA-5433)
 * Don't try to set repairedAt on old sstables (CASSANDRA-7913)
 * Add metrics for tracking PreparedStatement use (CASSANDRA-7719)
 * (cqlsh) tab-completion for triggers (CASSANDRA-7824)
 * (cqlsh) Support for query paging (CASSANDRA-7514)
 * (cqlsh) Show progress of COPY operations (CASSANDRA-7789)
 * Add syntax to remove multiple elements from a map (CASSANDRA-6599)
 * Support non-equals conditions in lightweight transactions (CASSANDRA-6839)
 * Add IF [NOT] EXISTS to create/drop triggers (CASSANDRA-7606)
 * (cqlsh) Display the current logged-in user (CASSANDRA-7785)
 * (cqlsh) Don't ignore CTRL-C during COPY FROM execution (CASSANDRA-7815)
 * (cqlsh) Order UDTs according to cross-type dependencies in DESCRIBE
   output (CASSANDRA-7659)
 * (cqlsh) Fix handling of CAS statement results (CASSANDRA-7671)
 * (cqlsh) COPY TO/FROM improvements (CASSANDRA-7405)
 * Support list index operations with conditions (CASSANDRA-7499)
 * Add max live/tombstoned cells to nodetool cfstats output (CASSANDRA-7731)
 * Validate IPv6 wildcard addresses properly (CASSANDRA-7680)
 * (cqlsh) Error when tracing query (CASSANDRA-7613)
 * Avoid IOOBE when building SyntaxError message snippet (CASSANDRA-7569)
 * SSTableExport uses correct validator to create string representation of partition
   keys (CASSANDRA-7498)
 * Avoid NPEs when receiving type changes for an unknown keyspace (CASSANDRA-7689)
 * Add support for custom 2i validation (CASSANDRA-7575)
 * Pig support for hadoop CqlInputFormat (CASSANDRA-6454)
 * Add duration mode to cassandra-stress (CASSANDRA-7468)
 * Add listen_interface and rpc_interface options (CASSANDRA-7417)
 * Improve schema merge performance (CASSANDRA-7444)
 * Adjust MT depth based on # of partition validating (CASSANDRA-5263)
 * Optimise NativeCell comparisons (CASSANDRA-6755)
 * Configurable client timeout for cqlsh (CASSANDRA-7516)
 * Include snippet of CQL query near syntax error in messages (CASSANDRA-7111)
 * Make repair -pr work with -local (CASSANDRA-7450)
 * Fix error in sstableloader with -cph > 1 (CASSANDRA-8007)
 * Fix snapshot repair error on indexed tables (CASSANDRA-8020)
 * Do not exit nodetool repair when receiving JMX NOTIF_LOST (CASSANDRA-7909)
 * Stream to private IP when available (CASSANDRA-8084)
Merged from 2.0:
 * Reject conditions on DELETE unless full PK is given (CASSANDRA-6430)
 * Properly reject the token function DELETE (CASSANDRA-7747)
 * Force batchlog replay before decommissioning a node (CASSANDRA-7446)
 * Fix hint replay with many accumulated expired hints (CASSANDRA-6998)
 * Fix duplicate results in DISTINCT queries on static columns with query
   paging (CASSANDRA-8108)
 * Add DateTieredCompactionStrategy (CASSANDRA-6602)
 * Properly validate ascii and utf8 string literals in CQL queries (CASSANDRA-8101)
 * (cqlsh) Fix autocompletion for alter keyspace (CASSANDRA-8021)
 * Create backup directories for commitlog archiving during startup (CASSANDRA-8111)
 * Reduce totalBlockFor() for LOCAL_* consistency levels (CASSANDRA-8058)
 * Fix merging schemas with re-dropped keyspaces (CASSANDRA-7256)
 * Fix counters in supercolumns during live upgrades from 1.2 (CASSANDRA-7188)
 * Notify DT subscribers when a column family is truncated (CASSANDRA-8088)
 * Add sanity check of $JAVA on startup (CASSANDRA-7676)
 * Schedule fat client schema pull on join (CASSANDRA-7993)
 * Don't reset nodes' versions when closing IncomingTcpConnections
   (CASSANDRA-7734)
 * Record the real messaging version in all cases in OutboundTcpConnection
   (CASSANDRA-8057)
 * SSL does not work in cassandra-cli (CASSANDRA-7899)
 * Fix potential exception when using ReversedType in DynamicCompositeType
   (CASSANDRA-7898)
 * Better validation of collection values (CASSANDRA-7833)
 * Track min/max timestamps correctly (CASSANDRA-7969)
 * Fix possible overflow while sorting CL segments for replay (CASSANDRA-7992)
 * Increase nodetool Xmx (CASSANDRA-7956)
 * Archive any commitlog segments present at startup (CASSANDRA-6904)
 * CrcCheckChance should adjust based on live CFMetadata not 
   sstable metadata (CASSANDRA-7978)
 * token() should only accept columns in the partitioning
   key order (CASSANDRA-6075)
 * Add method to invalidate permission cache via JMX (CASSANDRA-7977)
 * Allow propagating multiple gossip states atomically (CASSANDRA-6125)
 * Log exceptions related to unclean native protocol client disconnects
   at DEBUG or INFO (CASSANDRA-7849)
 * Allow permissions cache to be set via JMX (CASSANDRA-7698)
 * Include schema_triggers CF in readable system resources (CASSANDRA-7967)
 * Fix RowIndexEntry to report correct serializedSize (CASSANDRA-7948)
 * Make CQLSSTableWriter sync within partitions (CASSANDRA-7360)
 * Potentially use non-local replicas in CqlConfigHelper (CASSANDRA-7906)
 * Explicitly disallow mixing multi-column and single-column
   relations on clustering columns (CASSANDRA-7711)
 * Better error message when condition is set on PK column (CASSANDRA-7804)
 * Don't send schema change responses and events for no-op DDL
   statements (CASSANDRA-7600)
 * (Hadoop) fix cluster initialisation for a split fetching (CASSANDRA-7774)
 * Throw InvalidRequestException when queries contain relations on entire
   collection columns (CASSANDRA-7506)
 * (cqlsh) enable CTRL-R history search with libedit (CASSANDRA-7577)
 * (Hadoop) allow ACFRW to limit nodes to local DC (CASSANDRA-7252)
 * (cqlsh) cqlsh should automatically disable tracing when selecting
   from system_traces (CASSANDRA-7641)
 * (Hadoop) Add CqlOutputFormat (CASSANDRA-6927)
 * Don't depend on cassandra config for nodetool ring (CASSANDRA-7508)
 * (cqlsh) Fix failing cqlsh formatting tests (CASSANDRA-7703)
 * Fix IncompatibleClassChangeError from hadoop2 (CASSANDRA-7229)
 * Add 'nodetool sethintedhandoffthrottlekb' (CASSANDRA-7635)
 * (cqlsh) Add tab-completion for CREATE/DROP USER IF [NOT] EXISTS (CASSANDRA-7611)
 * Catch errors when the JVM pulls the rug out from GCInspector (CASSANDRA-5345)
 * cqlsh fails when version number parts are not int (CASSANDRA-7524)
 * Fix NPE when table dropped during streaming (CASSANDRA-7946)
 * Fix wrong progress when streaming uncompressed (CASSANDRA-7878)
 * Fix possible infinite loop in creating repair range (CASSANDRA-7983)
 * Fix unit in nodetool for streaming throughput (CASSANDRA-7375)
Merged from 1.2:
 * Don't index tombstones (CASSANDRA-7828)
 * Improve PasswordAuthenticator default super user setup (CASSANDRA-7788)


2.1.0
 * (cqlsh) Removed "ALTER TYPE <name> RENAME TO <name>" from tab-completion
   (CASSANDRA-7895)
 * Fixed IllegalStateException in anticompaction (CASSANDRA-7892)
 * cqlsh: DESCRIBE support for frozen UDTs, tuples (CASSANDRA-7863)
 * Avoid exposing internal classes over JMX (CASSANDRA-7879)
 * Add null check for keys when freezing collection (CASSANDRA-7869)
 * Improve stress workload realism (CASSANDRA-7519)
Merged from 2.0:
 * Configure system.paxos with LeveledCompactionStrategy (CASSANDRA-7753)
 * Fix ALTER clustering column type from DateType to TimestampType when
   using DESC clustering order (CASSANRDA-7797)
 * Throw EOFException if we run out of chunks in compressed datafile
   (CASSANDRA-7664)
 * Fix PRSI handling of CQL3 row markers for row cleanup (CASSANDRA-7787)
 * Fix dropping collection when it's the last regular column (CASSANDRA-7744)
 * Make StreamReceiveTask thread safe and gc friendly (CASSANDRA-7795)
 * Validate empty cell names from counter updates (CASSANDRA-7798)
Merged from 1.2:
 * Don't allow compacted sstables to be marked as compacting (CASSANDRA-7145)
 * Track expired tombstones (CASSANDRA-7810)


2.1.0-rc7
 * Add frozen keyword and require UDT to be frozen (CASSANDRA-7857)
 * Track added sstable size correctly (CASSANDRA-7239)
 * (cqlsh) Fix case insensitivity (CASSANDRA-7834)
 * Fix failure to stream ranges when moving (CASSANDRA-7836)
 * Correctly remove tmplink files (CASSANDRA-7803)
 * (cqlsh) Fix column name formatting for functions, CAS operations,
   and UDT field selections (CASSANDRA-7806)
 * (cqlsh) Fix COPY FROM handling of null/empty primary key
   values (CASSANDRA-7792)
 * Fix ordering of static cells (CASSANDRA-7763)
Merged from 2.0:
 * Forbid re-adding dropped counter columns (CASSANDRA-7831)
 * Fix CFMetaData#isThriftCompatible() for PK-only tables (CASSANDRA-7832)
 * Always reject inequality on the partition key without token()
   (CASSANDRA-7722)
 * Always send Paxos commit to all replicas (CASSANDRA-7479)
 * Make disruptor_thrift_server invocation pool configurable (CASSANDRA-7594)
 * Make repair no-op when RF=1 (CASSANDRA-7864)


2.1.0-rc6
 * Fix OOM issue from netty caching over time (CASSANDRA-7743)
 * json2sstable couldn't import JSON for CQL table (CASSANDRA-7477)
 * Invalidate all caches on table drop (CASSANDRA-7561)
 * Skip strict endpoint selection for ranges if RF == nodes (CASSANRA-7765)
 * Fix Thrift range filtering without 2ary index lookups (CASSANDRA-7741)
 * Add tracing entries about concurrent range requests (CASSANDRA-7599)
 * (cqlsh) Fix DESCRIBE for NTS keyspaces (CASSANDRA-7729)
 * Remove netty buffer ref-counting (CASSANDRA-7735)
 * Pass mutated cf to index updater for use by PRSI (CASSANDRA-7742)
 * Include stress yaml example in release and deb (CASSANDRA-7717)
 * workaround for netty issue causing corrupted data off the wire (CASSANDRA-7695)
 * cqlsh DESC CLUSTER fails retrieving ring information (CASSANDRA-7687)
 * Fix binding null values inside UDT (CASSANDRA-7685)
 * Fix UDT field selection with empty fields (CASSANDRA-7670)
 * Bogus deserialization of static cells from sstable (CASSANDRA-7684)
 * Fix NPE on compaction leftover cleanup for dropped table (CASSANDRA-7770)
Merged from 2.0:
 * Fix race condition in StreamTransferTask that could lead to
   infinite loops and premature sstable deletion (CASSANDRA-7704)
 * (cqlsh) Wait up to 10 sec for a tracing session (CASSANDRA-7222)
 * Fix NPE in FileCacheService.sizeInBytes (CASSANDRA-7756)
 * Remove duplicates from StorageService.getJoiningNodes (CASSANDRA-7478)
 * Clone token map outside of hot gossip loops (CASSANDRA-7758)
 * Fix MS expiring map timeout for Paxos messages (CASSANDRA-7752)
 * Do not flush on truncate if durable_writes is false (CASSANDRA-7750)
 * Give CRR a default input_cql Statement (CASSANDRA-7226)
 * Better error message when adding a collection with the same name
   than a previously dropped one (CASSANDRA-6276)
 * Fix validation when adding static columns (CASSANDRA-7730)
 * (Thrift) fix range deletion of supercolumns (CASSANDRA-7733)
 * Fix potential AssertionError in RangeTombstoneList (CASSANDRA-7700)
 * Validate arguments of blobAs* functions (CASSANDRA-7707)
 * Fix potential AssertionError with 2ndary indexes (CASSANDRA-6612)
 * Avoid logging CompactionInterrupted at ERROR (CASSANDRA-7694)
 * Minor leak in sstable2jon (CASSANDRA-7709)
 * Add cassandra.auto_bootstrap system property (CASSANDRA-7650)
 * Update java driver (for hadoop) (CASSANDRA-7618)
 * Remove CqlPagingRecordReader/CqlPagingInputFormat (CASSANDRA-7570)
 * Support connecting to ipv6 jmx with nodetool (CASSANDRA-7669)


2.1.0-rc5
 * Reject counters inside user types (CASSANDRA-7672)
 * Switch to notification-based GCInspector (CASSANDRA-7638)
 * (cqlsh) Handle nulls in UDTs and tuples correctly (CASSANDRA-7656)
 * Don't use strict consistency when replacing (CASSANDRA-7568)
 * Fix min/max cell name collection on 2.0 SSTables with range
   tombstones (CASSANDRA-7593)
 * Tolerate min/max cell names of different lengths (CASSANDRA-7651)
 * Filter cached results correctly (CASSANDRA-7636)
 * Fix tracing on the new SEPExecutor (CASSANDRA-7644)
 * Remove shuffle and taketoken (CASSANDRA-7601)
 * Clean up Windows batch scripts (CASSANDRA-7619)
 * Fix native protocol drop user type notification (CASSANDRA-7571)
 * Give read access to system.schema_usertypes to all authenticated users
   (CASSANDRA-7578)
 * (cqlsh) Fix cqlsh display when zero rows are returned (CASSANDRA-7580)
 * Get java version correctly when JAVA_TOOL_OPTIONS is set (CASSANDRA-7572)
 * Fix NPE when dropping index from non-existent keyspace, AssertionError when
   dropping non-existent index with IF EXISTS (CASSANDRA-7590)
 * Fix sstablelevelresetter hang (CASSANDRA-7614)
 * (cqlsh) Fix deserialization of blobs (CASSANDRA-7603)
 * Use "keyspace updated" schema change message for UDT changes in v1 and
   v2 protocols (CASSANDRA-7617)
 * Fix tracing of range slices and secondary index lookups that are local
   to the coordinator (CASSANDRA-7599)
 * Set -Dcassandra.storagedir for all tool shell scripts (CASSANDRA-7587)
 * Don't swap max/min col names when mutating sstable metadata (CASSANDRA-7596)
 * (cqlsh) Correctly handle paged result sets (CASSANDRA-7625)
 * (cqlsh) Improve waiting for a trace to complete (CASSANDRA-7626)
 * Fix tracing of concurrent range slices and 2ary index queries (CASSANDRA-7626)
 * Fix scrub against collection type (CASSANDRA-7665)
Merged from 2.0:
 * Set gc_grace_seconds to seven days for system schema tables (CASSANDRA-7668)
 * SimpleSeedProvider no longer caches seeds forever (CASSANDRA-7663)
 * Always flush on truncate (CASSANDRA-7511)
 * Fix ReversedType(DateType) mapping to native protocol (CASSANDRA-7576)
 * Always merge ranges owned by a single node (CASSANDRA-6930)
 * Track max/min timestamps for range tombstones (CASSANDRA-7647)
 * Fix NPE when listing saved caches dir (CASSANDRA-7632)


2.1.0-rc4
 * Fix word count hadoop example (CASSANDRA-7200)
 * Updated memtable_cleanup_threshold and memtable_flush_writers defaults 
   (CASSANDRA-7551)
 * (Windows) fix startup when WMI memory query fails (CASSANDRA-7505)
 * Anti-compaction proceeds if any part of the repair failed (CASSANDRA-7521)
 * Add missing table name to DROP INDEX responses and notifications (CASSANDRA-7539)
 * Bump CQL version to 3.2.0 and update CQL documentation (CASSANDRA-7527)
 * Fix configuration error message when running nodetool ring (CASSANDRA-7508)
 * Support conditional updates, tuple type, and the v3 protocol in cqlsh (CASSANDRA-7509)
 * Handle queries on multiple secondary index types (CASSANDRA-7525)
 * Fix cqlsh authentication with v3 native protocol (CASSANDRA-7564)
 * Fix NPE when unknown prepared statement ID is used (CASSANDRA-7454)
Merged from 2.0:
 * (Windows) force range-based repair to non-sequential mode (CASSANDRA-7541)
 * Fix range merging when DES scores are zero (CASSANDRA-7535)
 * Warn when SSL certificates have expired (CASSANDRA-7528)
 * Fix error when doing reversed queries with static columns (CASSANDRA-7490)
Merged from 1.2:
 * Set correct stream ID on responses when non-Exception Throwables
   are thrown while handling native protocol messages (CASSANDRA-7470)


2.1.0-rc3
 * Consider expiry when reconciling otherwise equal cells (CASSANDRA-7403)
 * Introduce CQL support for stress tool (CASSANDRA-6146)
 * Fix ClassCastException processing expired messages (CASSANDRA-7496)
 * Fix prepared marker for collections inside UDT (CASSANDRA-7472)
 * Remove left-over populate_io_cache_on_flush and replicate_on_write
   uses (CASSANDRA-7493)
 * (Windows) handle spaces in path names (CASSANDRA-7451)
 * Ensure writes have completed after dropping a table, before recycling
   commit log segments (CASSANDRA-7437)
 * Remove left-over rows_per_partition_to_cache (CASSANDRA-7493)
 * Fix error when CONTAINS is used with a bind marker (CASSANDRA-7502)
 * Properly reject unknown UDT field (CASSANDRA-7484)
Merged from 2.0:
 * Fix CC#collectTimeOrderedData() tombstone optimisations (CASSANDRA-7394)
 * Support DISTINCT for static columns and fix behaviour when DISTINC is
   not use (CASSANDRA-7305).
 * Workaround JVM NPE on JMX bind failure (CASSANDRA-7254)
 * Fix race in FileCacheService RemovalListener (CASSANDRA-7278)
 * Fix inconsistent use of consistencyForCommit that allowed LOCAL_QUORUM
   operations to incorrect become full QUORUM (CASSANDRA-7345)
 * Properly handle unrecognized opcodes and flags (CASSANDRA-7440)
 * (Hadoop) close CqlRecordWriter clients when finished (CASSANDRA-7459)
 * Commit disk failure policy (CASSANDRA-7429)
 * Make sure high level sstables get compacted (CASSANDRA-7414)
 * Fix AssertionError when using empty clustering columns and static columns
   (CASSANDRA-7455)
 * Add option to disable STCS in L0 (CASSANDRA-6621)
 * Upgrade to snappy-java 1.0.5.2 (CASSANDRA-7476)


2.1.0-rc2
 * Fix heap size calculation for CompoundSparseCellName and 
   CompoundSparseCellName.WithCollection (CASSANDRA-7421)
 * Allow counter mutations in UNLOGGED batches (CASSANDRA-7351)
 * Modify reconcile logic to always pick a tombstone over a counter cell
   (CASSANDRA-7346)
 * Avoid incremental compaction on Windows (CASSANDRA-7365)
 * Fix exception when querying a composite-keyed table with a collection index
   (CASSANDRA-7372)
 * Use node's host id in place of counter ids (CASSANDRA-7366)
 * Fix error when doing reversed queries with static columns (CASSANDRA-7490)
 * Backport CASSANDRA-6747 (CASSANDRA-7560)
 * Track max/min timestamps for range tombstones (CASSANDRA-7647)
 * Fix NPE when listing saved caches dir (CASSANDRA-7632)
 * Fix sstableloader unable to connect encrypted node (CASSANDRA-7585)
Merged from 1.2:
 * Clone token map outside of hot gossip loops (CASSANDRA-7758)
 * Add stop method to EmbeddedCassandraService (CASSANDRA-7595)
 * Support connecting to ipv6 jmx with nodetool (CASSANDRA-7669)
 * Set gc_grace_seconds to seven days for system schema tables (CASSANDRA-7668)
 * SimpleSeedProvider no longer caches seeds forever (CASSANDRA-7663)
 * Set correct stream ID on responses when non-Exception Throwables
   are thrown while handling native protocol messages (CASSANDRA-7470)
 * Fix row size miscalculation in LazilyCompactedRow (CASSANDRA-7543)
 * Fix race in background compaction check (CASSANDRA-7745)
 * Don't clear out range tombstones during compaction (CASSANDRA-7808)


2.1.0-rc1
 * Revert flush directory (CASSANDRA-6357)
 * More efficient executor service for fast operations (CASSANDRA-4718)
 * Move less common tools into a new cassandra-tools package (CASSANDRA-7160)
 * Support more concurrent requests in native protocol (CASSANDRA-7231)
 * Add tab-completion to debian nodetool packaging (CASSANDRA-6421)
 * Change concurrent_compactors defaults (CASSANDRA-7139)
 * Add PowerShell Windows launch scripts (CASSANDRA-7001)
 * Make commitlog archive+restore more robust (CASSANDRA-6974)
 * Fix marking commitlogsegments clean (CASSANDRA-6959)
 * Add snapshot "manifest" describing files included (CASSANDRA-6326)
 * Parallel streaming for sstableloader (CASSANDRA-3668)
 * Fix bugs in supercolumns handling (CASSANDRA-7138)
 * Fix ClassClassException on composite dense tables (CASSANDRA-7112)
 * Cleanup and optimize collation and slice iterators (CASSANDRA-7107)
 * Upgrade NBHM lib (CASSANDRA-7128)
 * Optimize netty server (CASSANDRA-6861)
 * Fix repair hang when given CF does not exist (CASSANDRA-7189)
 * Allow c* to be shutdown in an embedded mode (CASSANDRA-5635)
 * Add server side batching to native transport (CASSANDRA-5663)
 * Make batchlog replay asynchronous (CASSANDRA-6134)
 * remove unused classes (CASSANDRA-7197)
 * Limit user types to the keyspace they are defined in (CASSANDRA-6643)
 * Add validate method to CollectionType (CASSANDRA-7208)
 * New serialization format for UDT values (CASSANDRA-7209, CASSANDRA-7261)
 * Fix nodetool netstats (CASSANDRA-7270)
 * Fix potential ClassCastException in HintedHandoffManager (CASSANDRA-7284)
 * Use prepared statements internally (CASSANDRA-6975)
 * Fix broken paging state with prepared statement (CASSANDRA-7120)
 * Fix IllegalArgumentException in CqlStorage (CASSANDRA-7287)
 * Allow nulls/non-existant fields in UDT (CASSANDRA-7206)
 * Add Thrift MultiSliceRequest (CASSANDRA-6757, CASSANDRA-7027)
 * Handle overlapping MultiSlices (CASSANDRA-7279)
 * Fix DataOutputTest on Windows (CASSANDRA-7265)
 * Embedded sets in user defined data-types are not updating (CASSANDRA-7267)
 * Add tuple type to CQL/native protocol (CASSANDRA-7248)
 * Fix CqlPagingRecordReader on tables with few rows (CASSANDRA-7322)
Merged from 2.0:
 * Copy compaction options to make sure they are reloaded (CASSANDRA-7290)
 * Add option to do more aggressive tombstone compactions (CASSANDRA-6563)
 * Don't try to compact already-compacting files in HHOM (CASSANDRA-7288)
 * Always reallocate buffers in HSHA (CASSANDRA-6285)
 * (Hadoop) support authentication in CqlRecordReader (CASSANDRA-7221)
 * (Hadoop) Close java driver Cluster in CQLRR.close (CASSANDRA-7228)
 * Warn when 'USING TIMESTAMP' is used on a CAS BATCH (CASSANDRA-7067)
 * return all cpu values from BackgroundActivityMonitor.readAndCompute (CASSANDRA-7183)
 * Correctly delete scheduled range xfers (CASSANDRA-7143)
 * return all cpu values from BackgroundActivityMonitor.readAndCompute (CASSANDRA-7183)  
 * reduce garbage creation in calculatePendingRanges (CASSANDRA-7191)
 * fix c* launch issues on Russian os's due to output of linux 'free' cmd (CASSANDRA-6162)
 * Fix disabling autocompaction (CASSANDRA-7187)
 * Fix potential NumberFormatException when deserializing IntegerType (CASSANDRA-7088)
 * cqlsh can't tab-complete disabling compaction (CASSANDRA-7185)
 * cqlsh: Accept and execute CQL statement(s) from command-line parameter (CASSANDRA-7172)
 * Fix IllegalStateException in CqlPagingRecordReader (CASSANDRA-7198)
 * Fix the InvertedIndex trigger example (CASSANDRA-7211)
 * Add --resolve-ip option to 'nodetool ring' (CASSANDRA-7210)
 * reduce garbage on codec flag deserialization (CASSANDRA-7244) 
 * Fix duplicated error messages on directory creation error at startup (CASSANDRA-5818)
 * Proper null handle for IF with map element access (CASSANDRA-7155)
 * Improve compaction visibility (CASSANDRA-7242)
 * Correctly delete scheduled range xfers (CASSANDRA-7143)
 * Make batchlog replica selection rack-aware (CASSANDRA-6551)
 * Fix CFMetaData#getColumnDefinitionFromColumnName() (CASSANDRA-7074)
 * Fix writetime/ttl functions for static columns (CASSANDRA-7081)
 * Suggest CTRL-C or semicolon after three blank lines in cqlsh (CASSANDRA-7142)
 * Fix 2ndary index queries with DESC clustering order (CASSANDRA-6950)
 * Invalid key cache entries on DROP (CASSANDRA-6525)
 * Fix flapping RecoveryManagerTest (CASSANDRA-7084)
 * Add missing iso8601 patterns for date strings (CASSANDRA-6973)
 * Support selecting multiple rows in a partition using IN (CASSANDRA-6875)
 * Add authentication support to shuffle (CASSANDRA-6484)
 * Swap local and global default read repair chances (CASSANDRA-7320)
 * Add conditional CREATE/DROP USER support (CASSANDRA-7264)
 * Cqlsh counts non-empty lines for "Blank lines" warning (CASSANDRA-7325)
Merged from 1.2:
 * Add Cloudstack snitch (CASSANDRA-7147)
 * Update system.peers correctly when relocating tokens (CASSANDRA-7126)
 * Add Google Compute Engine snitch (CASSANDRA-7132)
 * remove duplicate query for local tokens (CASSANDRA-7182)
 * exit CQLSH with error status code if script fails (CASSANDRA-6344)
 * Fix bug with some IN queries missig results (CASSANDRA-7105)
 * Fix availability validation for LOCAL_ONE CL (CASSANDRA-7319)
 * Hint streaming can cause decommission to fail (CASSANDRA-7219)


2.1.0-beta2
 * Increase default CL space to 8GB (CASSANDRA-7031)
 * Add range tombstones to read repair digests (CASSANDRA-6863)
 * Fix BTree.clear for large updates (CASSANDRA-6943)
 * Fail write instead of logging a warning when unable to append to CL
   (CASSANDRA-6764)
 * Eliminate possibility of CL segment appearing twice in active list 
   (CASSANDRA-6557)
 * Apply DONTNEED fadvise to commitlog segments (CASSANDRA-6759)
 * Switch CRC component to Adler and include it for compressed sstables 
   (CASSANDRA-4165)
 * Allow cassandra-stress to set compaction strategy options (CASSANDRA-6451)
 * Add broadcast_rpc_address option to cassandra.yaml (CASSANDRA-5899)
 * Auto reload GossipingPropertyFileSnitch config (CASSANDRA-5897)
 * Fix overflow of memtable_total_space_in_mb (CASSANDRA-6573)
 * Fix ABTC NPE and apply update function correctly (CASSANDRA-6692)
 * Allow nodetool to use a file or prompt for password (CASSANDRA-6660)
 * Fix AIOOBE when concurrently accessing ABSC (CASSANDRA-6742)
 * Fix assertion error in ALTER TYPE RENAME (CASSANDRA-6705)
 * Scrub should not always clear out repaired status (CASSANDRA-5351)
 * Improve handling of range tombstone for wide partitions (CASSANDRA-6446)
 * Fix ClassCastException for compact table with composites (CASSANDRA-6738)
 * Fix potentially repairing with wrong nodes (CASSANDRA-6808)
 * Change caching option syntax (CASSANDRA-6745)
 * Fix stress to do proper counter reads (CASSANDRA-6835)
 * Fix help message for stress counter_write (CASSANDRA-6824)
 * Fix stress smart Thrift client to pick servers correctly (CASSANDRA-6848)
 * Add logging levels (minimal, normal or verbose) to stress tool (CASSANDRA-6849)
 * Fix race condition in Batch CLE (CASSANDRA-6860)
 * Improve cleanup/scrub/upgradesstables failure handling (CASSANDRA-6774)
 * ByteBuffer write() methods for serializing sstables (CASSANDRA-6781)
 * Proper compare function for CollectionType (CASSANDRA-6783)
 * Update native server to Netty 4 (CASSANDRA-6236)
 * Fix off-by-one error in stress (CASSANDRA-6883)
 * Make OpOrder AutoCloseable (CASSANDRA-6901)
 * Remove sync repair JMX interface (CASSANDRA-6900)
 * Add multiple memory allocation options for memtables (CASSANDRA-6689, 6694)
 * Remove adjusted op rate from stress output (CASSANDRA-6921)
 * Add optimized CF.hasColumns() implementations (CASSANDRA-6941)
 * Serialize batchlog mutations with the version of the target node
   (CASSANDRA-6931)
 * Optimize CounterColumn#reconcile() (CASSANDRA-6953)
 * Properly remove 1.2 sstable support in 2.1 (CASSANDRA-6869)
 * Lock counter cells, not partitions (CASSANDRA-6880)
 * Track presence of legacy counter shards in sstables (CASSANDRA-6888)
 * Ensure safe resource cleanup when replacing sstables (CASSANDRA-6912)
 * Add failure handler to async callback (CASSANDRA-6747)
 * Fix AE when closing SSTable without releasing reference (CASSANDRA-7000)
 * Clean up IndexInfo on keyspace/table drops (CASSANDRA-6924)
 * Only snapshot relative SSTables when sequential repair (CASSANDRA-7024)
 * Require nodetool rebuild_index to specify index names (CASSANDRA-7038)
 * fix cassandra stress errors on reads with native protocol (CASSANDRA-7033)
 * Use OpOrder to guard sstable references for reads (CASSANDRA-6919)
 * Preemptive opening of compaction result (CASSANDRA-6916)
 * Multi-threaded scrub/cleanup/upgradesstables (CASSANDRA-5547)
 * Optimize cellname comparison (CASSANDRA-6934)
 * Native protocol v3 (CASSANDRA-6855)
 * Optimize Cell liveness checks and clean up Cell (CASSANDRA-7119)
 * Support consistent range movements (CASSANDRA-2434)
 * Display min timestamp in sstablemetadata viewer (CASSANDRA-6767)
Merged from 2.0:
 * Avoid race-prone second "scrub" of system keyspace (CASSANDRA-6797)
 * Pool CqlRecordWriter clients by inetaddress rather than Range
   (CASSANDRA-6665)
 * Fix compaction_history timestamps (CASSANDRA-6784)
 * Compare scores of full replica ordering in DES (CASSANDRA-6683)
 * fix CME in SessionInfo updateProgress affecting netstats (CASSANDRA-6577)
 * Allow repairing between specific replicas (CASSANDRA-6440)
 * Allow per-dc enabling of hints (CASSANDRA-6157)
 * Add compatibility for Hadoop 0.2.x (CASSANDRA-5201)
 * Fix EstimatedHistogram races (CASSANDRA-6682)
 * Failure detector correctly converts initial value to nanos (CASSANDRA-6658)
 * Add nodetool taketoken to relocate vnodes (CASSANDRA-4445)
 * Expose bulk loading progress over JMX (CASSANDRA-4757)
 * Correctly handle null with IF conditions and TTL (CASSANDRA-6623)
 * Account for range/row tombstones in tombstone drop
   time histogram (CASSANDRA-6522)
 * Stop CommitLogSegment.close() from calling sync() (CASSANDRA-6652)
 * Make commitlog failure handling configurable (CASSANDRA-6364)
 * Avoid overlaps in LCS (CASSANDRA-6688)
 * Improve support for paginating over composites (CASSANDRA-4851)
 * Fix count(*) queries in a mixed cluster (CASSANDRA-6707)
 * Improve repair tasks(snapshot, differencing) concurrency (CASSANDRA-6566)
 * Fix replaying pre-2.0 commit logs (CASSANDRA-6714)
 * Add static columns to CQL3 (CASSANDRA-6561)
 * Optimize single partition batch statements (CASSANDRA-6737)
 * Disallow post-query re-ordering when paging (CASSANDRA-6722)
 * Fix potential paging bug with deleted columns (CASSANDRA-6748)
 * Fix NPE on BulkLoader caused by losing StreamEvent (CASSANDRA-6636)
 * Fix truncating compression metadata (CASSANDRA-6791)
 * Add CMSClassUnloadingEnabled JVM option (CASSANDRA-6541)
 * Catch memtable flush exceptions during shutdown (CASSANDRA-6735)
 * Fix upgradesstables NPE for non-CF-based indexes (CASSANDRA-6645)
 * Fix UPDATE updating PRIMARY KEY columns implicitly (CASSANDRA-6782)
 * Fix IllegalArgumentException when updating from 1.2 with SuperColumns
   (CASSANDRA-6733)
 * FBUtilities.singleton() should use the CF comparator (CASSANDRA-6778)
 * Fix CQLSStableWriter.addRow(Map<String, Object>) (CASSANDRA-6526)
 * Fix HSHA server introducing corrupt data (CASSANDRA-6285)
 * Fix CAS conditions for COMPACT STORAGE tables (CASSANDRA-6813)
 * Starting threads in OutboundTcpConnectionPool constructor causes race conditions (CASSANDRA-7177)
 * Allow overriding cassandra-rackdc.properties file (CASSANDRA-7072)
 * Set JMX RMI port to 7199 (CASSANDRA-7087)
 * Use LOCAL_QUORUM for data reads at LOCAL_SERIAL (CASSANDRA-6939)
 * Log a warning for large batches (CASSANDRA-6487)
 * Put nodes in hibernate when join_ring is false (CASSANDRA-6961)
 * Avoid early loading of non-system keyspaces before compaction-leftovers 
   cleanup at startup (CASSANDRA-6913)
 * Restrict Windows to parallel repairs (CASSANDRA-6907)
 * (Hadoop) Allow manually specifying start/end tokens in CFIF (CASSANDRA-6436)
 * Fix NPE in MeteredFlusher (CASSANDRA-6820)
 * Fix race processing range scan responses (CASSANDRA-6820)
 * Allow deleting snapshots from dropped keyspaces (CASSANDRA-6821)
 * Add uuid() function (CASSANDRA-6473)
 * Omit tombstones from schema digests (CASSANDRA-6862)
 * Include correct consistencyLevel in LWT timeout (CASSANDRA-6884)
 * Lower chances for losing new SSTables during nodetool refresh and
   ColumnFamilyStore.loadNewSSTables (CASSANDRA-6514)
 * Add support for DELETE ... IF EXISTS to CQL3 (CASSANDRA-5708)
 * Update hadoop_cql3_word_count example (CASSANDRA-6793)
 * Fix handling of RejectedExecution in sync Thrift server (CASSANDRA-6788)
 * Log more information when exceeding tombstone_warn_threshold (CASSANDRA-6865)
 * Fix truncate to not abort due to unreachable fat clients (CASSANDRA-6864)
 * Fix schema concurrency exceptions (CASSANDRA-6841)
 * Fix leaking validator FH in StreamWriter (CASSANDRA-6832)
 * Fix saving triggers to schema (CASSANDRA-6789)
 * Fix trigger mutations when base mutation list is immutable (CASSANDRA-6790)
 * Fix accounting in FileCacheService to allow re-using RAR (CASSANDRA-6838)
 * Fix static counter columns (CASSANDRA-6827)
 * Restore expiring->deleted (cell) compaction optimization (CASSANDRA-6844)
 * Fix CompactionManager.needsCleanup (CASSANDRA-6845)
 * Correctly compare BooleanType values other than 0 and 1 (CASSANDRA-6779)
 * Read message id as string from earlier versions (CASSANDRA-6840)
 * Properly use the Paxos consistency for (non-protocol) batch (CASSANDRA-6837)
 * Add paranoid disk failure option (CASSANDRA-6646)
 * Improve PerRowSecondaryIndex performance (CASSANDRA-6876)
 * Extend triggers to support CAS updates (CASSANDRA-6882)
 * Static columns with IF NOT EXISTS don't always work as expected (CASSANDRA-6873)
 * Fix paging with SELECT DISTINCT (CASSANDRA-6857)
 * Fix UnsupportedOperationException on CAS timeout (CASSANDRA-6923)
 * Improve MeteredFlusher handling of MF-unaffected column families
   (CASSANDRA-6867)
 * Add CqlRecordReader using native pagination (CASSANDRA-6311)
 * Add QueryHandler interface (CASSANDRA-6659)
 * Track liveRatio per-memtable, not per-CF (CASSANDRA-6945)
 * Make sure upgradesstables keeps sstable level (CASSANDRA-6958)
 * Fix LIMIT with static columns (CASSANDRA-6956)
 * Fix clash with CQL column name in thrift validation (CASSANDRA-6892)
 * Fix error with super columns in mixed 1.2-2.0 clusters (CASSANDRA-6966)
 * Fix bad skip of sstables on slice query with composite start/finish (CASSANDRA-6825)
 * Fix unintended update with conditional statement (CASSANDRA-6893)
 * Fix map element access in IF (CASSANDRA-6914)
 * Avoid costly range calculations for range queries on system keyspaces
   (CASSANDRA-6906)
 * Fix SSTable not released if stream session fails (CASSANDRA-6818)
 * Avoid build failure due to ANTLR timeout (CASSANDRA-6991)
 * Queries on compact tables can return more rows that requested (CASSANDRA-7052)
 * USING TIMESTAMP for batches does not work (CASSANDRA-7053)
 * Fix performance regression from CASSANDRA-5614 (CASSANDRA-6949)
 * Ensure that batchlog and hint timeouts do not produce hints (CASSANDRA-7058)
 * Merge groupable mutations in TriggerExecutor#execute() (CASSANDRA-7047)
 * Plug holes in resource release when wiring up StreamSession (CASSANDRA-7073)
 * Re-add parameter columns to tracing session (CASSANDRA-6942)
 * Preserves CQL metadata when updating table from thrift (CASSANDRA-6831)
Merged from 1.2:
 * Fix nodetool display with vnodes (CASSANDRA-7082)
 * Add UNLOGGED, COUNTER options to BATCH documentation (CASSANDRA-6816)
 * add extra SSL cipher suites (CASSANDRA-6613)
 * fix nodetool getsstables for blob PK (CASSANDRA-6803)
 * Fix BatchlogManager#deleteBatch() use of millisecond timestamps
   (CASSANDRA-6822)
 * Continue assassinating even if the endpoint vanishes (CASSANDRA-6787)
 * Schedule schema pulls on change (CASSANDRA-6971)
 * Non-droppable verbs shouldn't be dropped from OTC (CASSANDRA-6980)
 * Shutdown batchlog executor in SS#drain() (CASSANDRA-7025)
 * Fix batchlog to account for CF truncation records (CASSANDRA-6999)
 * Fix CQLSH parsing of functions and BLOB literals (CASSANDRA-7018)
 * Properly load trustore in the native protocol (CASSANDRA-6847)
 * Always clean up references in SerializingCache (CASSANDRA-6994)
 * Don't shut MessagingService down when replacing a node (CASSANDRA-6476)
 * fix npe when doing -Dcassandra.fd_initial_value_ms (CASSANDRA-6751)


2.1.0-beta1
 * Add flush directory distinct from compaction directories (CASSANDRA-6357)
 * Require JNA by default (CASSANDRA-6575)
 * add listsnapshots command to nodetool (CASSANDRA-5742)
 * Introduce AtomicBTreeColumns (CASSANDRA-6271, 6692)
 * Multithreaded commitlog (CASSANDRA-3578)
 * allocate fixed index summary memory pool and resample cold index summaries 
   to use less memory (CASSANDRA-5519)
 * Removed multithreaded compaction (CASSANDRA-6142)
 * Parallelize fetching rows for low-cardinality indexes (CASSANDRA-1337)
 * change logging from log4j to logback (CASSANDRA-5883)
 * switch to LZ4 compression for internode communication (CASSANDRA-5887)
 * Stop using Thrift-generated Index* classes internally (CASSANDRA-5971)
 * Remove 1.2 network compatibility code (CASSANDRA-5960)
 * Remove leveled json manifest migration code (CASSANDRA-5996)
 * Remove CFDefinition (CASSANDRA-6253)
 * Use AtomicIntegerFieldUpdater in RefCountedMemory (CASSANDRA-6278)
 * User-defined types for CQL3 (CASSANDRA-5590)
 * Use of o.a.c.metrics in nodetool (CASSANDRA-5871, 6406)
 * Batch read from OTC's queue and cleanup (CASSANDRA-1632)
 * Secondary index support for collections (CASSANDRA-4511, 6383)
 * SSTable metadata(Stats.db) format change (CASSANDRA-6356)
 * Push composites support in the storage engine
   (CASSANDRA-5417, CASSANDRA-6520)
 * Add snapshot space used to cfstats (CASSANDRA-6231)
 * Add cardinality estimator for key count estimation (CASSANDRA-5906)
 * CF id is changed to be non-deterministic. Data dir/key cache are created
   uniquely for CF id (CASSANDRA-5202)
 * New counters implementation (CASSANDRA-6504)
 * Replace UnsortedColumns, EmptyColumns, TreeMapBackedSortedColumns with new
   ArrayBackedSortedColumns (CASSANDRA-6630, CASSANDRA-6662, CASSANDRA-6690)
 * Add option to use row cache with a given amount of rows (CASSANDRA-5357)
 * Avoid repairing already repaired data (CASSANDRA-5351)
 * Reject counter updates with USING TTL/TIMESTAMP (CASSANDRA-6649)
 * Replace index_interval with min/max_index_interval (CASSANDRA-6379)
 * Lift limitation that order by columns must be selected for IN queries (CASSANDRA-4911)


2.0.5
 * Reduce garbage generated by bloom filter lookups (CASSANDRA-6609)
 * Add ks.cf names to tombstone logging (CASSANDRA-6597)
 * Use LOCAL_QUORUM for LWT operations at LOCAL_SERIAL (CASSANDRA-6495)
 * Wait for gossip to settle before accepting client connections (CASSANDRA-4288)
 * Delete unfinished compaction incrementally (CASSANDRA-6086)
 * Allow specifying custom secondary index options in CQL3 (CASSANDRA-6480)
 * Improve replica pinning for cache efficiency in DES (CASSANDRA-6485)
 * Fix LOCAL_SERIAL from thrift (CASSANDRA-6584)
 * Don't special case received counts in CAS timeout exceptions (CASSANDRA-6595)
 * Add support for 2.1 global counter shards (CASSANDRA-6505)
 * Fix NPE when streaming connection is not yet established (CASSANDRA-6210)
 * Avoid rare duplicate read repair triggering (CASSANDRA-6606)
 * Fix paging discardFirst (CASSANDRA-6555)
 * Fix ArrayIndexOutOfBoundsException in 2ndary index query (CASSANDRA-6470)
 * Release sstables upon rebuilding 2i (CASSANDRA-6635)
 * Add AbstractCompactionStrategy.startup() method (CASSANDRA-6637)
 * SSTableScanner may skip rows during cleanup (CASSANDRA-6638)
 * sstables from stalled repair sessions can resurrect deleted data (CASSANDRA-6503)
 * Switch stress to use ITransportFactory (CASSANDRA-6641)
 * Fix IllegalArgumentException during prepare (CASSANDRA-6592)
 * Fix possible loss of 2ndary index entries during compaction (CASSANDRA-6517)
 * Fix direct Memory on architectures that do not support unaligned long access
   (CASSANDRA-6628)
 * Let scrub optionally skip broken counter partitions (CASSANDRA-5930)
Merged from 1.2:
 * fsync compression metadata (CASSANDRA-6531)
 * Validate CF existence on execution for prepared statement (CASSANDRA-6535)
 * Add ability to throttle batchlog replay (CASSANDRA-6550)
 * Fix executing LOCAL_QUORUM with SimpleStrategy (CASSANDRA-6545)
 * Avoid StackOverflow when using large IN queries (CASSANDRA-6567)
 * Nodetool upgradesstables includes secondary indexes (CASSANDRA-6598)
 * Paginate batchlog replay (CASSANDRA-6569)
 * skip blocking on streaming during drain (CASSANDRA-6603)
 * Improve error message when schema doesn't match loaded sstable (CASSANDRA-6262)
 * Add properties to adjust FD initial value and max interval (CASSANDRA-4375)
 * Fix preparing with batch and delete from collection (CASSANDRA-6607)
 * Fix ABSC reverse iterator's remove() method (CASSANDRA-6629)
 * Handle host ID conflicts properly (CASSANDRA-6615)
 * Move handling of migration event source to solve bootstrap race. (CASSANDRA-6648)
 * Make sure compaction throughput value doesn't overflow with int math (CASSANDRA-6647)


2.0.4
 * Allow removing snapshots of no-longer-existing CFs (CASSANDRA-6418)
 * add StorageService.stopDaemon() (CASSANDRA-4268)
 * add IRE for invalid CF supplied to get_count (CASSANDRA-5701)
 * add client encryption support to sstableloader (CASSANDRA-6378)
 * Fix accept() loop for SSL sockets post-shutdown (CASSANDRA-6468)
 * Fix size-tiered compaction in LCS L0 (CASSANDRA-6496)
 * Fix assertion failure in filterColdSSTables (CASSANDRA-6483)
 * Fix row tombstones in larger-than-memory compactions (CASSANDRA-6008)
 * Fix cleanup ClassCastException (CASSANDRA-6462)
 * Reduce gossip memory use by interning VersionedValue strings (CASSANDRA-6410)
 * Allow specifying datacenters to participate in a repair (CASSANDRA-6218)
 * Fix divide-by-zero in PCI (CASSANDRA-6403)
 * Fix setting last compacted key in the wrong level for LCS (CASSANDRA-6284)
 * Add millisecond precision formats to the timestamp parser (CASSANDRA-6395)
 * Expose a total memtable size metric for a CF (CASSANDRA-6391)
 * cqlsh: handle symlinks properly (CASSANDRA-6425)
 * Fix potential infinite loop when paging query with IN (CASSANDRA-6464)
 * Fix assertion error in AbstractQueryPager.discardFirst (CASSANDRA-6447)
 * Fix streaming older SSTable yields unnecessary tombstones (CASSANDRA-6527)
Merged from 1.2:
 * Improved error message on bad properties in DDL queries (CASSANDRA-6453)
 * Randomize batchlog candidates selection (CASSANDRA-6481)
 * Fix thundering herd on endpoint cache invalidation (CASSANDRA-6345, 6485)
 * Improve batchlog write performance with vnodes (CASSANDRA-6488)
 * cqlsh: quote single quotes in strings inside collections (CASSANDRA-6172)
 * Improve gossip performance for typical messages (CASSANDRA-6409)
 * Throw IRE if a prepared statement has more markers than supported 
   (CASSANDRA-5598)
 * Expose Thread metrics for the native protocol server (CASSANDRA-6234)
 * Change snapshot response message verb to INTERNAL to avoid dropping it 
   (CASSANDRA-6415)
 * Warn when collection read has > 65K elements (CASSANDRA-5428)
 * Fix cache persistence when both row and key cache are enabled 
   (CASSANDRA-6413)
 * (Hadoop) add describe_local_ring (CASSANDRA-6268)
 * Fix handling of concurrent directory creation failure (CASSANDRA-6459)
 * Allow executing CREATE statements multiple times (CASSANDRA-6471)
 * Don't send confusing info with timeouts (CASSANDRA-6491)
 * Don't resubmit counter mutation runnables internally (CASSANDRA-6427)
 * Don't drop local mutations without a hint (CASSANDRA-6510)
 * Don't allow null max_hint_window_in_ms (CASSANDRA-6419)
 * Validate SliceRange start and finish lengths (CASSANDRA-6521)


2.0.3
 * Fix FD leak on slice read path (CASSANDRA-6275)
 * Cancel read meter task when closing SSTR (CASSANDRA-6358)
 * free off-heap IndexSummary during bulk (CASSANDRA-6359)
 * Recover from IOException in accept() thread (CASSANDRA-6349)
 * Improve Gossip tolerance of abnormally slow tasks (CASSANDRA-6338)
 * Fix trying to hint timed out counter writes (CASSANDRA-6322)
 * Allow restoring specific columnfamilies from archived CL (CASSANDRA-4809)
 * Avoid flushing compaction_history after each operation (CASSANDRA-6287)
 * Fix repair assertion error when tombstones expire (CASSANDRA-6277)
 * Skip loading corrupt key cache (CASSANDRA-6260)
 * Fixes for compacting larger-than-memory rows (CASSANDRA-6274)
 * Compact hottest sstables first and optionally omit coldest from
   compaction entirely (CASSANDRA-6109)
 * Fix modifying column_metadata from thrift (CASSANDRA-6182)
 * cqlsh: fix LIST USERS output (CASSANDRA-6242)
 * Add IRequestSink interface (CASSANDRA-6248)
 * Update memtable size while flushing (CASSANDRA-6249)
 * Provide hooks around CQL2/CQL3 statement execution (CASSANDRA-6252)
 * Require Permission.SELECT for CAS updates (CASSANDRA-6247)
 * New CQL-aware SSTableWriter (CASSANDRA-5894)
 * Reject CAS operation when the protocol v1 is used (CASSANDRA-6270)
 * Correctly throw error when frame too large (CASSANDRA-5981)
 * Fix serialization bug in PagedRange with 2ndary indexes (CASSANDRA-6299)
 * Fix CQL3 table validation in Thrift (CASSANDRA-6140)
 * Fix bug missing results with IN clauses (CASSANDRA-6327)
 * Fix paging with reversed slices (CASSANDRA-6343)
 * Set minTimestamp correctly to be able to drop expired sstables (CASSANDRA-6337)
 * Support NaN and Infinity as float literals (CASSANDRA-6003)
 * Remove RF from nodetool ring output (CASSANDRA-6289)
 * Fix attempting to flush empty rows (CASSANDRA-6374)
 * Fix potential out of bounds exception when paging (CASSANDRA-6333)
Merged from 1.2:
 * Optimize FD phi calculation (CASSANDRA-6386)
 * Improve initial FD phi estimate when starting up (CASSANDRA-6385)
 * Don't list CQL3 table in CLI describe even if named explicitely 
   (CASSANDRA-5750)
 * Invalidate row cache when dropping CF (CASSANDRA-6351)
 * add non-jamm path for cached statements (CASSANDRA-6293)
 * add windows bat files for shell commands (CASSANDRA-6145)
 * Require logging in for Thrift CQL2/3 statement preparation (CASSANDRA-6254)
 * restrict max_num_tokens to 1536 (CASSANDRA-6267)
 * Nodetool gets default JMX port from cassandra-env.sh (CASSANDRA-6273)
 * make calculatePendingRanges asynchronous (CASSANDRA-6244)
 * Remove blocking flushes in gossip thread (CASSANDRA-6297)
 * Fix potential socket leak in connectionpool creation (CASSANDRA-6308)
 * Allow LOCAL_ONE/LOCAL_QUORUM to work with SimpleStrategy (CASSANDRA-6238)
 * cqlsh: handle 'null' as session duration (CASSANDRA-6317)
 * Fix json2sstable handling of range tombstones (CASSANDRA-6316)
 * Fix missing one row in reverse query (CASSANDRA-6330)
 * Fix reading expired row value from row cache (CASSANDRA-6325)
 * Fix AssertionError when doing set element deletion (CASSANDRA-6341)
 * Make CL code for the native protocol match the one in C* 2.0
   (CASSANDRA-6347)
 * Disallow altering CQL3 table from thrift (CASSANDRA-6370)
 * Fix size computation of prepared statement (CASSANDRA-6369)


2.0.2
 * Update FailureDetector to use nanontime (CASSANDRA-4925)
 * Fix FileCacheService regressions (CASSANDRA-6149)
 * Never return WriteTimeout for CL.ANY (CASSANDRA-6132)
 * Fix race conditions in bulk loader (CASSANDRA-6129)
 * Add configurable metrics reporting (CASSANDRA-4430)
 * drop queries exceeding a configurable number of tombstones (CASSANDRA-6117)
 * Track and persist sstable read activity (CASSANDRA-5515)
 * Fixes for speculative retry (CASSANDRA-5932, CASSANDRA-6194)
 * Improve memory usage of metadata min/max column names (CASSANDRA-6077)
 * Fix thrift validation refusing row markers on CQL3 tables (CASSANDRA-6081)
 * Fix insertion of collections with CAS (CASSANDRA-6069)
 * Correctly send metadata on SELECT COUNT (CASSANDRA-6080)
 * Track clients' remote addresses in ClientState (CASSANDRA-6070)
 * Create snapshot dir if it does not exist when migrating
   leveled manifest (CASSANDRA-6093)
 * make sequential nodetool repair the default (CASSANDRA-5950)
 * Add more hooks for compaction strategy implementations (CASSANDRA-6111)
 * Fix potential NPE on composite 2ndary indexes (CASSANDRA-6098)
 * Delete can potentially be skipped in batch (CASSANDRA-6115)
 * Allow alter keyspace on system_traces (CASSANDRA-6016)
 * Disallow empty column names in cql (CASSANDRA-6136)
 * Use Java7 file-handling APIs and fix file moving on Windows (CASSANDRA-5383)
 * Save compaction history to system keyspace (CASSANDRA-5078)
 * Fix NPE if StorageService.getOperationMode() is executed before full startup (CASSANDRA-6166)
 * CQL3: support pre-epoch longs for TimestampType (CASSANDRA-6212)
 * Add reloadtriggers command to nodetool (CASSANDRA-4949)
 * cqlsh: ignore empty 'value alias' in DESCRIBE (CASSANDRA-6139)
 * Fix sstable loader (CASSANDRA-6205)
 * Reject bootstrapping if the node already exists in gossip (CASSANDRA-5571)
 * Fix NPE while loading paxos state (CASSANDRA-6211)
 * cqlsh: add SHOW SESSION <tracing-session> command (CASSANDRA-6228)
Merged from 1.2:
 * (Hadoop) Require CFRR batchSize to be at least 2 (CASSANDRA-6114)
 * Add a warning for small LCS sstable size (CASSANDRA-6191)
 * Add ability to list specific KS/CF combinations in nodetool cfstats (CASSANDRA-4191)
 * Mark CF clean if a mutation raced the drop and got it marked dirty (CASSANDRA-5946)
 * Add a LOCAL_ONE consistency level (CASSANDRA-6202)
 * Limit CQL prepared statement cache by size instead of count (CASSANDRA-6107)
 * Tracing should log write failure rather than raw exceptions (CASSANDRA-6133)
 * lock access to TM.endpointToHostIdMap (CASSANDRA-6103)
 * Allow estimated memtable size to exceed slab allocator size (CASSANDRA-6078)
 * Start MeteredFlusher earlier to prevent OOM during CL replay (CASSANDRA-6087)
 * Avoid sending Truncate command to fat clients (CASSANDRA-6088)
 * Allow where clause conditions to be in parenthesis (CASSANDRA-6037)
 * Do not open non-ssl storage port if encryption option is all (CASSANDRA-3916)
 * Move batchlog replay to its own executor (CASSANDRA-6079)
 * Add tombstone debug threshold and histogram (CASSANDRA-6042, 6057)
 * Enable tcp keepalive on incoming connections (CASSANDRA-4053)
 * Fix fat client schema pull NPE (CASSANDRA-6089)
 * Fix memtable flushing for indexed tables (CASSANDRA-6112)
 * Fix skipping columns with multiple slices (CASSANDRA-6119)
 * Expose connected thrift + native client counts (CASSANDRA-5084)
 * Optimize auth setup (CASSANDRA-6122)
 * Trace index selection (CASSANDRA-6001)
 * Update sstablesPerReadHistogram to use biased sampling (CASSANDRA-6164)
 * Log UnknownColumnfamilyException when closing socket (CASSANDRA-5725)
 * Properly error out on CREATE INDEX for counters table (CASSANDRA-6160)
 * Handle JMX notification failure for repair (CASSANDRA-6097)
 * (Hadoop) Fetch no more than 128 splits in parallel (CASSANDRA-6169)
 * stress: add username/password authentication support (CASSANDRA-6068)
 * Fix indexed queries with row cache enabled on parent table (CASSANDRA-5732)
 * Fix compaction race during columnfamily drop (CASSANDRA-5957)
 * Fix validation of empty column names for compact tables (CASSANDRA-6152)
 * Skip replaying mutations that pass CRC but fail to deserialize (CASSANDRA-6183)
 * Rework token replacement to use replace_address (CASSANDRA-5916)
 * Fix altering column types (CASSANDRA-6185)
 * cqlsh: fix CREATE/ALTER WITH completion (CASSANDRA-6196)
 * add windows bat files for shell commands (CASSANDRA-6145)
 * Fix potential stack overflow during range tombstones insertion (CASSANDRA-6181)
 * (Hadoop) Make LOCAL_ONE the default consistency level (CASSANDRA-6214)


2.0.1
 * Fix bug that could allow reading deleted data temporarily (CASSANDRA-6025)
 * Improve memory use defaults (CASSANDRA-6059)
 * Make ThriftServer more easlly extensible (CASSANDRA-6058)
 * Remove Hadoop dependency from ITransportFactory (CASSANDRA-6062)
 * add file_cache_size_in_mb setting (CASSANDRA-5661)
 * Improve error message when yaml contains invalid properties (CASSANDRA-5958)
 * Improve leveled compaction's ability to find non-overlapping L0 compactions
   to work on concurrently (CASSANDRA-5921)
 * Notify indexer of columns shadowed by range tombstones (CASSANDRA-5614)
 * Log Merkle tree stats (CASSANDRA-2698)
 * Switch from crc32 to adler32 for compressed sstable checksums (CASSANDRA-5862)
 * Improve offheap memcpy performance (CASSANDRA-5884)
 * Use a range aware scanner for cleanup (CASSANDRA-2524)
 * Cleanup doesn't need to inspect sstables that contain only local data
   (CASSANDRA-5722)
 * Add ability for CQL3 to list partition keys (CASSANDRA-4536)
 * Improve native protocol serialization (CASSANDRA-5664)
 * Upgrade Thrift to 0.9.1 (CASSANDRA-5923)
 * Require superuser status for adding triggers (CASSANDRA-5963)
 * Make standalone scrubber handle old and new style leveled manifest
   (CASSANDRA-6005)
 * Fix paxos bugs (CASSANDRA-6012, 6013, 6023)
 * Fix paged ranges with multiple replicas (CASSANDRA-6004)
 * Fix potential AssertionError during tracing (CASSANDRA-6041)
 * Fix NPE in sstablesplit (CASSANDRA-6027)
 * Migrate pre-2.0 key/value/column aliases to system.schema_columns
   (CASSANDRA-6009)
 * Paging filter empty rows too agressively (CASSANDRA-6040)
 * Support variadic parameters for IN clauses (CASSANDRA-4210)
 * cqlsh: return the result of CAS writes (CASSANDRA-5796)
 * Fix validation of IN clauses with 2ndary indexes (CASSANDRA-6050)
 * Support named bind variables in CQL (CASSANDRA-6033)
Merged from 1.2:
 * Allow cache-keys-to-save to be set at runtime (CASSANDRA-5980)
 * Avoid second-guessing out-of-space state (CASSANDRA-5605)
 * Tuning knobs for dealing with large blobs and many CFs (CASSANDRA-5982)
 * (Hadoop) Fix CQLRW for thrift tables (CASSANDRA-6002)
 * Fix possible divide-by-zero in HHOM (CASSANDRA-5990)
 * Allow local batchlog writes for CL.ANY (CASSANDRA-5967)
 * Upgrade metrics-core to version 2.2.0 (CASSANDRA-5947)
 * Fix CqlRecordWriter with composite keys (CASSANDRA-5949)
 * Add snitch, schema version, cluster, partitioner to JMX (CASSANDRA-5881)
 * Allow disabling SlabAllocator (CASSANDRA-5935)
 * Make user-defined compaction JMX blocking (CASSANDRA-4952)
 * Fix streaming does not transfer wrapped range (CASSANDRA-5948)
 * Fix loading index summary containing empty key (CASSANDRA-5965)
 * Correctly handle limits in CompositesSearcher (CASSANDRA-5975)
 * Pig: handle CQL collections (CASSANDRA-5867)
 * Pass the updated cf to the PRSI index() method (CASSANDRA-5999)
 * Allow empty CQL3 batches (as no-op) (CASSANDRA-5994)
 * Support null in CQL3 functions (CASSANDRA-5910)
 * Replace the deprecated MapMaker with CacheLoader (CASSANDRA-6007)
 * Add SSTableDeletingNotification to DataTracker (CASSANDRA-6010)
 * Fix snapshots in use get deleted during snapshot repair (CASSANDRA-6011)
 * Move hints and exception count to o.a.c.metrics (CASSANDRA-6017)
 * Fix memory leak in snapshot repair (CASSANDRA-6047)
 * Fix sstable2sjon for CQL3 tables (CASSANDRA-5852)


2.0.0
 * Fix thrift validation when inserting into CQL3 tables (CASSANDRA-5138)
 * Fix periodic memtable flushing behavior with clean memtables (CASSANDRA-5931)
 * Fix dateOf() function for pre-2.0 timestamp columns (CASSANDRA-5928)
 * Fix SSTable unintentionally loads BF when opened for batch (CASSANDRA-5938)
 * Add stream session progress to JMX (CASSANDRA-4757)
 * Fix NPE during CAS operation (CASSANDRA-5925)
Merged from 1.2:
 * Fix getBloomFilterDiskSpaceUsed for AlwaysPresentFilter (CASSANDRA-5900)
 * Don't announce schema version until we've loaded the changes locally
   (CASSANDRA-5904)
 * Fix to support off heap bloom filters size greater than 2 GB (CASSANDRA-5903)
 * Properly handle parsing huge map and set literals (CASSANDRA-5893)


2.0.0-rc2
 * enable vnodes by default (CASSANDRA-5869)
 * fix CAS contention timeout (CASSANDRA-5830)
 * fix HsHa to respect max frame size (CASSANDRA-4573)
 * Fix (some) 2i on composite components omissions (CASSANDRA-5851)
 * cqlsh: add DESCRIBE FULL SCHEMA variant (CASSANDRA-5880)
Merged from 1.2:
 * Correctly validate sparse composite cells in scrub (CASSANDRA-5855)
 * Add KeyCacheHitRate metric to CF metrics (CASSANDRA-5868)
 * cqlsh: add support for multiline comments (CASSANDRA-5798)
 * Handle CQL3 SELECT duplicate IN restrictions on clustering columns
   (CASSANDRA-5856)


2.0.0-rc1
 * improve DecimalSerializer performance (CASSANDRA-5837)
 * fix potential spurious wakeup in AsyncOneResponse (CASSANDRA-5690)
 * fix schema-related trigger issues (CASSANDRA-5774)
 * Better validation when accessing CQL3 table from thrift (CASSANDRA-5138)
 * Fix assertion error during repair (CASSANDRA-5801)
 * Fix range tombstone bug (CASSANDRA-5805)
 * DC-local CAS (CASSANDRA-5797)
 * Add a native_protocol_version column to the system.local table (CASSANRDA-5819)
 * Use index_interval from cassandra.yaml when upgraded (CASSANDRA-5822)
 * Fix buffer underflow on socket close (CASSANDRA-5792)
Merged from 1.2:
 * Fix reading DeletionTime from 1.1-format sstables (CASSANDRA-5814)
 * cqlsh: add collections support to COPY (CASSANDRA-5698)
 * retry important messages for any IOException (CASSANDRA-5804)
 * Allow empty IN relations in SELECT/UPDATE/DELETE statements (CASSANDRA-5626)
 * cqlsh: fix crashing on Windows due to libedit detection (CASSANDRA-5812)
 * fix bulk-loading compressed sstables (CASSANDRA-5820)
 * (Hadoop) fix quoting in CqlPagingRecordReader and CqlRecordWriter 
   (CASSANDRA-5824)
 * update default LCS sstable size to 160MB (CASSANDRA-5727)
 * Allow compacting 2Is via nodetool (CASSANDRA-5670)
 * Hex-encode non-String keys in OPP (CASSANDRA-5793)
 * nodetool history logging (CASSANDRA-5823)
 * (Hadoop) fix support for Thrift tables in CqlPagingRecordReader 
   (CASSANDRA-5752)
 * add "all time blocked" to StatusLogger output (CASSANDRA-5825)
 * Future-proof inter-major-version schema migrations (CASSANDRA-5845)
 * (Hadoop) add CqlPagingRecordReader support for ReversedType in Thrift table
   (CASSANDRA-5718)
 * Add -no-snapshot option to scrub (CASSANDRA-5891)
 * Fix to support off heap bloom filters size greater than 2 GB (CASSANDRA-5903)
 * Properly handle parsing huge map and set literals (CASSANDRA-5893)
 * Fix LCS L0 compaction may overlap in L1 (CASSANDRA-5907)
 * New sstablesplit tool to split large sstables offline (CASSANDRA-4766)
 * Fix potential deadlock in native protocol server (CASSANDRA-5926)
 * Disallow incompatible type change in CQL3 (CASSANDRA-5882)
Merged from 1.1:
 * Correctly validate sparse composite cells in scrub (CASSANDRA-5855)


2.0.0-beta2
 * Replace countPendingHints with Hints Created metric (CASSANDRA-5746)
 * Allow nodetool with no args, and with help to run without a server (CASSANDRA-5734)
 * Cleanup AbstractType/TypeSerializer classes (CASSANDRA-5744)
 * Remove unimplemented cli option schema-mwt (CASSANDRA-5754)
 * Support range tombstones in thrift (CASSANDRA-5435)
 * Normalize table-manipulating CQL3 statements' class names (CASSANDRA-5759)
 * cqlsh: add missing table options to DESCRIBE output (CASSANDRA-5749)
 * Fix assertion error during repair (CASSANDRA-5757)
 * Fix bulkloader (CASSANDRA-5542)
 * Add LZ4 compression to the native protocol (CASSANDRA-5765)
 * Fix bugs in the native protocol v2 (CASSANDRA-5770)
 * CAS on 'primary key only' table (CASSANDRA-5715)
 * Support streaming SSTables of old versions (CASSANDRA-5772)
 * Always respect protocol version in native protocol (CASSANDRA-5778)
 * Fix ConcurrentModificationException during streaming (CASSANDRA-5782)
 * Update deletion timestamp in Commit#updatesWithPaxosTime (CASSANDRA-5787)
 * Thrift cas() method crashes if input columns are not sorted (CASSANDRA-5786)
 * Order columns names correctly when querying for CAS (CASSANDRA-5788)
 * Fix streaming retry (CASSANDRA-5775)
Merged from 1.2:
 * if no seeds can be a reached a node won't start in a ring by itself (CASSANDRA-5768)
 * add cassandra.unsafesystem property (CASSANDRA-5704)
 * (Hadoop) quote identifiers in CqlPagingRecordReader (CASSANDRA-5763)
 * Add replace_node functionality for vnodes (CASSANDRA-5337)
 * Add timeout events to query traces (CASSANDRA-5520)
 * Fix serialization of the LEFT gossip value (CASSANDRA-5696)
 * Pig: support for cql3 tables (CASSANDRA-5234)
 * Fix skipping range tombstones with reverse queries (CASSANDRA-5712)
 * Expire entries out of ThriftSessionManager (CASSANDRA-5719)
 * Don't keep ancestor information in memory (CASSANDRA-5342)
 * Expose native protocol server status in nodetool info (CASSANDRA-5735)
 * Fix pathetic performance of range tombstones (CASSANDRA-5677)
 * Fix querying with an empty (impossible) range (CASSANDRA-5573)
 * cqlsh: handle CUSTOM 2i in DESCRIBE output (CASSANDRA-5760)
 * Fix minor bug in Range.intersects(Bound) (CASSANDRA-5771)
 * cqlsh: handle disabled compression in DESCRIBE output (CASSANDRA-5766)
 * Ensure all UP events are notified on the native protocol (CASSANDRA-5769)
 * Fix formatting of sstable2json with multiple -k arguments (CASSANDRA-5781)
 * Don't rely on row marker for queries in general to hide lost markers
   after TTL expires (CASSANDRA-5762)
 * Sort nodetool help output (CASSANDRA-5776)
 * Fix column expiring during 2 phases compaction (CASSANDRA-5799)
 * now() is being rejected in INSERTs when inside collections (CASSANDRA-5795)


2.0.0-beta1
 * Add support for indexing clustered columns (CASSANDRA-5125)
 * Removed on-heap row cache (CASSANDRA-5348)
 * use nanotime consistently for node-local timeouts (CASSANDRA-5581)
 * Avoid unnecessary second pass on name-based queries (CASSANDRA-5577)
 * Experimental triggers (CASSANDRA-1311)
 * JEMalloc support for off-heap allocation (CASSANDRA-3997)
 * Single-pass compaction (CASSANDRA-4180)
 * Removed token range bisection (CASSANDRA-5518)
 * Removed compatibility with pre-1.2.5 sstables and network messages
   (CASSANDRA-5511)
 * removed PBSPredictor (CASSANDRA-5455)
 * CAS support (CASSANDRA-5062, 5441, 5442, 5443, 5619, 5667)
 * Leveled compaction performs size-tiered compactions in L0 
   (CASSANDRA-5371, 5439)
 * Add yaml network topology snitch for mixed ec2/other envs (CASSANDRA-5339)
 * Log when a node is down longer than the hint window (CASSANDRA-4554)
 * Optimize tombstone creation for ExpiringColumns (CASSANDRA-4917)
 * Improve LeveledScanner work estimation (CASSANDRA-5250, 5407)
 * Replace compaction lock with runWithCompactionsDisabled (CASSANDRA-3430)
 * Change Message IDs to ints (CASSANDRA-5307)
 * Move sstable level information into the Stats component, removing the
   need for a separate Manifest file (CASSANDRA-4872)
 * avoid serializing to byte[] on commitlog append (CASSANDRA-5199)
 * make index_interval configurable per columnfamily (CASSANDRA-3961, CASSANDRA-5650)
 * add default_time_to_live (CASSANDRA-3974)
 * add memtable_flush_period_in_ms (CASSANDRA-4237)
 * replace supercolumns internally by composites (CASSANDRA-3237, 5123)
 * upgrade thrift to 0.9.0 (CASSANDRA-3719)
 * drop unnecessary keyspace parameter from user-defined compaction API 
   (CASSANDRA-5139)
 * more robust solution to incomplete compactions + counters (CASSANDRA-5151)
 * Change order of directory searching for c*.in.sh (CASSANDRA-3983)
 * Add tool to reset SSTable compaction level for LCS (CASSANDRA-5271)
 * Allow custom configuration loader (CASSANDRA-5045)
 * Remove memory emergency pressure valve logic (CASSANDRA-3534)
 * Reduce request latency with eager retry (CASSANDRA-4705)
 * cqlsh: Remove ASSUME command (CASSANDRA-5331)
 * Rebuild BF when loading sstables if bloom_filter_fp_chance
   has changed since compaction (CASSANDRA-5015)
 * remove row-level bloom filters (CASSANDRA-4885)
 * Change Kernel Page Cache skipping into row preheating (disabled by default)
   (CASSANDRA-4937)
 * Improve repair by deciding on a gcBefore before sending
   out TreeRequests (CASSANDRA-4932)
 * Add an official way to disable compactions (CASSANDRA-5074)
 * Reenable ALTER TABLE DROP with new semantics (CASSANDRA-3919)
 * Add binary protocol versioning (CASSANDRA-5436)
 * Swap THshaServer for TThreadedSelectorServer (CASSANDRA-5530)
 * Add alias support to SELECT statement (CASSANDRA-5075)
 * Don't create empty RowMutations in CommitLogReplayer (CASSANDRA-5541)
 * Use range tombstones when dropping cfs/columns from schema (CASSANDRA-5579)
 * cqlsh: drop CQL2/CQL3-beta support (CASSANDRA-5585)
 * Track max/min column names in sstables to be able to optimize slice
   queries (CASSANDRA-5514, CASSANDRA-5595, CASSANDRA-5600)
 * Binary protocol: allow batching already prepared statements (CASSANDRA-4693)
 * Allow preparing timestamp, ttl and limit in CQL3 queries (CASSANDRA-4450)
 * Support native link w/o JNA in Java7 (CASSANDRA-3734)
 * Use SASL authentication in binary protocol v2 (CASSANDRA-5545)
 * Replace Thrift HsHa with LMAX Disruptor based implementation (CASSANDRA-5582)
 * cqlsh: Add row count to SELECT output (CASSANDRA-5636)
 * Include a timestamp with all read commands to determine column expiration
   (CASSANDRA-5149)
 * Streaming 2.0 (CASSANDRA-5286, 5699)
 * Conditional create/drop ks/table/index statements in CQL3 (CASSANDRA-2737)
 * more pre-table creation property validation (CASSANDRA-5693)
 * Redesign repair messages (CASSANDRA-5426)
 * Fix ALTER RENAME post-5125 (CASSANDRA-5702)
 * Disallow renaming a 2ndary indexed column (CASSANDRA-5705)
 * Rename Table to Keyspace (CASSANDRA-5613)
 * Ensure changing column_index_size_in_kb on different nodes don't corrupt the
   sstable (CASSANDRA-5454)
 * Move resultset type information into prepare, not execute (CASSANDRA-5649)
 * Auto paging in binary protocol (CASSANDRA-4415, 5714)
 * Don't tie client side use of AbstractType to JDBC (CASSANDRA-4495)
 * Adds new TimestampType to replace DateType (CASSANDRA-5723, CASSANDRA-5729)
Merged from 1.2:
 * make starting native protocol server idempotent (CASSANDRA-5728)
 * Fix loading key cache when a saved entry is no longer valid (CASSANDRA-5706)
 * Fix serialization of the LEFT gossip value (CASSANDRA-5696)
 * cqlsh: Don't show 'null' in place of empty values (CASSANDRA-5675)
 * Race condition in detecting version on a mixed 1.1/1.2 cluster
   (CASSANDRA-5692)
 * Fix skipping range tombstones with reverse queries (CASSANDRA-5712)
 * Expire entries out of ThriftSessionManager (CASSANRDA-5719)
 * Don't keep ancestor information in memory (CASSANDRA-5342)
 * cqlsh: fix handling of semicolons inside BATCH queries (CASSANDRA-5697)


1.2.6
 * Fix tracing when operation completes before all responses arrive 
   (CASSANDRA-5668)
 * Fix cross-DC mutation forwarding (CASSANDRA-5632)
 * Reduce SSTableLoader memory usage (CASSANDRA-5555)
 * Scale hinted_handoff_throttle_in_kb to cluster size (CASSANDRA-5272)
 * (Hadoop) Add CQL3 input/output formats (CASSANDRA-4421, 5622)
 * (Hadoop) Fix InputKeyRange in CFIF (CASSANDRA-5536)
 * Fix dealing with ridiculously large max sstable sizes in LCS (CASSANDRA-5589)
 * Ignore pre-truncate hints (CASSANDRA-4655)
 * Move System.exit on OOM into a separate thread (CASSANDRA-5273)
 * Write row markers when serializing schema (CASSANDRA-5572)
 * Check only SSTables for the requested range when streaming (CASSANDRA-5569)
 * Improve batchlog replay behavior and hint ttl handling (CASSANDRA-5314)
 * Exclude localTimestamp from validation for tombstones (CASSANDRA-5398)
 * cqlsh: add custom prompt support (CASSANDRA-5539)
 * Reuse prepared statements in hot auth queries (CASSANDRA-5594)
 * cqlsh: add vertical output option (see EXPAND) (CASSANDRA-5597)
 * Add a rate limit option to stress (CASSANDRA-5004)
 * have BulkLoader ignore snapshots directories (CASSANDRA-5587) 
 * fix SnitchProperties logging context (CASSANDRA-5602)
 * Expose whether jna is enabled and memory is locked via JMX (CASSANDRA-5508)
 * cqlsh: fix COPY FROM with ReversedType (CASSANDRA-5610)
 * Allow creating CUSTOM indexes on collections (CASSANDRA-5615)
 * Evaluate now() function at execution time (CASSANDRA-5616)
 * Expose detailed read repair metrics (CASSANDRA-5618)
 * Correct blob literal + ReversedType parsing (CASSANDRA-5629)
 * Allow GPFS to prefer the internal IP like EC2MRS (CASSANDRA-5630)
 * fix help text for -tspw cassandra-cli (CASSANDRA-5643)
 * don't throw away initial causes exceptions for internode encryption issues 
   (CASSANDRA-5644)
 * Fix message spelling errors for cql select statements (CASSANDRA-5647)
 * Suppress custom exceptions thru jmx (CASSANDRA-5652)
 * Update CREATE CUSTOM INDEX syntax (CASSANDRA-5639)
 * Fix PermissionDetails.equals() method (CASSANDRA-5655)
 * Never allow partition key ranges in CQL3 without token() (CASSANDRA-5666)
 * Gossiper incorrectly drops AppState for an upgrading node (CASSANDRA-5660)
 * Connection thrashing during multi-region ec2 during upgrade, due to 
   messaging version (CASSANDRA-5669)
 * Avoid over reconnecting in EC2MRS (CASSANDRA-5678)
 * Fix ReadResponseSerializer.serializedSize() for digest reads (CASSANDRA-5476)
 * allow sstable2json on 2i CFs (CASSANDRA-5694)
Merged from 1.1:
 * Remove buggy thrift max message length option (CASSANDRA-5529)
 * Fix NPE in Pig's widerow mode (CASSANDRA-5488)
 * Add split size parameter to Pig and disable split combination (CASSANDRA-5544)


1.2.5
 * make BytesToken.toString only return hex bytes (CASSANDRA-5566)
 * Ensure that submitBackground enqueues at least one task (CASSANDRA-5554)
 * fix 2i updates with identical values and timestamps (CASSANDRA-5540)
 * fix compaction throttling bursty-ness (CASSANDRA-4316)
 * reduce memory consumption of IndexSummary (CASSANDRA-5506)
 * remove per-row column name bloom filters (CASSANDRA-5492)
 * Include fatal errors in trace events (CASSANDRA-5447)
 * Ensure that PerRowSecondaryIndex is notified of row-level deletes
   (CASSANDRA-5445)
 * Allow empty blob literals in CQL3 (CASSANDRA-5452)
 * Fix streaming RangeTombstones at column index boundary (CASSANDRA-5418)
 * Fix preparing statements when current keyspace is not set (CASSANDRA-5468)
 * Fix SemanticVersion.isSupportedBy minor/patch handling (CASSANDRA-5496)
 * Don't provide oldCfId for post-1.1 system cfs (CASSANDRA-5490)
 * Fix primary range ignores replication strategy (CASSANDRA-5424)
 * Fix shutdown of binary protocol server (CASSANDRA-5507)
 * Fix repair -snapshot not working (CASSANDRA-5512)
 * Set isRunning flag later in binary protocol server (CASSANDRA-5467)
 * Fix use of CQL3 functions with descending clustering order (CASSANDRA-5472)
 * Disallow renaming columns one at a time for thrift table in CQL3
   (CASSANDRA-5531)
 * cqlsh: add CLUSTERING ORDER BY support to DESCRIBE (CASSANDRA-5528)
 * Add custom secondary index support to CQL3 (CASSANDRA-5484)
 * Fix repair hanging silently on unexpected error (CASSANDRA-5229)
 * Fix Ec2Snitch regression introduced by CASSANDRA-5171 (CASSANDRA-5432)
 * Add nodetool enablebackup/disablebackup (CASSANDRA-5556)
 * cqlsh: fix DESCRIBE after case insensitive USE (CASSANDRA-5567)
Merged from 1.1
 * Add retry mechanism to OTC for non-droppable_verbs (CASSANDRA-5393)
 * Use allocator information to improve memtable memory usage estimate
   (CASSANDRA-5497)
 * Fix trying to load deleted row into row cache on startup (CASSANDRA-4463)
 * fsync leveled manifest to avoid corruption (CASSANDRA-5535)
 * Fix Bound intersection computation (CASSANDRA-5551)
 * sstablescrub now respects max memory size in cassandra.in.sh (CASSANDRA-5562)


1.2.4
 * Ensure that PerRowSecondaryIndex updates see the most recent values
   (CASSANDRA-5397)
 * avoid duplicate index entries ind PrecompactedRow and 
   ParallelCompactionIterable (CASSANDRA-5395)
 * remove the index entry on oldColumn when new column is a tombstone 
   (CASSANDRA-5395)
 * Change default stream throughput from 400 to 200 mbps (CASSANDRA-5036)
 * Gossiper logs DOWN for symmetry with UP (CASSANDRA-5187)
 * Fix mixing prepared statements between keyspaces (CASSANDRA-5352)
 * Fix consistency level during bootstrap - strike 3 (CASSANDRA-5354)
 * Fix transposed arguments in AlreadyExistsException (CASSANDRA-5362)
 * Improve asynchronous hint delivery (CASSANDRA-5179)
 * Fix Guava dependency version (12.0 -> 13.0.1) for Maven (CASSANDRA-5364)
 * Validate that provided CQL3 collection value are < 64K (CASSANDRA-5355)
 * Make upgradeSSTable skip current version sstables by default (CASSANDRA-5366)
 * Optimize min/max timestamp collection (CASSANDRA-5373)
 * Invalid streamId in cql binary protocol when using invalid CL 
   (CASSANDRA-5164)
 * Fix validation for IN where clauses with collections (CASSANDRA-5376)
 * Copy resultSet on count query to avoid ConcurrentModificationException 
   (CASSANDRA-5382)
 * Correctly typecheck in CQL3 even with ReversedType (CASSANDRA-5386)
 * Fix streaming compressed files when using encryption (CASSANDRA-5391)
 * cassandra-all 1.2.0 pom missing netty dependency (CASSANDRA-5392)
 * Fix writetime/ttl functions on null values (CASSANDRA-5341)
 * Fix NPE during cql3 select with token() (CASSANDRA-5404)
 * IndexHelper.skipBloomFilters won't skip non-SHA filters (CASSANDRA-5385)
 * cqlsh: Print maps ordered by key, sort sets (CASSANDRA-5413)
 * Add null syntax support in CQL3 for inserts (CASSANDRA-3783)
 * Allow unauthenticated set_keyspace() calls (CASSANDRA-5423)
 * Fix potential incremental backups race (CASSANDRA-5410)
 * Fix prepared BATCH statements with batch-level timestamps (CASSANDRA-5415)
 * Allow overriding superuser setup delay (CASSANDRA-5430)
 * cassandra-shuffle with JMX usernames and passwords (CASSANDRA-5431)
Merged from 1.1:
 * cli: Quote ks and cf names in schema output when needed (CASSANDRA-5052)
 * Fix bad default for min/max timestamp in SSTableMetadata (CASSANDRA-5372)
 * Fix cf name extraction from manifest in Directories.migrateFile() 
   (CASSANDRA-5242)
 * Support pluggable internode authentication (CASSANDRA-5401)


1.2.3
 * add check for sstable overlap within a level on startup (CASSANDRA-5327)
 * replace ipv6 colons in jmx object names (CASSANDRA-5298, 5328)
 * Avoid allocating SSTableBoundedScanner during repair when the range does 
   not intersect the sstable (CASSANDRA-5249)
 * Don't lowercase property map keys (this breaks NTS) (CASSANDRA-5292)
 * Fix composite comparator with super columns (CASSANDRA-5287)
 * Fix insufficient validation of UPDATE queries against counter cfs
   (CASSANDRA-5300)
 * Fix PropertyFileSnitch default DC/Rack behavior (CASSANDRA-5285)
 * Handle null values when executing prepared statement (CASSANDRA-5081)
 * Add netty to pom dependencies (CASSANDRA-5181)
 * Include type arguments in Thrift CQLPreparedResult (CASSANDRA-5311)
 * Fix compaction not removing columns when bf_fp_ratio is 1 (CASSANDRA-5182)
 * cli: Warn about missing CQL3 tables in schema descriptions (CASSANDRA-5309)
 * Re-enable unknown option in replication/compaction strategies option for
   backward compatibility (CASSANDRA-4795)
 * Add binary protocol support to stress (CASSANDRA-4993)
 * cqlsh: Fix COPY FROM value quoting and null handling (CASSANDRA-5305)
 * Fix repair -pr for vnodes (CASSANDRA-5329)
 * Relax CL for auth queries for non-default users (CASSANDRA-5310)
 * Fix AssertionError during repair (CASSANDRA-5245)
 * Don't announce migrations to pre-1.2 nodes (CASSANDRA-5334)
Merged from 1.1:
 * Update offline scrub for 1.0 -> 1.1 directory structure (CASSANDRA-5195)
 * add tmp flag to Descriptor hashcode (CASSANDRA-4021)
 * fix logging of "Found table data in data directories" when only system tables
   are present (CASSANDRA-5289)
 * cli: Add JMX authentication support (CASSANDRA-5080)
 * nodetool: ability to repair specific range (CASSANDRA-5280)
 * Fix possible assertion triggered in SliceFromReadCommand (CASSANDRA-5284)
 * cqlsh: Add inet type support on Windows (ipv4-only) (CASSANDRA-4801)
 * Fix race when initializing ColumnFamilyStore (CASSANDRA-5350)
 * Add UseTLAB JVM flag (CASSANDRA-5361)


1.2.2
 * fix potential for multiple concurrent compactions of the same sstables
   (CASSANDRA-5256)
 * avoid no-op caching of byte[] on commitlog append (CASSANDRA-5199)
 * fix symlinks under data dir not working (CASSANDRA-5185)
 * fix bug in compact storage metadata handling (CASSANDRA-5189)
 * Validate login for USE queries (CASSANDRA-5207)
 * cli: remove default username and password (CASSANDRA-5208)
 * configure populate_io_cache_on_flush per-CF (CASSANDRA-4694)
 * allow configuration of internode socket buffer (CASSANDRA-3378)
 * Make sstable directory picking blacklist-aware again (CASSANDRA-5193)
 * Correctly expire gossip states for edge cases (CASSANDRA-5216)
 * Improve handling of directory creation failures (CASSANDRA-5196)
 * Expose secondary indicies to the rest of nodetool (CASSANDRA-4464)
 * Binary protocol: avoid sending notification for 0.0.0.0 (CASSANDRA-5227)
 * add UseCondCardMark XX jvm settings on jdk 1.7 (CASSANDRA-4366)
 * CQL3 refactor to allow conversion function (CASSANDRA-5226)
 * Fix drop of sstables in some circumstance (CASSANDRA-5232)
 * Implement caching of authorization results (CASSANDRA-4295)
 * Add support for LZ4 compression (CASSANDRA-5038)
 * Fix missing columns in wide rows queries (CASSANDRA-5225)
 * Simplify auth setup and make system_auth ks alterable (CASSANDRA-5112)
 * Stop compactions from hanging during bootstrap (CASSANDRA-5244)
 * fix compressed streaming sending extra chunk (CASSANDRA-5105)
 * Add CQL3-based implementations of IAuthenticator and IAuthorizer
   (CASSANDRA-4898)
 * Fix timestamp-based tomstone removal logic (CASSANDRA-5248)
 * cli: Add JMX authentication support (CASSANDRA-5080)
 * Fix forceFlush behavior (CASSANDRA-5241)
 * cqlsh: Add username autocompletion (CASSANDRA-5231)
 * Fix CQL3 composite partition key error (CASSANDRA-5240)
 * Allow IN clause on last clustering key (CASSANDRA-5230)
Merged from 1.1:
 * fix start key/end token validation for wide row iteration (CASSANDRA-5168)
 * add ConfigHelper support for Thrift frame and max message sizes (CASSANDRA-5188)
 * fix nodetool repair not fail on node down (CASSANDRA-5203)
 * always collect tombstone hints (CASSANDRA-5068)
 * Fix error when sourcing file in cqlsh (CASSANDRA-5235)


1.2.1
 * stream undelivered hints on decommission (CASSANDRA-5128)
 * GossipingPropertyFileSnitch loads saved dc/rack info if needed (CASSANDRA-5133)
 * drain should flush system CFs too (CASSANDRA-4446)
 * add inter_dc_tcp_nodelay setting (CASSANDRA-5148)
 * re-allow wrapping ranges for start_token/end_token range pairitspwng (CASSANDRA-5106)
 * fix validation compaction of empty rows (CASSANDRA-5136)
 * nodetool methods to enable/disable hint storage/delivery (CASSANDRA-4750)
 * disallow bloom filter false positive chance of 0 (CASSANDRA-5013)
 * add threadpool size adjustment methods to JMXEnabledThreadPoolExecutor and 
   CompactionManagerMBean (CASSANDRA-5044)
 * fix hinting for dropped local writes (CASSANDRA-4753)
 * off-heap cache doesn't need mutable column container (CASSANDRA-5057)
 * apply disk_failure_policy to bad disks on initial directory creation 
   (CASSANDRA-4847)
 * Optimize name-based queries to use ArrayBackedSortedColumns (CASSANDRA-5043)
 * Fall back to old manifest if most recent is unparseable (CASSANDRA-5041)
 * pool [Compressed]RandomAccessReader objects on the partitioned read path
   (CASSANDRA-4942)
 * Add debug logging to list filenames processed by Directories.migrateFile 
   method (CASSANDRA-4939)
 * Expose black-listed directories via JMX (CASSANDRA-4848)
 * Log compaction merge counts (CASSANDRA-4894)
 * Minimize byte array allocation by AbstractData{Input,Output} (CASSANDRA-5090)
 * Add SSL support for the binary protocol (CASSANDRA-5031)
 * Allow non-schema system ks modification for shuffle to work (CASSANDRA-5097)
 * cqlsh: Add default limit to SELECT statements (CASSANDRA-4972)
 * cqlsh: fix DESCRIBE for 1.1 cfs in CQL3 (CASSANDRA-5101)
 * Correctly gossip with nodes >= 1.1.7 (CASSANDRA-5102)
 * Ensure CL guarantees on digest mismatch (CASSANDRA-5113)
 * Validate correctly selects on composite partition key (CASSANDRA-5122)
 * Fix exception when adding collection (CASSANDRA-5117)
 * Handle states for non-vnode clusters correctly (CASSANDRA-5127)
 * Refuse unrecognized replication and compaction strategy options (CASSANDRA-4795)
 * Pick the correct value validator in sstable2json for cql3 tables (CASSANDRA-5134)
 * Validate login for describe_keyspace, describe_keyspaces and set_keyspace
   (CASSANDRA-5144)
 * Fix inserting empty maps (CASSANDRA-5141)
 * Don't remove tokens from System table for node we know (CASSANDRA-5121)
 * fix streaming progress report for compresed files (CASSANDRA-5130)
 * Coverage analysis for low-CL queries (CASSANDRA-4858)
 * Stop interpreting dates as valid timeUUID value (CASSANDRA-4936)
 * Adds E notation for floating point numbers (CASSANDRA-4927)
 * Detect (and warn) unintentional use of the cql2 thrift methods when cql3 was
   intended (CASSANDRA-5172)
 * cli: Quote ks and cf names in schema output when needed (CASSANDRA-5052)
 * Fix cf name extraction from manifest in Directories.migrateFile() (CASSANDRA-5242)
 * Replace mistaken usage of commons-logging with slf4j (CASSANDRA-5464)
 * Ensure Jackson dependency matches lib (CASSANDRA-5126)
 * Expose droppable tombstone ratio stats over JMX (CASSANDRA-5159)
Merged from 1.1:
 * Simplify CompressedRandomAccessReader to work around JDK FD bug (CASSANDRA-5088)
 * Improve handling a changing target throttle rate mid-compaction (CASSANDRA-5087)
 * Pig: correctly decode row keys in widerow mode (CASSANDRA-5098)
 * nodetool repair command now prints progress (CASSANDRA-4767)
 * fix user defined compaction to run against 1.1 data directory (CASSANDRA-5118)
 * Fix CQL3 BATCH authorization caching (CASSANDRA-5145)
 * fix get_count returns incorrect value with TTL (CASSANDRA-5099)
 * better handling for mid-compaction failure (CASSANDRA-5137)
 * convert default marshallers list to map for better readability (CASSANDRA-5109)
 * fix ConcurrentModificationException in getBootstrapSource (CASSANDRA-5170)
 * fix sstable maxtimestamp for row deletes and pre-1.1.1 sstables (CASSANDRA-5153)
 * Fix thread growth on node removal (CASSANDRA-5175)
 * Make Ec2Region's datacenter name configurable (CASSANDRA-5155)


1.2.0
 * Disallow counters in collections (CASSANDRA-5082)
 * cqlsh: add unit tests (CASSANDRA-3920)
 * fix default bloom_filter_fp_chance for LeveledCompactionStrategy (CASSANDRA-5093)
Merged from 1.1:
 * add validation for get_range_slices with start_key and end_token (CASSANDRA-5089)


1.2.0-rc2
 * fix nodetool ownership display with vnodes (CASSANDRA-5065)
 * cqlsh: add DESCRIBE KEYSPACES command (CASSANDRA-5060)
 * Fix potential infinite loop when reloading CFS (CASSANDRA-5064)
 * Fix SimpleAuthorizer example (CASSANDRA-5072)
 * cqlsh: force CL.ONE for tracing and system.schema* queries (CASSANDRA-5070)
 * Includes cassandra-shuffle in the debian package (CASSANDRA-5058)
Merged from 1.1:
 * fix multithreaded compaction deadlock (CASSANDRA-4492)
 * fix temporarily missing schema after upgrade from pre-1.1.5 (CASSANDRA-5061)
 * Fix ALTER TABLE overriding compression options with defaults
   (CASSANDRA-4996, 5066)
 * fix specifying and altering crc_check_chance (CASSANDRA-5053)
 * fix Murmur3Partitioner ownership% calculation (CASSANDRA-5076)
 * Don't expire columns sooner than they should in 2ndary indexes (CASSANDRA-5079)


1.2-rc1
 * rename rpc_timeout settings to request_timeout (CASSANDRA-5027)
 * add BF with 0.1 FP to LCS by default (CASSANDRA-5029)
 * Fix preparing insert queries (CASSANDRA-5016)
 * Fix preparing queries with counter increment (CASSANDRA-5022)
 * Fix preparing updates with collections (CASSANDRA-5017)
 * Don't generate UUID based on other node address (CASSANDRA-5002)
 * Fix message when trying to alter a clustering key type (CASSANDRA-5012)
 * Update IAuthenticator to match the new IAuthorizer (CASSANDRA-5003)
 * Fix inserting only a key in CQL3 (CASSANDRA-5040)
 * Fix CQL3 token() function when used with strings (CASSANDRA-5050)
Merged from 1.1:
 * reduce log spam from invalid counter shards (CASSANDRA-5026)
 * Improve schema propagation performance (CASSANDRA-5025)
 * Fix for IndexHelper.IndexFor throws OOB Exception (CASSANDRA-5030)
 * cqlsh: make it possible to describe thrift CFs (CASSANDRA-4827)
 * cqlsh: fix timestamp formatting on some platforms (CASSANDRA-5046)


1.2-beta3
 * make consistency level configurable in cqlsh (CASSANDRA-4829)
 * fix cqlsh rendering of blob fields (CASSANDRA-4970)
 * fix cqlsh DESCRIBE command (CASSANDRA-4913)
 * save truncation position in system table (CASSANDRA-4906)
 * Move CompressionMetadata off-heap (CASSANDRA-4937)
 * allow CLI to GET cql3 columnfamily data (CASSANDRA-4924)
 * Fix rare race condition in getExpireTimeForEndpoint (CASSANDRA-4402)
 * acquire references to overlapping sstables during compaction so bloom filter
   doesn't get free'd prematurely (CASSANDRA-4934)
 * Don't share slice query filter in CQL3 SelectStatement (CASSANDRA-4928)
 * Separate tracing from Log4J (CASSANDRA-4861)
 * Exclude gcable tombstones from merkle-tree computation (CASSANDRA-4905)
 * Better printing of AbstractBounds for tracing (CASSANDRA-4931)
 * Optimize mostRecentTombstone check in CC.collectAllData (CASSANDRA-4883)
 * Change stream session ID to UUID to avoid collision from same node (CASSANDRA-4813)
 * Use Stats.db when bulk loading if present (CASSANDRA-4957)
 * Skip repair on system_trace and keyspaces with RF=1 (CASSANDRA-4956)
 * (cql3) Remove arbitrary SELECT limit (CASSANDRA-4918)
 * Correctly handle prepared operation on collections (CASSANDRA-4945)
 * Fix CQL3 LIMIT (CASSANDRA-4877)
 * Fix Stress for CQL3 (CASSANDRA-4979)
 * Remove cassandra specific exceptions from JMX interface (CASSANDRA-4893)
 * (CQL3) Force using ALLOW FILTERING on potentially inefficient queries (CASSANDRA-4915)
 * (cql3) Fix adding column when the table has collections (CASSANDRA-4982)
 * (cql3) Fix allowing collections with compact storage (CASSANDRA-4990)
 * (cql3) Refuse ttl/writetime function on collections (CASSANDRA-4992)
 * Replace IAuthority with new IAuthorizer (CASSANDRA-4874)
 * clqsh: fix KEY pseudocolumn escaping when describing Thrift tables
   in CQL3 mode (CASSANDRA-4955)
 * add basic authentication support for Pig CassandraStorage (CASSANDRA-3042)
 * fix CQL2 ALTER TABLE compaction_strategy_class altering (CASSANDRA-4965)
Merged from 1.1:
 * Fall back to old describe_splits if d_s_ex is not available (CASSANDRA-4803)
 * Improve error reporting when streaming ranges fail (CASSANDRA-5009)
 * Fix cqlsh timestamp formatting of timezone info (CASSANDRA-4746)
 * Fix assertion failure with leveled compaction (CASSANDRA-4799)
 * Check for null end_token in get_range_slice (CASSANDRA-4804)
 * Remove all remnants of removed nodes (CASSANDRA-4840)
 * Add aut-reloading of the log4j file in debian package (CASSANDRA-4855)
 * Fix estimated row cache entry size (CASSANDRA-4860)
 * reset getRangeSlice filter after finishing a row for get_paged_slice
   (CASSANDRA-4919)
 * expunge row cache post-truncate (CASSANDRA-4940)
 * Allow static CF definition with compact storage (CASSANDRA-4910)
 * Fix endless loop/compaction of schema_* CFs due to broken timestamps (CASSANDRA-4880)
 * Fix 'wrong class type' assertion in CounterColumn (CASSANDRA-4976)


1.2-beta2
 * fp rate of 1.0 disables BF entirely; LCS defaults to 1.0 (CASSANDRA-4876)
 * off-heap bloom filters for row keys (CASSANDRA_4865)
 * add extension point for sstable components (CASSANDRA-4049)
 * improve tracing output (CASSANDRA-4852, 4862)
 * make TRACE verb droppable (CASSANDRA-4672)
 * fix BulkLoader recognition of CQL3 columnfamilies (CASSANDRA-4755)
 * Sort commitlog segments for replay by id instead of mtime (CASSANDRA-4793)
 * Make hint delivery asynchronous (CASSANDRA-4761)
 * Pluggable Thrift transport factories for CLI and cqlsh (CASSANDRA-4609, 4610)
 * cassandra-cli: allow Double value type to be inserted to a column (CASSANDRA-4661)
 * Add ability to use custom TServerFactory implementations (CASSANDRA-4608)
 * optimize batchlog flushing to skip successful batches (CASSANDRA-4667)
 * include metadata for system keyspace itself in schema tables (CASSANDRA-4416)
 * add check to PropertyFileSnitch to verify presence of location for
   local node (CASSANDRA-4728)
 * add PBSPredictor consistency modeler (CASSANDRA-4261)
 * remove vestiges of Thrift unframed mode (CASSANDRA-4729)
 * optimize single-row PK lookups (CASSANDRA-4710)
 * adjust blockFor calculation to account for pending ranges due to node 
   movement (CASSANDRA-833)
 * Change CQL version to 3.0.0 and stop accepting 3.0.0-beta1 (CASSANDRA-4649)
 * (CQL3) Make prepared statement global instead of per connection 
   (CASSANDRA-4449)
 * Fix scrubbing of CQL3 created tables (CASSANDRA-4685)
 * (CQL3) Fix validation when using counter and regular columns in the same 
   table (CASSANDRA-4706)
 * Fix bug starting Cassandra with simple authentication (CASSANDRA-4648)
 * Add support for batchlog in CQL3 (CASSANDRA-4545, 4738)
 * Add support for multiple column family outputs in CFOF (CASSANDRA-4208)
 * Support repairing only the local DC nodes (CASSANDRA-4747)
 * Use rpc_address for binary protocol and change default port (CASSANDRA-4751)
 * Fix use of collections in prepared statements (CASSANDRA-4739)
 * Store more information into peers table (CASSANDRA-4351, 4814)
 * Configurable bucket size for size tiered compaction (CASSANDRA-4704)
 * Run leveled compaction in parallel (CASSANDRA-4310)
 * Fix potential NPE during CFS reload (CASSANDRA-4786)
 * Composite indexes may miss results (CASSANDRA-4796)
 * Move consistency level to the protocol level (CASSANDRA-4734, 4824)
 * Fix Subcolumn slice ends not respected (CASSANDRA-4826)
 * Fix Assertion error in cql3 select (CASSANDRA-4783)
 * Fix list prepend logic (CQL3) (CASSANDRA-4835)
 * Add booleans as literals in CQL3 (CASSANDRA-4776)
 * Allow renaming PK columns in CQL3 (CASSANDRA-4822)
 * Fix binary protocol NEW_NODE event (CASSANDRA-4679)
 * Fix potential infinite loop in tombstone compaction (CASSANDRA-4781)
 * Remove system tables accounting from schema (CASSANDRA-4850)
 * (cql3) Force provided columns in clustering key order in 
   'CLUSTERING ORDER BY' (CASSANDRA-4881)
 * Fix composite index bug (CASSANDRA-4884)
 * Fix short read protection for CQL3 (CASSANDRA-4882)
 * Add tracing support to the binary protocol (CASSANDRA-4699)
 * (cql3) Don't allow prepared marker inside collections (CASSANDRA-4890)
 * Re-allow order by on non-selected columns (CASSANDRA-4645)
 * Bug when composite index is created in a table having collections (CASSANDRA-4909)
 * log index scan subject in CompositesSearcher (CASSANDRA-4904)
Merged from 1.1:
 * add get[Row|Key]CacheEntries to CacheServiceMBean (CASSANDRA-4859)
 * fix get_paged_slice to wrap to next row correctly (CASSANDRA-4816)
 * fix indexing empty column values (CASSANDRA-4832)
 * allow JdbcDate to compose null Date objects (CASSANDRA-4830)
 * fix possible stackoverflow when compacting 1000s of sstables
   (CASSANDRA-4765)
 * fix wrong leveled compaction progress calculation (CASSANDRA-4807)
 * add a close() method to CRAR to prevent leaking file descriptors (CASSANDRA-4820)
 * fix potential infinite loop in get_count (CASSANDRA-4833)
 * fix compositeType.{get/from}String methods (CASSANDRA-4842)
 * (CQL) fix CREATE COLUMNFAMILY permissions check (CASSANDRA-4864)
 * Fix DynamicCompositeType same type comparison (CASSANDRA-4711)
 * Fix duplicate SSTable reference when stream session failed (CASSANDRA-3306)
 * Allow static CF definition with compact storage (CASSANDRA-4910)
 * Fix endless loop/compaction of schema_* CFs due to broken timestamps (CASSANDRA-4880)
 * Fix 'wrong class type' assertion in CounterColumn (CASSANDRA-4976)


1.2-beta1
 * add atomic_batch_mutate (CASSANDRA-4542, -4635)
 * increase default max_hint_window_in_ms to 3h (CASSANDRA-4632)
 * include message initiation time to replicas so they can more
   accurately drop timed-out requests (CASSANDRA-2858)
 * fix clientutil.jar dependencies (CASSANDRA-4566)
 * optimize WriteResponse (CASSANDRA-4548)
 * new metrics (CASSANDRA-4009)
 * redesign KEYS indexes to avoid read-before-write (CASSANDRA-2897)
 * debug tracing (CASSANDRA-1123)
 * parallelize row cache loading (CASSANDRA-4282)
 * Make compaction, flush JBOD-aware (CASSANDRA-4292)
 * run local range scans on the read stage (CASSANDRA-3687)
 * clean up ioexceptions (CASSANDRA-2116)
 * add disk_failure_policy (CASSANDRA-2118)
 * Introduce new json format with row level deletion (CASSANDRA-4054)
 * remove redundant "name" column from schema_keyspaces (CASSANDRA-4433)
 * improve "nodetool ring" handling of multi-dc clusters (CASSANDRA-3047)
 * update NTS calculateNaturalEndpoints to be O(N log N) (CASSANDRA-3881)
 * split up rpc timeout by operation type (CASSANDRA-2819)
 * rewrite key cache save/load to use only sequential i/o (CASSANDRA-3762)
 * update MS protocol with a version handshake + broadcast address id
   (CASSANDRA-4311)
 * multithreaded hint replay (CASSANDRA-4189)
 * add inter-node message compression (CASSANDRA-3127)
 * remove COPP (CASSANDRA-2479)
 * Track tombstone expiration and compact when tombstone content is
   higher than a configurable threshold, default 20% (CASSANDRA-3442, 4234)
 * update MurmurHash to version 3 (CASSANDRA-2975)
 * (CLI) track elapsed time for `delete' operation (CASSANDRA-4060)
 * (CLI) jline version is bumped to 1.0 to properly  support
   'delete' key function (CASSANDRA-4132)
 * Save IndexSummary into new SSTable 'Summary' component (CASSANDRA-2392, 4289)
 * Add support for range tombstones (CASSANDRA-3708)
 * Improve MessagingService efficiency (CASSANDRA-3617)
 * Avoid ID conflicts from concurrent schema changes (CASSANDRA-3794)
 * Set thrift HSHA server thread limit to unlimited by default (CASSANDRA-4277)
 * Avoids double serialization of CF id in RowMutation messages
   (CASSANDRA-4293)
 * stream compressed sstables directly with java nio (CASSANDRA-4297)
 * Support multiple ranges in SliceQueryFilter (CASSANDRA-3885)
 * Add column metadata to system column families (CASSANDRA-4018)
 * (cql3) Always use composite types by default (CASSANDRA-4329)
 * (cql3) Add support for set, map and list (CASSANDRA-3647)
 * Validate date type correctly (CASSANDRA-4441)
 * (cql3) Allow definitions with only a PK (CASSANDRA-4361)
 * (cql3) Add support for row key composites (CASSANDRA-4179)
 * improve DynamicEndpointSnitch by using reservoir sampling (CASSANDRA-4038)
 * (cql3) Add support for 2ndary indexes (CASSANDRA-3680)
 * (cql3) fix defining more than one PK to be invalid (CASSANDRA-4477)
 * remove schema agreement checking from all external APIs (Thrift, CQL and CQL3) (CASSANDRA-4487)
 * add Murmur3Partitioner and make it default for new installations (CASSANDRA-3772, 4621)
 * (cql3) update pseudo-map syntax to use map syntax (CASSANDRA-4497)
 * Finer grained exceptions hierarchy and provides error code with exceptions (CASSANDRA-3979)
 * Adds events push to binary protocol (CASSANDRA-4480)
 * Rewrite nodetool help (CASSANDRA-2293)
 * Make CQL3 the default for CQL (CASSANDRA-4640)
 * update stress tool to be able to use CQL3 (CASSANDRA-4406)
 * Accept all thrift update on CQL3 cf but don't expose their metadata (CASSANDRA-4377)
 * Replace Throttle with Guava's RateLimiter for HintedHandOff (CASSANDRA-4541)
 * fix counter add/get using CQL2 and CQL3 in stress tool (CASSANDRA-4633)
 * Add sstable count per level to cfstats (CASSANDRA-4537)
 * (cql3) Add ALTER KEYSPACE statement (CASSANDRA-4611)
 * (cql3) Allow defining default consistency levels (CASSANDRA-4448)
 * (cql3) Fix queries using LIMIT missing results (CASSANDRA-4579)
 * fix cross-version gossip messaging (CASSANDRA-4576)
 * added inet data type (CASSANDRA-4627)


1.1.6
 * Wait for writes on synchronous read digest mismatch (CASSANDRA-4792)
 * fix commitlog replay for nanotime-infected sstables (CASSANDRA-4782)
 * preflight check ttl for maximum of 20 years (CASSANDRA-4771)
 * (Pig) fix widerow input with single column rows (CASSANDRA-4789)
 * Fix HH to compact with correct gcBefore, which avoids wiping out
   undelivered hints (CASSANDRA-4772)
 * LCS will merge up to 32 L0 sstables as intended (CASSANDRA-4778)
 * NTS will default unconfigured DC replicas to zero (CASSANDRA-4675)
 * use default consistency level in counter validation if none is
   explicitly provide (CASSANDRA-4700)
 * Improve IAuthority interface by introducing fine-grained
   access permissions and grant/revoke commands (CASSANDRA-4490, 4644)
 * fix assumption error in CLI when updating/describing keyspace 
   (CASSANDRA-4322)
 * Adds offline sstablescrub to debian packaging (CASSANDRA-4642)
 * Automatic fixing of overlapping leveled sstables (CASSANDRA-4644)
 * fix error when using ORDER BY with extended selections (CASSANDRA-4689)
 * (CQL3) Fix validation for IN queries for non-PK cols (CASSANDRA-4709)
 * fix re-created keyspace disappering after 1.1.5 upgrade 
   (CASSANDRA-4698, 4752)
 * (CLI) display elapsed time in 2 fraction digits (CASSANDRA-3460)
 * add authentication support to sstableloader (CASSANDRA-4712)
 * Fix CQL3 'is reversed' logic (CASSANDRA-4716, 4759)
 * (CQL3) Don't return ReversedType in result set metadata (CASSANDRA-4717)
 * Backport adding AlterKeyspace statement (CASSANDRA-4611)
 * (CQL3) Correcty accept upper-case data types (CASSANDRA-4770)
 * Add binary protocol events for schema changes (CASSANDRA-4684)
Merged from 1.0:
 * Switch from NBHM to CHM in MessagingService's callback map, which
   prevents OOM in long-running instances (CASSANDRA-4708)


1.1.5
 * add SecondaryIndex.reload API (CASSANDRA-4581)
 * use millis + atomicint for commitlog segment creation instead of
   nanotime, which has issues under some hypervisors (CASSANDRA-4601)
 * fix FD leak in slice queries (CASSANDRA-4571)
 * avoid recursion in leveled compaction (CASSANDRA-4587)
 * increase stack size under Java7 to 180K
 * Log(info) schema changes (CASSANDRA-4547)
 * Change nodetool setcachecapcity to manipulate global caches (CASSANDRA-4563)
 * (cql3) fix setting compaction strategy (CASSANDRA-4597)
 * fix broken system.schema_* timestamps on system startup (CASSANDRA-4561)
 * fix wrong skip of cache saving (CASSANDRA-4533)
 * Avoid NPE when lost+found is in data dir (CASSANDRA-4572)
 * Respect five-minute flush moratorium after initial CL replay (CASSANDRA-4474)
 * Adds ntp as recommended in debian packaging (CASSANDRA-4606)
 * Configurable transport in CF Record{Reader|Writer} (CASSANDRA-4558)
 * (cql3) fix potential NPE with both equal and unequal restriction (CASSANDRA-4532)
 * (cql3) improves ORDER BY validation (CASSANDRA-4624)
 * Fix potential deadlock during counter writes (CASSANDRA-4578)
 * Fix cql error with ORDER BY when using IN (CASSANDRA-4612)
Merged from 1.0:
 * increase Xss to 160k to accomodate latest 1.6 JVMs (CASSANDRA-4602)
 * fix toString of hint destination tokens (CASSANDRA-4568)
 * Fix multiple values for CurrentLocal NodeID (CASSANDRA-4626)


1.1.4
 * fix offline scrub to catch >= out of order rows (CASSANDRA-4411)
 * fix cassandra-env.sh on RHEL and other non-dash-based systems 
   (CASSANDRA-4494)
Merged from 1.0:
 * (Hadoop) fix setting key length for old-style mapred api (CASSANDRA-4534)
 * (Hadoop) fix iterating through a resultset consisting entirely
   of tombstoned rows (CASSANDRA-4466)


1.1.3
 * (cqlsh) add COPY TO (CASSANDRA-4434)
 * munmap commitlog segments before rename (CASSANDRA-4337)
 * (JMX) rename getRangeKeySample to sampleKeyRange to avoid returning
   multi-MB results as an attribute (CASSANDRA-4452)
 * flush based on data size, not throughput; overwritten columns no 
   longer artificially inflate liveRatio (CASSANDRA-4399)
 * update default commitlog segment size to 32MB and total commitlog
   size to 32/1024 MB for 32/64 bit JVMs, respectively (CASSANDRA-4422)
 * avoid using global partitioner to estimate ranges in index sstables
   (CASSANDRA-4403)
 * restore pre-CASSANDRA-3862 approach to removing expired tombstones
   from row cache during compaction (CASSANDRA-4364)
 * (stress) support for CQL prepared statements (CASSANDRA-3633)
 * Correctly catch exception when Snappy cannot be loaded (CASSANDRA-4400)
 * (cql3) Support ORDER BY when IN condition is given in WHERE clause (CASSANDRA-4327)
 * (cql3) delete "component_index" column on DROP TABLE call (CASSANDRA-4420)
 * change nanoTime() to currentTimeInMillis() in schema related code (CASSANDRA-4432)
 * add a token generation tool (CASSANDRA-3709)
 * Fix LCS bug with sstable containing only 1 row (CASSANDRA-4411)
 * fix "Can't Modify Index Name" problem on CF update (CASSANDRA-4439)
 * Fix assertion error in getOverlappingSSTables during repair (CASSANDRA-4456)
 * fix nodetool's setcompactionthreshold command (CASSANDRA-4455)
 * Ensure compacted files are never used, to avoid counter overcount (CASSANDRA-4436)
Merged from 1.0:
 * Push the validation of secondary index values to the SecondaryIndexManager (CASSANDRA-4240)
 * allow dropping columns shadowed by not-yet-expired supercolumn or row
   tombstones in PrecompactedRow (CASSANDRA-4396)


1.1.2
 * Fix cleanup not deleting index entries (CASSANDRA-4379)
 * Use correct partitioner when saving + loading caches (CASSANDRA-4331)
 * Check schema before trying to export sstable (CASSANDRA-2760)
 * Raise a meaningful exception instead of NPE when PFS encounters
   an unconfigured node + no default (CASSANDRA-4349)
 * fix bug in sstable blacklisting with LCS (CASSANDRA-4343)
 * LCS no longer promotes tiny sstables out of L0 (CASSANDRA-4341)
 * skip tombstones during hint replay (CASSANDRA-4320)
 * fix NPE in compactionstats (CASSANDRA-4318)
 * enforce 1m min keycache for auto (CASSANDRA-4306)
 * Have DeletedColumn.isMFD always return true (CASSANDRA-4307)
 * (cql3) exeption message for ORDER BY constraints said primary filter can be
    an IN clause, which is misleading (CASSANDRA-4319)
 * (cql3) Reject (not yet supported) creation of 2ndardy indexes on tables with
   composite primary keys (CASSANDRA-4328)
 * Set JVM stack size to 160k for java 7 (CASSANDRA-4275)
 * cqlsh: add COPY command to load data from CSV flat files (CASSANDRA-4012)
 * CFMetaData.fromThrift to throw ConfigurationException upon error (CASSANDRA-4353)
 * Use CF comparator to sort indexed columns in SecondaryIndexManager
   (CASSANDRA-4365)
 * add strategy_options to the KSMetaData.toString() output (CASSANDRA-4248)
 * (cql3) fix range queries containing unqueried results (CASSANDRA-4372)
 * (cql3) allow updating column_alias types (CASSANDRA-4041)
 * (cql3) Fix deletion bug (CASSANDRA-4193)
 * Fix computation of overlapping sstable for leveled compaction (CASSANDRA-4321)
 * Improve scrub and allow to run it offline (CASSANDRA-4321)
 * Fix assertionError in StorageService.bulkLoad (CASSANDRA-4368)
 * (cqlsh) add option to authenticate to a keyspace at startup (CASSANDRA-4108)
 * (cqlsh) fix ASSUME functionality (CASSANDRA-4352)
 * Fix ColumnFamilyRecordReader to not return progress > 100% (CASSANDRA-3942)
Merged from 1.0:
 * Set gc_grace on index CF to 0 (CASSANDRA-4314)


1.1.1
 * add populate_io_cache_on_flush option (CASSANDRA-2635)
 * allow larger cache capacities than 2GB (CASSANDRA-4150)
 * add getsstables command to nodetool (CASSANDRA-4199)
 * apply parent CF compaction settings to secondary index CFs (CASSANDRA-4280)
 * preserve commitlog size cap when recycling segments at startup
   (CASSANDRA-4201)
 * (Hadoop) fix split generation regression (CASSANDRA-4259)
 * ignore min/max compactions settings in LCS, while preserving
   behavior that min=max=0 disables autocompaction (CASSANDRA-4233)
 * log number of rows read from saved cache (CASSANDRA-4249)
 * calculate exact size required for cleanup operations (CASSANDRA-1404)
 * avoid blocking additional writes during flush when the commitlog
   gets behind temporarily (CASSANDRA-1991)
 * enable caching on index CFs based on data CF cache setting (CASSANDRA-4197)
 * warn on invalid replication strategy creation options (CASSANDRA-4046)
 * remove [Freeable]Memory finalizers (CASSANDRA-4222)
 * include tombstone size in ColumnFamily.size, which can prevent OOM
   during sudden mass delete operations by yielding a nonzero liveRatio
   (CASSANDRA-3741)
 * Open 1 sstableScanner per level for leveled compaction (CASSANDRA-4142)
 * Optimize reads when row deletion timestamps allow us to restrict
   the set of sstables we check (CASSANDRA-4116)
 * add support for commitlog archiving and point-in-time recovery
   (CASSANDRA-3690)
 * avoid generating redundant compaction tasks during streaming
   (CASSANDRA-4174)
 * add -cf option to nodetool snapshot, and takeColumnFamilySnapshot to
   StorageService mbean (CASSANDRA-556)
 * optimize cleanup to drop entire sstables where possible (CASSANDRA-4079)
 * optimize truncate when autosnapshot is disabled (CASSANDRA-4153)
 * update caches to use byte[] keys to reduce memory overhead (CASSANDRA-3966)
 * add column limit to cli (CASSANDRA-3012, 4098)
 * clean up and optimize DataOutputBuffer, used by CQL compression and
   CompositeType (CASSANDRA-4072)
 * optimize commitlog checksumming (CASSANDRA-3610)
 * identify and blacklist corrupted SSTables from future compactions 
   (CASSANDRA-2261)
 * Move CfDef and KsDef validation out of thrift (CASSANDRA-4037)
 * Expose API to repair a user provided range (CASSANDRA-3912)
 * Add way to force the cassandra-cli to refresh its schema (CASSANDRA-4052)
 * Avoid having replicate on write tasks stacking up at CL.ONE (CASSANDRA-2889)
 * (cql3) Backwards compatibility for composite comparators in non-cql3-aware
   clients (CASSANDRA-4093)
 * (cql3) Fix order by for reversed queries (CASSANDRA-4160)
 * (cql3) Add ReversedType support (CASSANDRA-4004)
 * (cql3) Add timeuuid type (CASSANDRA-4194)
 * (cql3) Minor fixes (CASSANDRA-4185)
 * (cql3) Fix prepared statement in BATCH (CASSANDRA-4202)
 * (cql3) Reduce the list of reserved keywords (CASSANDRA-4186)
 * (cql3) Move max/min compaction thresholds to compaction strategy options
   (CASSANDRA-4187)
 * Fix exception during move when localhost is the only source (CASSANDRA-4200)
 * (cql3) Allow paging through non-ordered partitioner results (CASSANDRA-3771)
 * (cql3) Fix drop index (CASSANDRA-4192)
 * (cql3) Don't return range ghosts anymore (CASSANDRA-3982)
 * fix re-creating Keyspaces/ColumnFamilies with the same name as dropped
   ones (CASSANDRA-4219)
 * fix SecondaryIndex LeveledManifest save upon snapshot (CASSANDRA-4230)
 * fix missing arrayOffset in FBUtilities.hash (CASSANDRA-4250)
 * (cql3) Add name of parameters in CqlResultSet (CASSANDRA-4242)
 * (cql3) Correctly validate order by queries (CASSANDRA-4246)
 * rename stress to cassandra-stress for saner packaging (CASSANDRA-4256)
 * Fix exception on colum metadata with non-string comparator (CASSANDRA-4269)
 * Check for unknown/invalid compression options (CASSANDRA-4266)
 * (cql3) Adds simple access to column timestamp and ttl (CASSANDRA-4217)
 * (cql3) Fix range queries with secondary indexes (CASSANDRA-4257)
 * Better error messages from improper input in cli (CASSANDRA-3865)
 * Try to stop all compaction upon Keyspace or ColumnFamily drop (CASSANDRA-4221)
 * (cql3) Allow keyspace properties to contain hyphens (CASSANDRA-4278)
 * (cql3) Correctly validate keyspace access in create table (CASSANDRA-4296)
 * Avoid deadlock in migration stage (CASSANDRA-3882)
 * Take supercolumn names and deletion info into account in memtable throughput
   (CASSANDRA-4264)
 * Add back backward compatibility for old style replication factor (CASSANDRA-4294)
 * Preserve compatibility with pre-1.1 index queries (CASSANDRA-4262)
Merged from 1.0:
 * Fix super columns bug where cache is not updated (CASSANDRA-4190)
 * fix maxTimestamp to include row tombstones (CASSANDRA-4116)
 * (CLI) properly handle quotes in create/update keyspace commands (CASSANDRA-4129)
 * Avoids possible deadlock during bootstrap (CASSANDRA-4159)
 * fix stress tool that hangs forever on timeout or error (CASSANDRA-4128)
 * stress tool to return appropriate exit code on failure (CASSANDRA-4188)
 * fix compaction NPE when out of disk space and assertions disabled
   (CASSANDRA-3985)
 * synchronize LCS getEstimatedTasks to avoid CME (CASSANDRA-4255)
 * ensure unique streaming session id's (CASSANDRA-4223)
 * kick off background compaction when min/max thresholds change 
   (CASSANDRA-4279)
 * improve ability of STCS.getBuckets to deal with 100s of 1000s of
   sstables, such as when convertinb back from LCS (CASSANDRA-4287)
 * Oversize integer in CQL throws NumberFormatException (CASSANDRA-4291)
 * fix 1.0.x node join to mixed version cluster, other nodes >= 1.1 (CASSANDRA-4195)
 * Fix LCS splitting sstable base on uncompressed size (CASSANDRA-4419)
 * Push the validation of secondary index values to the SecondaryIndexManager (CASSANDRA-4240)
 * Don't purge columns during upgradesstables (CASSANDRA-4462)
 * Make cqlsh work with piping (CASSANDRA-4113)
 * Validate arguments for nodetool decommission (CASSANDRA-4061)
 * Report thrift status in nodetool info (CASSANDRA-4010)


1.1.0-final
 * average a reduced liveRatio estimate with the previous one (CASSANDRA-4065)
 * Allow KS and CF names up to 48 characters (CASSANDRA-4157)
 * fix stress build (CASSANDRA-4140)
 * add time remaining estimate to nodetool compactionstats (CASSANDRA-4167)
 * (cql) fix NPE in cql3 ALTER TABLE (CASSANDRA-4163)
 * (cql) Add support for CL.TWO and CL.THREE in CQL (CASSANDRA-4156)
 * (cql) Fix type in CQL3 ALTER TABLE preventing update (CASSANDRA-4170)
 * (cql) Throw invalid exception from CQL3 on obsolete options (CASSANDRA-4171)
 * (cqlsh) fix recognizing uppercase SELECT keyword (CASSANDRA-4161)
 * Pig: wide row support (CASSANDRA-3909)
Merged from 1.0:
 * avoid streaming empty files with bulk loader if sstablewriter errors out
   (CASSANDRA-3946)


1.1-rc1
 * Include stress tool in binary builds (CASSANDRA-4103)
 * (Hadoop) fix wide row iteration when last row read was deleted
   (CASSANDRA-4154)
 * fix read_repair_chance to really default to 0.1 in the cli (CASSANDRA-4114)
 * Adds caching and bloomFilterFpChange to CQL options (CASSANDRA-4042)
 * Adds posibility to autoconfigure size of the KeyCache (CASSANDRA-4087)
 * fix KEYS index from skipping results (CASSANDRA-3996)
 * Remove sliced_buffer_size_in_kb dead option (CASSANDRA-4076)
 * make loadNewSStable preserve sstable version (CASSANDRA-4077)
 * Respect 1.0 cache settings as much as possible when upgrading 
   (CASSANDRA-4088)
 * relax path length requirement for sstable files when upgrading on 
   non-Windows platforms (CASSANDRA-4110)
 * fix terminination of the stress.java when errors were encountered
   (CASSANDRA-4128)
 * Move CfDef and KsDef validation out of thrift (CASSANDRA-4037)
 * Fix get_paged_slice (CASSANDRA-4136)
 * CQL3: Support slice with exclusive start and stop (CASSANDRA-3785)
Merged from 1.0:
 * support PropertyFileSnitch in bulk loader (CASSANDRA-4145)
 * add auto_snapshot option allowing disabling snapshot before drop/truncate
   (CASSANDRA-3710)
 * allow short snitch names (CASSANDRA-4130)


1.1-beta2
 * rename loaded sstables to avoid conflicts with local snapshots
   (CASSANDRA-3967)
 * start hint replay as soon as FD notifies that the target is back up
   (CASSANDRA-3958)
 * avoid unproductive deserializing of cached rows during compaction
   (CASSANDRA-3921)
 * fix concurrency issues with CQL keyspace creation (CASSANDRA-3903)
 * Show Effective Owership via Nodetool ring <keyspace> (CASSANDRA-3412)
 * Update ORDER BY syntax for CQL3 (CASSANDRA-3925)
 * Fix BulkRecordWriter to not throw NPE if reducer gets no map data from Hadoop (CASSANDRA-3944)
 * Fix bug with counters in super columns (CASSANDRA-3821)
 * Remove deprecated merge_shard_chance (CASSANDRA-3940)
 * add a convenient way to reset a node's schema (CASSANDRA-2963)
 * fix for intermittent SchemaDisagreementException (CASSANDRA-3884)
 * CLI `list <CF>` to limit number of columns and their order (CASSANDRA-3012)
 * ignore deprecated KsDef/CfDef/ColumnDef fields in native schema (CASSANDRA-3963)
 * CLI to report when unsupported column_metadata pair was given (CASSANDRA-3959)
 * reincarnate removed and deprecated KsDef/CfDef attributes (CASSANDRA-3953)
 * Fix race between writes and read for cache (CASSANDRA-3862)
 * perform static initialization of StorageProxy on start-up (CASSANDRA-3797)
 * support trickling fsync() on writes (CASSANDRA-3950)
 * expose counters for unavailable/timeout exceptions given to thrift clients (CASSANDRA-3671)
 * avoid quadratic startup time in LeveledManifest (CASSANDRA-3952)
 * Add type information to new schema_ columnfamilies and remove thrift
   serialization for schema (CASSANDRA-3792)
 * add missing column validator options to the CLI help (CASSANDRA-3926)
 * skip reading saved key cache if CF's caching strategy is NONE or ROWS_ONLY (CASSANDRA-3954)
 * Unify migration code (CASSANDRA-4017)
Merged from 1.0:
 * cqlsh: guess correct version of Python for Arch Linux (CASSANDRA-4090)
 * (CLI) properly handle quotes in create/update keyspace commands (CASSANDRA-4129)
 * Avoids possible deadlock during bootstrap (CASSANDRA-4159)
 * fix stress tool that hangs forever on timeout or error (CASSANDRA-4128)
 * Fix super columns bug where cache is not updated (CASSANDRA-4190)
 * stress tool to return appropriate exit code on failure (CASSANDRA-4188)


1.0.9
 * improve index sampling performance (CASSANDRA-4023)
 * always compact away deleted hints immediately after handoff (CASSANDRA-3955)
 * delete hints from dropped ColumnFamilies on handoff instead of
   erroring out (CASSANDRA-3975)
 * add CompositeType ref to the CLI doc for create/update column family (CASSANDRA-3980)
 * Pig: support Counter ColumnFamilies (CASSANDRA-3973)
 * Pig: Composite column support (CASSANDRA-3684)
 * Avoid NPE during repair when a keyspace has no CFs (CASSANDRA-3988)
 * Fix division-by-zero error on get_slice (CASSANDRA-4000)
 * don't change manifest level for cleanup, scrub, and upgradesstables
   operations under LeveledCompactionStrategy (CASSANDRA-3989, 4112)
 * fix race leading to super columns assertion failure (CASSANDRA-3957)
 * fix NPE on invalid CQL delete command (CASSANDRA-3755)
 * allow custom types in CLI's assume command (CASSANDRA-4081)
 * fix totalBytes count for parallel compactions (CASSANDRA-3758)
 * fix intermittent NPE in get_slice (CASSANDRA-4095)
 * remove unnecessary asserts in native code interfaces (CASSANDRA-4096)
 * Validate blank keys in CQL to avoid assertion errors (CASSANDRA-3612)
 * cqlsh: fix bad decoding of some column names (CASSANDRA-4003)
 * cqlsh: fix incorrect padding with unicode chars (CASSANDRA-4033)
 * Fix EC2 snitch incorrectly reporting region (CASSANDRA-4026)
 * Shut down thrift during decommission (CASSANDRA-4086)
 * Expose nodetool cfhistograms for 2ndary indexes (CASSANDRA-4063)
Merged from 0.8:
 * Fix ConcurrentModificationException in gossiper (CASSANDRA-4019)


1.1-beta1
 * (cqlsh)
   + add SOURCE and CAPTURE commands, and --file option (CASSANDRA-3479)
   + add ALTER COLUMNFAMILY WITH (CASSANDRA-3523)
   + bundle Python dependencies with Cassandra (CASSANDRA-3507)
   + added to Debian package (CASSANDRA-3458)
   + display byte data instead of erroring out on decode failure 
     (CASSANDRA-3874)
 * add nodetool rebuild_index (CASSANDRA-3583)
 * add nodetool rangekeysample (CASSANDRA-2917)
 * Fix streaming too much data during move operations (CASSANDRA-3639)
 * Nodetool and CLI connect to localhost by default (CASSANDRA-3568)
 * Reduce memory used by primary index sample (CASSANDRA-3743)
 * (Hadoop) separate input/output configurations (CASSANDRA-3197, 3765)
 * avoid returning internal Cassandra classes over JMX (CASSANDRA-2805)
 * add row-level isolation via SnapTree (CASSANDRA-2893)
 * Optimize key count estimation when opening sstable on startup
   (CASSANDRA-2988)
 * multi-dc replication optimization supporting CL > ONE (CASSANDRA-3577)
 * add command to stop compactions (CASSANDRA-1740, 3566, 3582)
 * multithreaded streaming (CASSANDRA-3494)
 * removed in-tree redhat spec (CASSANDRA-3567)
 * "defragment" rows for name-based queries under STCS, again (CASSANDRA-2503)
 * Recycle commitlog segments for improved performance 
   (CASSANDRA-3411, 3543, 3557, 3615)
 * update size-tiered compaction to prioritize small tiers (CASSANDRA-2407)
 * add message expiration logic to OutboundTcpConnection (CASSANDRA-3005)
 * off-heap cache to use sun.misc.Unsafe instead of JNA (CASSANDRA-3271)
 * EACH_QUORUM is only supported for writes (CASSANDRA-3272)
 * replace compactionlock use in schema migration by checking CFS.isValid
   (CASSANDRA-3116)
 * recognize that "SELECT first ... *" isn't really "SELECT *" (CASSANDRA-3445)
 * Use faster bytes comparison (CASSANDRA-3434)
 * Bulk loader is no longer a fat client, (HADOOP) bulk load output format
   (CASSANDRA-3045)
 * (Hadoop) add support for KeyRange.filter
 * remove assumption that keys and token are in bijection
   (CASSANDRA-1034, 3574, 3604)
 * always remove endpoints from delevery queue in HH (CASSANDRA-3546)
 * fix race between cf flush and its 2ndary indexes flush (CASSANDRA-3547)
 * fix potential race in AES when a repair fails (CASSANDRA-3548)
 * Remove columns shadowed by a deleted container even when we cannot purge
   (CASSANDRA-3538)
 * Improve memtable slice iteration performance (CASSANDRA-3545)
 * more efficient allocation of small bloom filters (CASSANDRA-3618)
 * Use separate writer thread in SSTableSimpleUnsortedWriter (CASSANDRA-3619)
 * fsync the directory after new sstable or commitlog segment are created (CASSANDRA-3250)
 * fix minor issues reported by FindBugs (CASSANDRA-3658)
 * global key/row caches (CASSANDRA-3143, 3849)
 * optimize memtable iteration during range scan (CASSANDRA-3638)
 * introduce 'crc_check_chance' in CompressionParameters to support
   a checksum percentage checking chance similarly to read-repair (CASSANDRA-3611)
 * a way to deactivate global key/row cache on per-CF basis (CASSANDRA-3667)
 * fix LeveledCompactionStrategy broken because of generation pre-allocation
   in LeveledManifest (CASSANDRA-3691)
 * finer-grained control over data directories (CASSANDRA-2749)
 * Fix ClassCastException during hinted handoff (CASSANDRA-3694)
 * Upgrade Thrift to 0.7 (CASSANDRA-3213)
 * Make stress.java insert operation to use microseconds (CASSANDRA-3725)
 * Allows (internally) doing a range query with a limit of columns instead of
   rows (CASSANDRA-3742)
 * Allow rangeSlice queries to be start/end inclusive/exclusive (CASSANDRA-3749)
 * Fix BulkLoader to support new SSTable layout and add stream
   throttling to prevent an NPE when there is no yaml config (CASSANDRA-3752)
 * Allow concurrent schema migrations (CASSANDRA-1391, 3832)
 * Add SnapshotCommand to trigger snapshot on remote node (CASSANDRA-3721)
 * Make CFMetaData conversions to/from thrift/native schema inverses
   (CASSANDRA_3559)
 * Add initial code for CQL 3.0-beta (CASSANDRA-2474, 3781, 3753)
 * Add wide row support for ColumnFamilyInputFormat (CASSANDRA-3264)
 * Allow extending CompositeType comparator (CASSANDRA-3657)
 * Avoids over-paging during get_count (CASSANDRA-3798)
 * Add new command to rebuild a node without (repair) merkle tree calculations
   (CASSANDRA-3483, 3922)
 * respect not only row cache capacity but caching mode when
   trying to read data (CASSANDRA-3812)
 * fix system tests (CASSANDRA-3827)
 * CQL support for altering row key type in ALTER TABLE (CASSANDRA-3781)
 * turn compression on by default (CASSANDRA-3871)
 * make hexToBytes refuse invalid input (CASSANDRA-2851)
 * Make secondary indexes CF inherit compression and compaction from their
   parent CF (CASSANDRA-3877)
 * Finish cleanup up tombstone purge code (CASSANDRA-3872)
 * Avoid NPE on aboarted stream-out sessions (CASSANDRA-3904)
 * BulkRecordWriter throws NPE for counter columns (CASSANDRA-3906)
 * Support compression using BulkWriter (CASSANDRA-3907)


1.0.8
 * fix race between cleanup and flush on secondary index CFSes (CASSANDRA-3712)
 * avoid including non-queried nodes in rangeslice read repair
   (CASSANDRA-3843)
 * Only snapshot CF being compacted for snapshot_before_compaction 
   (CASSANDRA-3803)
 * Log active compactions in StatusLogger (CASSANDRA-3703)
 * Compute more accurate compaction score per level (CASSANDRA-3790)
 * Return InvalidRequest when using a keyspace that doesn't exist
   (CASSANDRA-3764)
 * disallow user modification of System keyspace (CASSANDRA-3738)
 * allow using sstable2json on secondary index data (CASSANDRA-3738)
 * (cqlsh) add DESCRIBE COLUMNFAMILIES (CASSANDRA-3586)
 * (cqlsh) format blobs correctly and use colors to improve output
   readability (CASSANDRA-3726)
 * synchronize BiMap of bootstrapping tokens (CASSANDRA-3417)
 * show index options in CLI (CASSANDRA-3809)
 * add optional socket timeout for streaming (CASSANDRA-3838)
 * fix truncate not to leave behind non-CFS backed secondary indexes
   (CASSANDRA-3844)
 * make CLI `show schema` to use output stream directly instead
   of StringBuilder (CASSANDRA-3842)
 * remove the wait on hint future during write (CASSANDRA-3870)
 * (cqlsh) ignore missing CfDef opts (CASSANDRA-3933)
 * (cqlsh) look for cqlshlib relative to realpath (CASSANDRA-3767)
 * Fix short read protection (CASSANDRA-3934)
 * Make sure infered and actual schema match (CASSANDRA-3371)
 * Fix NPE during HH delivery (CASSANDRA-3677)
 * Don't put boostrapping node in 'hibernate' status (CASSANDRA-3737)
 * Fix double quotes in windows bat files (CASSANDRA-3744)
 * Fix bad validator lookup (CASSANDRA-3789)
 * Fix soft reset in EC2MultiRegionSnitch (CASSANDRA-3835)
 * Don't leave zombie connections with THSHA thrift server (CASSANDRA-3867)
 * (cqlsh) fix deserialization of data (CASSANDRA-3874)
 * Fix removetoken force causing an inconsistent state (CASSANDRA-3876)
 * Fix ahndling of some types with Pig (CASSANDRA-3886)
 * Don't allow to drop the system keyspace (CASSANDRA-3759)
 * Make Pig deletes disabled by default and configurable (CASSANDRA-3628)
Merged from 0.8:
 * (Pig) fix CassandraStorage to use correct comparator in Super ColumnFamily
   case (CASSANDRA-3251)
 * fix thread safety issues in commitlog replay, primarily affecting
   systems with many (100s) of CF definitions (CASSANDRA-3751)
 * Fix relevant tombstone ignored with super columns (CASSANDRA-3875)


1.0.7
 * fix regression in HH page size calculation (CASSANDRA-3624)
 * retry failed stream on IOException (CASSANDRA-3686)
 * allow configuring bloom_filter_fp_chance (CASSANDRA-3497)
 * attempt hint delivery every ten minutes, or when failure detector
   notifies us that a node is back up, whichever comes first.  hint
   handoff throttle delay default changed to 1ms, from 50 (CASSANDRA-3554)
 * add nodetool setstreamthroughput (CASSANDRA-3571)
 * fix assertion when dropping a columnfamily with no sstables (CASSANDRA-3614)
 * more efficient allocation of small bloom filters (CASSANDRA-3618)
 * CLibrary.createHardLinkWithExec() to check for errors (CASSANDRA-3101)
 * Avoid creating empty and non cleaned writer during compaction (CASSANDRA-3616)
 * stop thrift service in shutdown hook so we can quiesce MessagingService
   (CASSANDRA-3335)
 * (CQL) compaction_strategy_options and compression_parameters for
   CREATE COLUMNFAMILY statement (CASSANDRA-3374)
 * Reset min/max compaction threshold when creating size tiered compaction
   strategy (CASSANDRA-3666)
 * Don't ignore IOException during compaction (CASSANDRA-3655)
 * Fix assertion error for CF with gc_grace=0 (CASSANDRA-3579)
 * Shutdown ParallelCompaction reducer executor after use (CASSANDRA-3711)
 * Avoid < 0 value for pending tasks in leveled compaction (CASSANDRA-3693)
 * (Hadoop) Support TimeUUID in Pig CassandraStorage (CASSANDRA-3327)
 * Check schema is ready before continuing boostrapping (CASSANDRA-3629)
 * Catch overflows during parsing of chunk_length_kb (CASSANDRA-3644)
 * Improve stream protocol mismatch errors (CASSANDRA-3652)
 * Avoid multiple thread doing HH to the same target (CASSANDRA-3681)
 * Add JMX property for rp_timeout_in_ms (CASSANDRA-2940)
 * Allow DynamicCompositeType to compare component of different types
   (CASSANDRA-3625)
 * Flush non-cfs backed secondary indexes (CASSANDRA-3659)
 * Secondary Indexes should report memory consumption (CASSANDRA-3155)
 * fix for SelectStatement start/end key are not set correctly
   when a key alias is involved (CASSANDRA-3700)
 * fix CLI `show schema` command insert of an extra comma in
   column_metadata (CASSANDRA-3714)
Merged from 0.8:
 * avoid logging (harmless) exception when GC takes < 1ms (CASSANDRA-3656)
 * prevent new nodes from thinking down nodes are up forever (CASSANDRA-3626)
 * use correct list of replicas for LOCAL_QUORUM reads when read repair
   is disabled (CASSANDRA-3696)
 * block on flush before compacting hints (may prevent OOM) (CASSANDRA-3733)


1.0.6
 * (CQL) fix cqlsh support for replicate_on_write (CASSANDRA-3596)
 * fix adding to leveled manifest after streaming (CASSANDRA-3536)
 * filter out unavailable cipher suites when using encryption (CASSANDRA-3178)
 * (HADOOP) add old-style api support for CFIF and CFRR (CASSANDRA-2799)
 * Support TimeUUIDType column names in Stress.java tool (CASSANDRA-3541)
 * (CQL) INSERT/UPDATE/DELETE/TRUNCATE commands should allow CF names to
   be qualified by keyspace (CASSANDRA-3419)
 * always remove endpoints from delevery queue in HH (CASSANDRA-3546)
 * fix race between cf flush and its 2ndary indexes flush (CASSANDRA-3547)
 * fix potential race in AES when a repair fails (CASSANDRA-3548)
 * fix default value validation usage in CLI SET command (CASSANDRA-3553)
 * Optimize componentsFor method for compaction and startup time
   (CASSANDRA-3532)
 * (CQL) Proper ColumnFamily metadata validation on CREATE COLUMNFAMILY 
   (CASSANDRA-3565)
 * fix compression "chunk_length_kb" option to set correct kb value for 
   thrift/avro (CASSANDRA-3558)
 * fix missing response during range slice repair (CASSANDRA-3551)
 * 'describe ring' moved from CLI to nodetool and available through JMX (CASSANDRA-3220)
 * add back partitioner to sstable metadata (CASSANDRA-3540)
 * fix NPE in get_count for counters (CASSANDRA-3601)
Merged from 0.8:
 * remove invalid assertion that table was opened before dropping it
   (CASSANDRA-3580)
 * range and index scans now only send requests to enough replicas to
   satisfy requested CL + RR (CASSANDRA-3598)
 * use cannonical host for local node in nodetool info (CASSANDRA-3556)
 * remove nonlocal DC write optimization since it only worked with
   CL.ONE or CL.LOCAL_QUORUM (CASSANDRA-3577, 3585)
 * detect misuses of CounterColumnType (CASSANDRA-3422)
 * turn off string interning in json2sstable, take 2 (CASSANDRA-2189)
 * validate compression parameters on add/update of the ColumnFamily 
   (CASSANDRA-3573)
 * Check for 0.0.0.0 is incorrect in CFIF (CASSANDRA-3584)
 * Increase vm.max_map_count in debian packaging (CASSANDRA-3563)
 * gossiper will never add itself to saved endpoints (CASSANDRA-3485)


1.0.5
 * revert CASSANDRA-3407 (see CASSANDRA-3540)
 * fix assertion error while forwarding writes to local nodes (CASSANDRA-3539)


1.0.4
 * fix self-hinting of timed out read repair updates and make hinted handoff
   less prone to OOMing a coordinator (CASSANDRA-3440)
 * expose bloom filter sizes via JMX (CASSANDRA-3495)
 * enforce RP tokens 0..2**127 (CASSANDRA-3501)
 * canonicalize paths exposed through JMX (CASSANDRA-3504)
 * fix "liveSize" stat when sstables are removed (CASSANDRA-3496)
 * add bloom filter FP rates to nodetool cfstats (CASSANDRA-3347)
 * record partitioner in sstable metadata component (CASSANDRA-3407)
 * add new upgradesstables nodetool command (CASSANDRA-3406)
 * skip --debug requirement to see common exceptions in CLI (CASSANDRA-3508)
 * fix incorrect query results due to invalid max timestamp (CASSANDRA-3510)
 * make sstableloader recognize compressed sstables (CASSANDRA-3521)
 * avoids race in OutboundTcpConnection in multi-DC setups (CASSANDRA-3530)
 * use SETLOCAL in cassandra.bat (CASSANDRA-3506)
 * fix ConcurrentModificationException in Table.all() (CASSANDRA-3529)
Merged from 0.8:
 * fix concurrence issue in the FailureDetector (CASSANDRA-3519)
 * fix array out of bounds error in counter shard removal (CASSANDRA-3514)
 * avoid dropping tombstones when they might still be needed to shadow
   data in a different sstable (CASSANDRA-2786)


1.0.3
 * revert name-based query defragmentation aka CASSANDRA-2503 (CASSANDRA-3491)
 * fix invalidate-related test failures (CASSANDRA-3437)
 * add next-gen cqlsh to bin/ (CASSANDRA-3188, 3131, 3493)
 * (CQL) fix handling of rows with no columns (CASSANDRA-3424, 3473)
 * fix querying supercolumns by name returning only a subset of
   subcolumns or old subcolumn versions (CASSANDRA-3446)
 * automatically compute sha1 sum for uncompressed data files (CASSANDRA-3456)
 * fix reading metadata/statistics component for version < h (CASSANDRA-3474)
 * add sstable forward-compatibility (CASSANDRA-3478)
 * report compression ratio in CFSMBean (CASSANDRA-3393)
 * fix incorrect size exception during streaming of counters (CASSANDRA-3481)
 * (CQL) fix for counter decrement syntax (CASSANDRA-3418)
 * Fix race introduced by CASSANDRA-2503 (CASSANDRA-3482)
 * Fix incomplete deletion of delivered hints (CASSANDRA-3466)
 * Avoid rescheduling compactions when no compaction was executed 
   (CASSANDRA-3484)
 * fix handling of the chunk_length_kb compression options (CASSANDRA-3492)
Merged from 0.8:
 * fix updating CF row_cache_provider (CASSANDRA-3414)
 * CFMetaData.convertToThrift method to set RowCacheProvider (CASSANDRA-3405)
 * acquire compactionlock during truncate (CASSANDRA-3399)
 * fix displaying cfdef entries for super columnfamilies (CASSANDRA-3415)
 * Make counter shard merging thread safe (CASSANDRA-3178)
 * Revert CASSANDRA-2855
 * Fix bug preventing the use of efficient cross-DC writes (CASSANDRA-3472)
 * `describe ring` command for CLI (CASSANDRA-3220)
 * (Hadoop) skip empty rows when entire row is requested, redux (CASSANDRA-2855)


1.0.2
 * "defragment" rows for name-based queries under STCS (CASSANDRA-2503)
 * Add timing information to cassandra-cli GET/SET/LIST queries (CASSANDRA-3326)
 * Only create one CompressionMetadata object per sstable (CASSANDRA-3427)
 * cleanup usage of StorageService.setMode() (CASSANDRA-3388)
 * Avoid large array allocation for compressed chunk offsets (CASSANDRA-3432)
 * fix DecimalType bytebuffer marshalling (CASSANDRA-3421)
 * fix bug that caused first column in per row indexes to be ignored 
   (CASSANDRA-3441)
 * add JMX call to clean (failed) repair sessions (CASSANDRA-3316)
 * fix sstableloader reference acquisition bug (CASSANDRA-3438)
 * fix estimated row size regression (CASSANDRA-3451)
 * make sure we don't return more columns than asked (CASSANDRA-3303, 3395)
Merged from 0.8:
 * acquire compactionlock during truncate (CASSANDRA-3399)
 * fix displaying cfdef entries for super columnfamilies (CASSANDRA-3415)


1.0.1
 * acquire references during index build to prevent delete problems
   on Windows (CASSANDRA-3314)
 * describe_ring should include datacenter/topology information (CASSANDRA-2882)
 * Thrift sockets are not properly buffered (CASSANDRA-3261)
 * performance improvement for bytebufferutil compare function (CASSANDRA-3286)
 * add system.versions ColumnFamily (CASSANDRA-3140)
 * reduce network copies (CASSANDRA-3333, 3373)
 * limit nodetool to 32MB of heap (CASSANDRA-3124)
 * (CQL) update parser to accept "timestamp" instead of "date" (CASSANDRA-3149)
 * Fix CLI `show schema` to include "compression_options" (CASSANDRA-3368)
 * Snapshot to include manifest under LeveledCompactionStrategy (CASSANDRA-3359)
 * (CQL) SELECT query should allow CF name to be qualified by keyspace (CASSANDRA-3130)
 * (CQL) Fix internal application error specifying 'using consistency ...'
   in lower case (CASSANDRA-3366)
 * fix Deflate compression when compression actually makes the data bigger
   (CASSANDRA-3370)
 * optimize UUIDGen to avoid lock contention on InetAddress.getLocalHost 
   (CASSANDRA-3387)
 * tolerate index being dropped mid-mutation (CASSANDRA-3334, 3313)
 * CompactionManager is now responsible for checking for new candidates
   post-task execution, enabling more consistent leveled compaction 
   (CASSANDRA-3391)
 * Cache HSHA threads (CASSANDRA-3372)
 * use CF/KS names as snapshot prefix for drop + truncate operations
   (CASSANDRA-2997)
 * Break bloom filters up to avoid heap fragmentation (CASSANDRA-2466)
 * fix cassandra hanging on jsvc stop (CASSANDRA-3302)
 * Avoid leveled compaction getting blocked on errors (CASSANDRA-3408)
 * Make reloading the compaction strategy safe (CASSANDRA-3409)
 * ignore 0.8 hints even if compaction begins before we try to purge
   them (CASSANDRA-3385)
 * remove procrun (bin\daemon) from Cassandra source tree and 
   artifacts (CASSANDRA-3331)
 * make cassandra compile under JDK7 (CASSANDRA-3275)
 * remove dependency of clientutil.jar to FBUtilities (CASSANDRA-3299)
 * avoid truncation errors by using long math on long values (CASSANDRA-3364)
 * avoid clock drift on some Windows machine (CASSANDRA-3375)
 * display cache provider in cli 'describe keyspace' command (CASSANDRA-3384)
 * fix incomplete topology information in describe_ring (CASSANDRA-3403)
 * expire dead gossip states based on time (CASSANDRA-2961)
 * improve CompactionTask extensibility (CASSANDRA-3330)
 * Allow one leveled compaction task to kick off another (CASSANDRA-3363)
 * allow encryption only between datacenters (CASSANDRA-2802)
Merged from 0.8:
 * fix truncate allowing data to be replayed post-restart (CASSANDRA-3297)
 * make iwriter final in IndexWriter to avoid NPE (CASSANDRA-2863)
 * (CQL) update grammar to require key clause in DELETE statement
   (CASSANDRA-3349)
 * (CQL) allow numeric keyspace names in USE statement (CASSANDRA-3350)
 * (Hadoop) skip empty rows when slicing the entire row (CASSANDRA-2855)
 * Fix handling of tombstone by SSTableExport/Import (CASSANDRA-3357)
 * fix ColumnIndexer to use long offsets (CASSANDRA-3358)
 * Improved CLI exceptions (CASSANDRA-3312)
 * Fix handling of tombstone by SSTableExport/Import (CASSANDRA-3357)
 * Only count compaction as active (for throttling) when they have
   successfully acquired the compaction lock (CASSANDRA-3344)
 * Display CLI version string on startup (CASSANDRA-3196)
 * (Hadoop) make CFIF try rpc_address or fallback to listen_address
   (CASSANDRA-3214)
 * (Hadoop) accept comma delimited lists of initial thrift connections
   (CASSANDRA-3185)
 * ColumnFamily min_compaction_threshold should be >= 2 (CASSANDRA-3342)
 * (Pig) add 0.8+ types and key validation type in schema (CASSANDRA-3280)
 * Fix completely removing column metadata using CLI (CASSANDRA-3126)
 * CLI `describe cluster;` output should be on separate lines for separate versions
   (CASSANDRA-3170)
 * fix changing durable_writes keyspace option during CF creation
   (CASSANDRA-3292)
 * avoid locking on update when no indexes are involved (CASSANDRA-3386)
 * fix assertionError during repair with ordered partitioners (CASSANDRA-3369)
 * correctly serialize key_validation_class for avro (CASSANDRA-3391)
 * don't expire counter tombstone after streaming (CASSANDRA-3394)
 * prevent nodes that failed to join from hanging around forever 
   (CASSANDRA-3351)
 * remove incorrect optimization from slice read path (CASSANDRA-3390)
 * Fix race in AntiEntropyService (CASSANDRA-3400)


1.0.0-final
 * close scrubbed sstable fd before deleting it (CASSANDRA-3318)
 * fix bug preventing obsolete commitlog segments from being removed
   (CASSANDRA-3269)
 * tolerate whitespace in seed CDL (CASSANDRA-3263)
 * Change default heap thresholds to max(min(1/2 ram, 1G), min(1/4 ram, 8GB))
   (CASSANDRA-3295)
 * Fix broken CompressedRandomAccessReaderTest (CASSANDRA-3298)
 * (CQL) fix type information returned for wildcard queries (CASSANDRA-3311)
 * add estimated tasks to LeveledCompactionStrategy (CASSANDRA-3322)
 * avoid including compaction cache-warming in keycache stats (CASSANDRA-3325)
 * run compaction and hinted handoff threads at MIN_PRIORITY (CASSANDRA-3308)
 * default hsha thrift server to cpu core count in rpc pool (CASSANDRA-3329)
 * add bin\daemon to binary tarball for Windows service (CASSANDRA-3331)
 * Fix places where uncompressed size of sstables was use in place of the
   compressed one (CASSANDRA-3338)
 * Fix hsha thrift server (CASSANDRA-3346)
 * Make sure repair only stream needed sstables (CASSANDRA-3345)


1.0.0-rc2
 * Log a meaningful warning when a node receives a message for a repair session
   that doesn't exist anymore (CASSANDRA-3256)
 * test for NUMA policy support as well as numactl presence (CASSANDRA-3245)
 * Fix FD leak when internode encryption is enabled (CASSANDRA-3257)
 * Remove incorrect assertion in mergeIterator (CASSANDRA-3260)
 * FBUtilities.hexToBytes(String) to throw NumberFormatException when string
   contains non-hex characters (CASSANDRA-3231)
 * Keep SimpleSnitch proximity ordering unchanged from what the Strategy
   generates, as intended (CASSANDRA-3262)
 * remove Scrub from compactionstats when finished (CASSANDRA-3255)
 * fix counter entry in jdbc TypesMap (CASSANDRA-3268)
 * fix full queue scenario for ParallelCompactionIterator (CASSANDRA-3270)
 * fix bootstrap process (CASSANDRA-3285)
 * don't try delivering hints if when there isn't any (CASSANDRA-3176)
 * CLI documentation change for ColumnFamily `compression_options` (CASSANDRA-3282)
 * ignore any CF ids sent by client for adding CF/KS (CASSANDRA-3288)
 * remove obsolete hints on first startup (CASSANDRA-3291)
 * use correct ISortedColumns for time-optimized reads (CASSANDRA-3289)
 * Evict gossip state immediately when a token is taken over by a new IP 
   (CASSANDRA-3259)


1.0.0-rc1
 * Update CQL to generate microsecond timestamps by default (CASSANDRA-3227)
 * Fix counting CFMetadata towards Memtable liveRatio (CASSANDRA-3023)
 * Kill server on wrapped OOME such as from FileChannel.map (CASSANDRA-3201)
 * remove unnecessary copy when adding to row cache (CASSANDRA-3223)
 * Log message when a full repair operation completes (CASSANDRA-3207)
 * Fix streamOutSession keeping sstables references forever if the remote end
   dies (CASSANDRA-3216)
 * Remove dynamic_snitch boolean from example configuration (defaulting to 
   true) and set default badness threshold to 0.1 (CASSANDRA-3229)
 * Base choice of random or "balanced" token on bootstrap on whether
   schema definitions were found (CASSANDRA-3219)
 * Fixes for LeveledCompactionStrategy score computation, prioritization,
   scheduling, and performance (CASSANDRA-3224, 3234)
 * parallelize sstable open at server startup (CASSANDRA-2988)
 * fix handling of exceptions writing to OutboundTcpConnection (CASSANDRA-3235)
 * Allow using quotes in "USE <keyspace>;" CLI command (CASSANDRA-3208)
 * Don't allow any cache loading exceptions to halt startup (CASSANDRA-3218)
 * Fix sstableloader --ignores option (CASSANDRA-3247)
 * File descriptor limit increased in packaging (CASSANDRA-3206)
 * Fix deadlock in commit log during flush (CASSANDRA-3253) 


1.0.0-beta1
 * removed binarymemtable (CASSANDRA-2692)
 * add commitlog_total_space_in_mb to prevent fragmented logs (CASSANDRA-2427)
 * removed commitlog_rotation_threshold_in_mb configuration (CASSANDRA-2771)
 * make AbstractBounds.normalize de-overlapp overlapping ranges (CASSANDRA-2641)
 * replace CollatingIterator, ReducingIterator with MergeIterator 
   (CASSANDRA-2062)
 * Fixed the ability to set compaction strategy in cli using create column 
   family command (CASSANDRA-2778)
 * clean up tmp files after failed compaction (CASSANDRA-2468)
 * restrict repair streaming to specific columnfamilies (CASSANDRA-2280)
 * don't bother persisting columns shadowed by a row tombstone (CASSANDRA-2589)
 * reset CF and SC deletion times after gc_grace (CASSANDRA-2317)
 * optimize away seek when compacting wide rows (CASSANDRA-2879)
 * single-pass streaming (CASSANDRA-2677, 2906, 2916, 3003)
 * use reference counting for deleting sstables instead of relying on GC
   (CASSANDRA-2521, 3179)
 * store hints as serialized mutations instead of pointers to data row
   (CASSANDRA-2045)
 * store hints in the coordinator node instead of in the closest replica 
   (CASSANDRA-2914)
 * add row_cache_keys_to_save CF option (CASSANDRA-1966)
 * check column family validity in nodetool repair (CASSANDRA-2933)
 * use lazy initialization instead of class initialization in NodeId
   (CASSANDRA-2953)
 * add paging to get_count (CASSANDRA-2894)
 * fix "short reads" in [multi]get (CASSANDRA-2643, 3157, 3192)
 * add optional compression for sstables (CASSANDRA-47, 2994, 3001, 3128)
 * add scheduler JMX metrics (CASSANDRA-2962)
 * add block level checksum for compressed data (CASSANDRA-1717)
 * make column family backed column map pluggable and introduce unsynchronized
   ArrayList backed one to speedup reads (CASSANDRA-2843, 3165, 3205)
 * refactoring of the secondary index api (CASSANDRA-2982)
 * make CL > ONE reads wait for digest reconciliation before returning
   (CASSANDRA-2494)
 * fix missing logging for some exceptions (CASSANDRA-2061)
 * refactor and optimize ColumnFamilyStore.files(...) and Descriptor.fromFilename(String)
   and few other places responsible for work with SSTable files (CASSANDRA-3040)
 * Stop reading from sstables once we know we have the most recent columns,
   for query-by-name requests (CASSANDRA-2498)
 * Add query-by-column mode to stress.java (CASSANDRA-3064)
 * Add "install" command to cassandra.bat (CASSANDRA-292)
 * clean up KSMetadata, CFMetadata from unnecessary
   Thrift<->Avro conversion methods (CASSANDRA-3032)
 * Add timeouts to client request schedulers (CASSANDRA-3079, 3096)
 * Cli to use hashes rather than array of hashes for strategy options (CASSANDRA-3081)
 * LeveledCompactionStrategy (CASSANDRA-1608, 3085, 3110, 3087, 3145, 3154, 3182)
 * Improvements of the CLI `describe` command (CASSANDRA-2630)
 * reduce window where dropped CF sstables may not be deleted (CASSANDRA-2942)
 * Expose gossip/FD info to JMX (CASSANDRA-2806)
 * Fix streaming over SSL when compressed SSTable involved (CASSANDRA-3051)
 * Add support for pluggable secondary index implementations (CASSANDRA-3078)
 * remove compaction_thread_priority setting (CASSANDRA-3104)
 * generate hints for replicas that timeout, not just replicas that are known
   to be down before starting (CASSANDRA-2034)
 * Add throttling for internode streaming (CASSANDRA-3080)
 * make the repair of a range repair all replica (CASSANDRA-2610, 3194)
 * expose the ability to repair the first range (as returned by the
   partitioner) of a node (CASSANDRA-2606)
 * Streams Compression (CASSANDRA-3015)
 * add ability to use multiple threads during a single compaction
   (CASSANDRA-2901)
 * make AbstractBounds.normalize support overlapping ranges (CASSANDRA-2641)
 * fix of the CQL count() behavior (CASSANDRA-3068)
 * use TreeMap backed column families for the SSTable simple writers
   (CASSANDRA-3148)
 * fix inconsistency of the CLI syntax when {} should be used instead of [{}]
   (CASSANDRA-3119)
 * rename CQL type names to match expected SQL behavior (CASSANDRA-3149, 3031)
 * Arena-based allocation for memtables (CASSANDRA-2252, 3162, 3163, 3168)
 * Default RR chance to 0.1 (CASSANDRA-3169)
 * Add RowLevel support to secondary index API (CASSANDRA-3147)
 * Make SerializingCacheProvider the default if JNA is available (CASSANDRA-3183)
 * Fix backwards compatibilty for CQL memtable properties (CASSANDRA-3190)
 * Add five-minute delay before starting compactions on a restarted server
   (CASSANDRA-3181)
 * Reduce copies done for intra-host messages (CASSANDRA-1788, 3144)
 * support of compaction strategy option for stress.java (CASSANDRA-3204)
 * make memtable throughput and column count thresholds no-ops (CASSANDRA-2449)
 * Return schema information along with the resultSet in CQL (CASSANDRA-2734)
 * Add new DecimalType (CASSANDRA-2883)
 * Fix assertion error in RowRepairResolver (CASSANDRA-3156)
 * Reduce unnecessary high buffer sizes (CASSANDRA-3171)
 * Pluggable compaction strategy (CASSANDRA-1610)
 * Add new broadcast_address config option (CASSANDRA-2491)


0.8.7
 * Kill server on wrapped OOME such as from FileChannel.map (CASSANDRA-3201)
 * Allow using quotes in "USE <keyspace>;" CLI command (CASSANDRA-3208)
 * Log message when a full repair operation completes (CASSANDRA-3207)
 * Don't allow any cache loading exceptions to halt startup (CASSANDRA-3218)
 * Fix sstableloader --ignores option (CASSANDRA-3247)
 * File descriptor limit increased in packaging (CASSANDRA-3206)
 * Log a meaningfull warning when a node receive a message for a repair session
   that doesn't exist anymore (CASSANDRA-3256)
 * Fix FD leak when internode encryption is enabled (CASSANDRA-3257)
 * FBUtilities.hexToBytes(String) to throw NumberFormatException when string
   contains non-hex characters (CASSANDRA-3231)
 * Keep SimpleSnitch proximity ordering unchanged from what the Strategy
   generates, as intended (CASSANDRA-3262)
 * remove Scrub from compactionstats when finished (CASSANDRA-3255)
 * Fix tool .bat files when CASSANDRA_HOME contains spaces (CASSANDRA-3258)
 * Force flush of status table when removing/updating token (CASSANDRA-3243)
 * Evict gossip state immediately when a token is taken over by a new IP (CASSANDRA-3259)
 * Fix bug where the failure detector can take too long to mark a host
   down (CASSANDRA-3273)
 * (Hadoop) allow wrapping ranges in queries (CASSANDRA-3137)
 * (Hadoop) check all interfaces for a match with split location
   before falling back to random replica (CASSANDRA-3211)
 * (Hadoop) Make Pig storage handle implements LoadMetadata (CASSANDRA-2777)
 * (Hadoop) Fix exception during PIG 'dump' (CASSANDRA-2810)
 * Fix stress COUNTER_GET option (CASSANDRA-3301)
 * Fix missing fields in CLI `show schema` output (CASSANDRA-3304)
 * Nodetool no longer leaks threads and closes JMX connections (CASSANDRA-3309)
 * fix truncate allowing data to be replayed post-restart (CASSANDRA-3297)
 * Move SimpleAuthority and SimpleAuthenticator to examples (CASSANDRA-2922)
 * Fix handling of tombstone by SSTableExport/Import (CASSANDRA-3357)
 * Fix transposition in cfHistograms (CASSANDRA-3222)
 * Allow using number as DC name when creating keyspace in CQL (CASSANDRA-3239)
 * Force flush of system table after updating/removing a token (CASSANDRA-3243)


0.8.6
 * revert CASSANDRA-2388
 * change TokenRange.endpoints back to listen/broadcast address to match
   pre-1777 behavior, and add TokenRange.rpc_endpoints instead (CASSANDRA-3187)
 * avoid trying to watch cassandra-topology.properties when loaded from jar
   (CASSANDRA-3138)
 * prevent users from creating keyspaces with LocalStrategy replication
   (CASSANDRA-3139)
 * fix CLI `show schema;` to output correct keyspace definition statement
   (CASSANDRA-3129)
 * CustomTThreadPoolServer to log TTransportException at DEBUG level
   (CASSANDRA-3142)
 * allow topology sort to work with non-unique rack names between 
   datacenters (CASSANDRA-3152)
 * Improve caching of same-version Messages on digest and repair paths
   (CASSANDRA-3158)
 * Randomize choice of first replica for counter increment (CASSANDRA-2890)
 * Fix using read_repair_chance instead of merge_shard_change (CASSANDRA-3202)
 * Avoid streaming data to nodes that already have it, on move as well as
   decommission (CASSANDRA-3041)
 * Fix divide by zero error in GCInspector (CASSANDRA-3164)
 * allow quoting of the ColumnFamily name in CLI `create column family`
   statement (CASSANDRA-3195)
 * Fix rolling upgrade from 0.7 to 0.8 problem (CASSANDRA-3166)
 * Accomodate missing encryption_options in IncomingTcpConnection.stream
   (CASSANDRA-3212)


0.8.5
 * fix NPE when encryption_options is unspecified (CASSANDRA-3007)
 * include column name in validation failure exceptions (CASSANDRA-2849)
 * make sure truncate clears out the commitlog so replay won't re-
   populate with truncated data (CASSANDRA-2950)
 * fix NPE when debug logging is enabled and dropped CF is present
   in a commitlog segment (CASSANDRA-3021)
 * fix cassandra.bat when CASSANDRA_HOME contains spaces (CASSANDRA-2952)
 * fix to SSTableSimpleUnsortedWriter bufferSize calculation (CASSANDRA-3027)
 * make cleanup and normal compaction able to skip empty rows
   (rows containing nothing but expired tombstones) (CASSANDRA-3039)
 * work around native memory leak in com.sun.management.GarbageCollectorMXBean
   (CASSANDRA-2868)
 * validate that column names in column_metadata are not equal to key_alias
   on create/update of the ColumnFamily and CQL 'ALTER' statement (CASSANDRA-3036)
 * return an InvalidRequestException if an indexed column is assigned
   a value larger than 64KB (CASSANDRA-3057)
 * fix of numeric-only and string column names handling in CLI "drop index" 
   (CASSANDRA-3054)
 * prune index scan resultset back to original request for lazy
   resultset expansion case (CASSANDRA-2964)
 * (Hadoop) fail jobs when Cassandra node has failed but TaskTracker
   has not (CASSANDRA-2388)
 * fix dynamic snitch ignoring nodes when read_repair_chance is zero
   (CASSANDRA-2662)
 * avoid retaining references to dropped CFS objects in 
   CompactionManager.estimatedCompactions (CASSANDRA-2708)
 * expose rpc timeouts per host in MessagingServiceMBean (CASSANDRA-2941)
 * avoid including cwd in classpath for deb and rpm packages (CASSANDRA-2881)
 * remove gossip state when a new IP takes over a token (CASSANDRA-3071)
 * allow sstable2json to work on index sstable files (CASSANDRA-3059)
 * always hint counters (CASSANDRA-3099)
 * fix log4j initialization in EmbeddedCassandraService (CASSANDRA-2857)
 * remove gossip state when a new IP takes over a token (CASSANDRA-3071)
 * work around native memory leak in com.sun.management.GarbageCollectorMXBean
    (CASSANDRA-2868)
 * fix UnavailableException with writes at CL.EACH_QUORM (CASSANDRA-3084)
 * fix parsing of the Keyspace and ColumnFamily names in numeric
   and string representations in CLI (CASSANDRA-3075)
 * fix corner cases in Range.differenceToFetch (CASSANDRA-3084)
 * fix ip address String representation in the ring cache (CASSANDRA-3044)
 * fix ring cache compatibility when mixing pre-0.8.4 nodes with post-
   in the same cluster (CASSANDRA-3023)
 * make repair report failure when a node participating dies (instead of
   hanging forever) (CASSANDRA-2433)
 * fix handling of the empty byte buffer by ReversedType (CASSANDRA-3111)
 * Add validation that Keyspace names are case-insensitively unique (CASSANDRA-3066)
 * catch invalid key_validation_class before instantiating UpdateColumnFamily (CASSANDRA-3102)
 * make Range and Bounds objects client-safe (CASSANDRA-3108)
 * optionally skip log4j configuration (CASSANDRA-3061)
 * bundle sstableloader with the debian package (CASSANDRA-3113)
 * don't try to build secondary indexes when there is none (CASSANDRA-3123)
 * improve SSTableSimpleUnsortedWriter speed for large rows (CASSANDRA-3122)
 * handle keyspace arguments correctly in nodetool snapshot (CASSANDRA-3038)
 * Fix SSTableImportTest on windows (CASSANDRA-3043)
 * expose compactionThroughputMbPerSec through JMX (CASSANDRA-3117)
 * log keyspace and CF of large rows being compacted


0.8.4
 * change TokenRing.endpoints to be a list of rpc addresses instead of 
   listen/broadcast addresses (CASSANDRA-1777)
 * include files-to-be-streamed in StreamInSession.getSources (CASSANDRA-2972)
 * use JAVA env var in cassandra-env.sh (CASSANDRA-2785, 2992)
 * avoid doing read for no-op replicate-on-write at CL=1 (CASSANDRA-2892)
 * refuse counter write for CL.ANY (CASSANDRA-2990)
 * switch back to only logging recent dropped messages (CASSANDRA-3004)
 * always deserialize RowMutation for counters (CASSANDRA-3006)
 * ignore saved replication_factor strategy_option for NTS (CASSANDRA-3011)
 * make sure pre-truncate CL segments are discarded (CASSANDRA-2950)


0.8.3
 * add ability to drop local reads/writes that are going to timeout
   (CASSANDRA-2943)
 * revamp token removal process, keep gossip states for 3 days (CASSANDRA-2496)
 * don't accept extra args for 0-arg nodetool commands (CASSANDRA-2740)
 * log unavailableexception details at debug level (CASSANDRA-2856)
 * expose data_dir though jmx (CASSANDRA-2770)
 * don't include tmp files as sstable when create cfs (CASSANDRA-2929)
 * log Java classpath on startup (CASSANDRA-2895)
 * keep gossipped version in sync with actual on migration coordinator 
   (CASSANDRA-2946)
 * use lazy initialization instead of class initialization in NodeId
   (CASSANDRA-2953)
 * check column family validity in nodetool repair (CASSANDRA-2933)
 * speedup bytes to hex conversions dramatically (CASSANDRA-2850)
 * Flush memtables on shutdown when durable writes are disabled 
   (CASSANDRA-2958)
 * improved POSIX compatibility of start scripts (CASsANDRA-2965)
 * add counter support to Hadoop InputFormat (CASSANDRA-2981)
 * fix bug where dirty commitlog segments were removed (and avoid keeping 
   segments with no post-flush activity permanently dirty) (CASSANDRA-2829)
 * fix throwing exception with batch mutation of counter super columns
   (CASSANDRA-2949)
 * ignore system tables during repair (CASSANDRA-2979)
 * throw exception when NTS is given replication_factor as an option
   (CASSANDRA-2960)
 * fix assertion error during compaction of counter CFs (CASSANDRA-2968)
 * avoid trying to create index names, when no index exists (CASSANDRA-2867)
 * don't sample the system table when choosing a bootstrap token
   (CASSANDRA-2825)
 * gossiper notifies of local state changes (CASSANDRA-2948)
 * add asynchronous and half-sync/half-async (hsha) thrift servers 
   (CASSANDRA-1405)
 * fix potential use of free'd native memory in SerializingCache 
   (CASSANDRA-2951)
 * prune index scan resultset back to original request for lazy
   resultset expansion case (CASSANDRA-2964)
 * (Hadoop) fail jobs when Cassandra node has failed but TaskTracker
    has not (CASSANDRA-2388)


0.8.2
 * CQL: 
   - include only one row per unique key for IN queries (CASSANDRA-2717)
   - respect client timestamp on full row deletions (CASSANDRA-2912)
 * improve thread-safety in StreamOutSession (CASSANDRA-2792)
 * allow deleting a row and updating indexed columns in it in the
   same mutation (CASSANDRA-2773)
 * Expose number of threads blocked on submitting memtable to flush
   in JMX (CASSANDRA-2817)
 * add ability to return "endpoints" to nodetool (CASSANDRA-2776)
 * Add support for multiple (comma-delimited) coordinator addresses
   to ColumnFamilyInputFormat (CASSANDRA-2807)
 * fix potential NPE while scheduling read repair for range slice
   (CASSANDRA-2823)
 * Fix race in SystemTable.getCurrentLocalNodeId (CASSANDRA-2824)
 * Correctly set default for replicate_on_write (CASSANDRA-2835)
 * improve nodetool compactionstats formatting (CASSANDRA-2844)
 * fix index-building status display (CASSANDRA-2853)
 * fix CLI perpetuating obsolete KsDef.replication_factor (CASSANDRA-2846)
 * improve cli treatment of multiline comments (CASSANDRA-2852)
 * handle row tombstones correctly in EchoedRow (CASSANDRA-2786)
 * add MessagingService.get[Recently]DroppedMessages and
   StorageService.getExceptionCount (CASSANDRA-2804)
 * fix possibility of spurious UnavailableException for LOCAL_QUORUM
   reads with dynamic snitch + read repair disabled (CASSANDRA-2870)
 * add ant-optional as dependence for the debian package (CASSANDRA-2164)
 * add option to specify limit for get_slice in the CLI (CASSANDRA-2646)
 * decrease HH page size (CASSANDRA-2832)
 * reset cli keyspace after dropping the current one (CASSANDRA-2763)
 * add KeyRange option to Hadoop inputformat (CASSANDRA-1125)
 * fix protocol versioning (CASSANDRA-2818, 2860)
 * support spaces in path to log4j configuration (CASSANDRA-2383)
 * avoid including inferred types in CF update (CASSANDRA-2809)
 * fix JMX bulkload call (CASSANDRA-2908)
 * fix updating KS with durable_writes=false (CASSANDRA-2907)
 * add simplified facade to SSTableWriter for bulk loading use
   (CASSANDRA-2911)
 * fix re-using index CF sstable names after drop/recreate (CASSANDRA-2872)
 * prepend CF to default index names (CASSANDRA-2903)
 * fix hint replay (CASSANDRA-2928)
 * Properly synchronize repair's merkle tree computation (CASSANDRA-2816)


0.8.1
 * CQL:
   - support for insert, delete in BATCH (CASSANDRA-2537)
   - support for IN to SELECT, UPDATE (CASSANDRA-2553)
   - timestamp support for INSERT, UPDATE, and BATCH (CASSANDRA-2555)
   - TTL support (CASSANDRA-2476)
   - counter support (CASSANDRA-2473)
   - ALTER COLUMNFAMILY (CASSANDRA-1709)
   - DROP INDEX (CASSANDRA-2617)
   - add SCHEMA/TABLE as aliases for KS/CF (CASSANDRA-2743)
   - server handles wait-for-schema-agreement (CASSANDRA-2756)
   - key alias support (CASSANDRA-2480)
 * add support for comparator parameters and a generic ReverseType
   (CASSANDRA-2355)
 * add CompositeType and DynamicCompositeType (CASSANDRA-2231)
 * optimize batches containing multiple updates to the same row
   (CASSANDRA-2583)
 * adjust hinted handoff page size to avoid OOM with large columns 
   (CASSANDRA-2652)
 * mark BRAF buffer invalid post-flush so we don't re-flush partial
   buffers again, especially on CL writes (CASSANDRA-2660)
 * add DROP INDEX support to CLI (CASSANDRA-2616)
 * don't perform HH to client-mode [storageproxy] nodes (CASSANDRA-2668)
 * Improve forceDeserialize/getCompactedRow encapsulation (CASSANDRA-2659)
 * Don't write CounterUpdateColumn to disk in tests (CASSANDRA-2650)
 * Add sstable bulk loading utility (CASSANDRA-1278)
 * avoid replaying hints to dropped columnfamilies (CASSANDRA-2685)
 * add placeholders for missing rows in range query pseudo-RR (CASSANDRA-2680)
 * remove no-op HHOM.renameHints (CASSANDRA-2693)
 * clone super columns to avoid modifying them during flush (CASSANDRA-2675)
 * allow writes to bypass the commitlog for certain keyspaces (CASSANDRA-2683)
 * avoid NPE when bypassing commitlog during memtable flush (CASSANDRA-2781)
 * Added support for making bootstrap retry if nodes flap (CASSANDRA-2644)
 * Added statusthrift to nodetool to report if thrift server is running (CASSANDRA-2722)
 * Fixed rows being cached if they do not exist (CASSANDRA-2723)
 * Support passing tableName and cfName to RowCacheProviders (CASSANDRA-2702)
 * close scrub file handles (CASSANDRA-2669)
 * throttle migration replay (CASSANDRA-2714)
 * optimize column serializer creation (CASSANDRA-2716)
 * Added support for making bootstrap retry if nodes flap (CASSANDRA-2644)
 * Added statusthrift to nodetool to report if thrift server is running
   (CASSANDRA-2722)
 * Fixed rows being cached if they do not exist (CASSANDRA-2723)
 * fix truncate/compaction race (CASSANDRA-2673)
 * workaround large resultsets causing large allocation retention
   by nio sockets (CASSANDRA-2654)
 * fix nodetool ring use with Ec2Snitch (CASSANDRA-2733)
 * fix removing columns and subcolumns that are supressed by a row or
   supercolumn tombstone during replica resolution (CASSANDRA-2590)
 * support sstable2json against snapshot sstables (CASSANDRA-2386)
 * remove active-pull schema requests (CASSANDRA-2715)
 * avoid marking entire list of sstables as actively being compacted
   in multithreaded compaction (CASSANDRA-2765)
 * seek back after deserializing a row to update cache with (CASSANDRA-2752)
 * avoid skipping rows in scrub for counter column family (CASSANDRA-2759)
 * fix ConcurrentModificationException in repair when dealing with 0.7 node
   (CASSANDRA-2767)
 * use threadsafe collections for StreamInSession (CASSANDRA-2766)
 * avoid infinite loop when creating merkle tree (CASSANDRA-2758)
 * avoids unmarking compacting sstable prematurely in cleanup (CASSANDRA-2769)
 * fix NPE when the commit log is bypassed (CASSANDRA-2718)
 * don't throw an exception in SS.isRPCServerRunning (CASSANDRA-2721)
 * make stress.jar executable (CASSANDRA-2744)
 * add daemon mode to java stress (CASSANDRA-2267)
 * expose the DC and rack of a node through JMX and nodetool ring (CASSANDRA-2531)
 * fix cache mbean getSize (CASSANDRA-2781)
 * Add Date, Float, Double, and Boolean types (CASSANDRA-2530)
 * Add startup flag to renew counter node id (CASSANDRA-2788)
 * add jamm agent to cassandra.bat (CASSANDRA-2787)
 * fix repair hanging if a neighbor has nothing to send (CASSANDRA-2797)
 * purge tombstone even if row is in only one sstable (CASSANDRA-2801)
 * Fix wrong purge of deleted cf during compaction (CASSANDRA-2786)
 * fix race that could result in Hadoop writer failing to throw an
   exception encountered after close() (CASSANDRA-2755)
 * fix scan wrongly throwing assertion error (CASSANDRA-2653)
 * Always use even distribution for merkle tree with RandomPartitionner
   (CASSANDRA-2841)
 * fix describeOwnership for OPP (CASSANDRA-2800)
 * ensure that string tokens do not contain commas (CASSANDRA-2762)


0.8.0-final
 * fix CQL grammar warning and cqlsh regression from CASSANDRA-2622
 * add ant generate-cql-html target (CASSANDRA-2526)
 * update CQL consistency levels (CASSANDRA-2566)
 * debian packaging fixes (CASSANDRA-2481, 2647)
 * fix UUIDType, IntegerType for direct buffers (CASSANDRA-2682, 2684)
 * switch to native Thrift for Hadoop map/reduce (CASSANDRA-2667)
 * fix StackOverflowError when building from eclipse (CASSANDRA-2687)
 * only provide replication_factor to strategy_options "help" for
   SimpleStrategy, OldNetworkTopologyStrategy (CASSANDRA-2678, 2713)
 * fix exception adding validators to non-string columns (CASSANDRA-2696)
 * avoid instantiating DatabaseDescriptor in JDBC (CASSANDRA-2694)
 * fix potential stack overflow during compaction (CASSANDRA-2626)
 * clone super columns to avoid modifying them during flush (CASSANDRA-2675)
 * reset underlying iterator in EchoedRow constructor (CASSANDRA-2653)


0.8.0-rc1
 * faster flushes and compaction from fixing excessively pessimistic 
   rebuffering in BRAF (CASSANDRA-2581)
 * fix returning null column values in the python cql driver (CASSANDRA-2593)
 * fix merkle tree splitting exiting early (CASSANDRA-2605)
 * snapshot_before_compaction directory name fix (CASSANDRA-2598)
 * Disable compaction throttling during bootstrap (CASSANDRA-2612) 
 * fix CQL treatment of > and < operators in range slices (CASSANDRA-2592)
 * fix potential double-application of counter updates on commitlog replay
   by moving replay position from header to sstable metadata (CASSANDRA-2419)
 * JDBC CQL driver exposes getColumn for access to timestamp
 * JDBC ResultSetMetadata properties added to AbstractType
 * r/m clustertool (CASSANDRA-2607)
 * add support for presenting row key as a column in CQL result sets 
   (CASSANDRA-2622)
 * Don't allow {LOCAL|EACH}_QUORUM unless strategy is NTS (CASSANDRA-2627)
 * validate keyspace strategy_options during CQL create (CASSANDRA-2624)
 * fix empty Result with secondary index when limit=1 (CASSANDRA-2628)
 * Fix regression where bootstrapping a node with no schema fails
   (CASSANDRA-2625)
 * Allow removing LocationInfo sstables (CASSANDRA-2632)
 * avoid attempting to replay mutations from dropped keyspaces (CASSANDRA-2631)
 * avoid using cached position of a key when GT is requested (CASSANDRA-2633)
 * fix counting bloom filter true positives (CASSANDRA-2637)
 * initialize local ep state prior to gossip startup if needed (CASSANDRA-2638)
 * fix counter increment lost after restart (CASSANDRA-2642)
 * add quote-escaping via backslash to CLI (CASSANDRA-2623)
 * fix pig example script (CASSANDRA-2487)
 * fix dynamic snitch race in adding latencies (CASSANDRA-2618)
 * Start/stop cassandra after more important services such as mdadm in
   debian packaging (CASSANDRA-2481)


0.8.0-beta2
 * fix NPE compacting index CFs (CASSANDRA-2528)
 * Remove checking all column families on startup for compaction candidates 
   (CASSANDRA-2444)
 * validate CQL create keyspace options (CASSANDRA-2525)
 * fix nodetool setcompactionthroughput (CASSANDRA-2550)
 * move	gossip heartbeat back to its own thread (CASSANDRA-2554)
 * validate cql TRUNCATE columnfamily before truncating (CASSANDRA-2570)
 * fix batch_mutate for mixed standard-counter mutations (CASSANDRA-2457)
 * disallow making schema changes to system keyspace (CASSANDRA-2563)
 * fix sending mutation messages multiple times (CASSANDRA-2557)
 * fix incorrect use of NBHM.size in ReadCallback that could cause
   reads to time out even when responses were received (CASSANDRA-2552)
 * trigger read repair correctly for LOCAL_QUORUM reads (CASSANDRA-2556)
 * Allow configuring the number of compaction thread (CASSANDRA-2558)
 * forceUserDefinedCompaction will attempt to compact what it is given
   even if the pessimistic estimate is that there is not enough disk space;
   automatic compactions will only compact 2 or more sstables (CASSANDRA-2575)
 * refuse to apply migrations with older timestamps than the current 
   schema (CASSANDRA-2536)
 * remove unframed Thrift transport option
 * include indexes in snapshots (CASSANDRA-2596)
 * improve ignoring of obsolete mutations in index maintenance (CASSANDRA-2401)
 * recognize attempt to drop just the index while leaving the column
   definition alone (CASSANDRA-2619)
  

0.8.0-beta1
 * remove Avro RPC support (CASSANDRA-926)
 * support for columns that act as incr/decr counters 
   (CASSANDRA-1072, 1937, 1944, 1936, 2101, 2093, 2288, 2105, 2384, 2236, 2342,
   2454)
 * CQL (CASSANDRA-1703, 1704, 1705, 1706, 1707, 1708, 1710, 1711, 1940, 
   2124, 2302, 2277, 2493)
 * avoid double RowMutation serialization on write path (CASSANDRA-1800)
 * make NetworkTopologyStrategy the default (CASSANDRA-1960)
 * configurable internode encryption (CASSANDRA-1567, 2152)
 * human readable column names in sstable2json output (CASSANDRA-1933)
 * change default JMX port to 7199 (CASSANDRA-2027)
 * backwards compatible internal messaging (CASSANDRA-1015)
 * atomic switch of memtables and sstables (CASSANDRA-2284)
 * add pluggable SeedProvider (CASSANDRA-1669)
 * Fix clustertool to not throw exception when calling get_endpoints (CASSANDRA-2437)
 * upgrade to thrift 0.6 (CASSANDRA-2412) 
 * repair works on a token range instead of full ring (CASSANDRA-2324)
 * purge tombstones from row cache (CASSANDRA-2305)
 * push replication_factor into strategy_options (CASSANDRA-1263)
 * give snapshots the same name on each node (CASSANDRA-1791)
 * remove "nodetool loadbalance" (CASSANDRA-2448)
 * multithreaded compaction (CASSANDRA-2191)
 * compaction throttling (CASSANDRA-2156)
 * add key type information and alias (CASSANDRA-2311, 2396)
 * cli no longer divides read_repair_chance by 100 (CASSANDRA-2458)
 * made CompactionInfo.getTaskType return an enum (CASSANDRA-2482)
 * add a server-wide cap on measured memtable memory usage and aggressively
   flush to keep under that threshold (CASSANDRA-2006)
 * add unified UUIDType (CASSANDRA-2233)
 * add off-heap row cache support (CASSANDRA-1969)


0.7.5
 * improvements/fixes to PIG driver (CASSANDRA-1618, CASSANDRA-2387,
   CASSANDRA-2465, CASSANDRA-2484)
 * validate index names (CASSANDRA-1761)
 * reduce contention on Table.flusherLock (CASSANDRA-1954)
 * try harder to detect failures during streaming, cleaning up temporary
   files more reliably (CASSANDRA-2088)
 * shut down server for OOM on a Thrift thread (CASSANDRA-2269)
 * fix tombstone handling in repair and sstable2json (CASSANDRA-2279)
 * preserve version when streaming data from old sstables (CASSANDRA-2283)
 * don't start repair if a neighboring node is marked as dead (CASSANDRA-2290)
 * purge tombstones from row cache (CASSANDRA-2305)
 * Avoid seeking when sstable2json exports the entire file (CASSANDRA-2318)
 * clear Built flag in system table when dropping an index (CASSANDRA-2320)
 * don't allow arbitrary argument for stress.java (CASSANDRA-2323)
 * validate values for index predicates in get_indexed_slice (CASSANDRA-2328)
 * queue secondary indexes for flush before the parent (CASSANDRA-2330)
 * allow job configuration to set the CL used in Hadoop jobs (CASSANDRA-2331)
 * add memtable_flush_queue_size defaulting to 4 (CASSANDRA-2333)
 * Allow overriding of initial_token, storage_port and rpc_port from system
   properties (CASSANDRA-2343)
 * fix comparator used for non-indexed secondary expressions in index scan
   (CASSANDRA-2347)
 * ensure size calculation and write phase of large-row compaction use
   the same threshold for TTL expiration (CASSANDRA-2349)
 * fix race when iterating CFs during add/drop (CASSANDRA-2350)
 * add ConsistencyLevel command to CLI (CASSANDRA-2354)
 * allow negative numbers in the cli (CASSANDRA-2358)
 * hard code serialVersionUID for tokens class (CASSANDRA-2361)
 * fix potential infinite loop in ByteBufferUtil.inputStream (CASSANDRA-2365)
 * fix encoding bugs in HintedHandoffManager, SystemTable when default
   charset is not UTF8 (CASSANDRA-2367)
 * avoids having removed node reappearing in Gossip (CASSANDRA-2371)
 * fix incorrect truncation of long to int when reading columns via block
   index (CASSANDRA-2376)
 * fix NPE during stream session (CASSANDRA-2377)
 * fix race condition that could leave orphaned data files when dropping CF or
   KS (CASSANDRA-2381)
 * fsync statistics component on write (CASSANDRA-2382)
 * fix duplicate results from CFS.scan (CASSANDRA-2406)
 * add IntegerType to CLI help (CASSANDRA-2414)
 * avoid caching token-only decoratedkeys (CASSANDRA-2416)
 * convert mmap assertion to if/throw so scrub can catch it (CASSANDRA-2417)
 * don't overwrite gc log (CASSANDR-2418)
 * invalidate row cache for streamed row to avoid inconsitencies
   (CASSANDRA-2420)
 * avoid copies in range/index scans (CASSANDRA-2425)
 * make sure we don't wipe data during cleanup if the node has not join
   the ring (CASSANDRA-2428)
 * Try harder to close files after compaction (CASSANDRA-2431)
 * re-set bootstrapped flag after move finishes (CASSANDRA-2435)
 * display validation_class in CLI 'describe keyspace' (CASSANDRA-2442)
 * make cleanup compactions cleanup the row cache (CASSANDRA-2451)
 * add column fields validation to scrub (CASSANDRA-2460)
 * use 64KB flush buffer instead of in_memory_compaction_limit (CASSANDRA-2463)
 * fix backslash substitutions in CLI (CASSANDRA-2492)
 * disable cache saving for system CFS (CASSANDRA-2502)
 * fixes for verifying destination availability under hinted conditions
   so UE can be thrown intead of timing out (CASSANDRA-2514)
 * fix update of validation class in column metadata (CASSANDRA-2512)
 * support LOCAL_QUORUM, EACH_QUORUM CLs outside of NTS (CASSANDRA-2516)
 * preserve version when streaming data from old sstables (CASSANDRA-2283)
 * fix backslash substitutions in CLI (CASSANDRA-2492)
 * count a row deletion as one operation towards memtable threshold 
   (CASSANDRA-2519)
 * support LOCAL_QUORUM, EACH_QUORUM CLs outside of NTS (CASSANDRA-2516)


0.7.4
 * add nodetool join command (CASSANDRA-2160)
 * fix secondary indexes on pre-existing or streamed data (CASSANDRA-2244)
 * initialize endpoint in gossiper earlier (CASSANDRA-2228)
 * add ability to write to Cassandra from Pig (CASSANDRA-1828)
 * add rpc_[min|max]_threads (CASSANDRA-2176)
 * add CL.TWO, CL.THREE (CASSANDRA-2013)
 * avoid exporting an un-requested row in sstable2json, when exporting 
   a key that does not exist (CASSANDRA-2168)
 * add incremental_backups option (CASSANDRA-1872)
 * add configurable row limit to Pig loadfunc (CASSANDRA-2276)
 * validate column values in batches as well as single-Column inserts
   (CASSANDRA-2259)
 * move sample schema from cassandra.yaml to schema-sample.txt,
   a cli scripts (CASSANDRA-2007)
 * avoid writing empty rows when scrubbing tombstoned rows (CASSANDRA-2296)
 * fix assertion error in range and index scans for CL < ALL
   (CASSANDRA-2282)
 * fix commitlog replay when flush position refers to data that didn't
   get synced before server died (CASSANDRA-2285)
 * fix fd leak in sstable2json with non-mmap'd i/o (CASSANDRA-2304)
 * reduce memory use during streaming of multiple sstables (CASSANDRA-2301)
 * purge tombstoned rows from cache after GCGraceSeconds (CASSANDRA-2305)
 * allow zero replicas in a NTS datacenter (CASSANDRA-1924)
 * make range queries respect snitch for local replicas (CASSANDRA-2286)
 * fix HH delivery when column index is larger than 2GB (CASSANDRA-2297)
 * make 2ary indexes use parent CF flush thresholds during initial build
   (CASSANDRA-2294)
 * update memtable_throughput to be a long (CASSANDRA-2158)


0.7.3
 * Keep endpoint state until aVeryLongTime (CASSANDRA-2115)
 * lower-latency read repair (CASSANDRA-2069)
 * add hinted_handoff_throttle_delay_in_ms option (CASSANDRA-2161)
 * fixes for cache save/load (CASSANDRA-2172, -2174)
 * Handle whole-row deletions in CFOutputFormat (CASSANDRA-2014)
 * Make memtable_flush_writers flush in parallel (CASSANDRA-2178)
 * Add compaction_preheat_key_cache option (CASSANDRA-2175)
 * refactor stress.py to have only one copy of the format string 
   used for creating row keys (CASSANDRA-2108)
 * validate index names for \w+ (CASSANDRA-2196)
 * Fix Cassandra cli to respect timeout if schema does not settle 
   (CASSANDRA-2187)
 * fix for compaction and cleanup writing old-format data into new-version 
   sstable (CASSANDRA-2211, -2216)
 * add nodetool scrub (CASSANDRA-2217, -2240)
 * fix sstable2json large-row pagination (CASSANDRA-2188)
 * fix EOFing on requests for the last bytes in a file (CASSANDRA-2213)
 * fix BufferedRandomAccessFile bugs (CASSANDRA-2218, -2241)
 * check for memtable flush_after_mins exceeded every 10s (CASSANDRA-2183)
 * fix cache saving on Windows (CASSANDRA-2207)
 * add validateSchemaAgreement call + synchronization to schema
   modification operations (CASSANDRA-2222)
 * fix for reversed slice queries on large rows (CASSANDRA-2212)
 * fat clients were writing local data (CASSANDRA-2223)
 * set DEFAULT_MEMTABLE_LIFETIME_IN_MINS to 24h
 * improve detection and cleanup of partially-written sstables 
   (CASSANDRA-2206)
 * fix supercolumn de/serialization when subcolumn comparator is different
   from supercolumn's (CASSANDRA-2104)
 * fix starting up on Windows when CASSANDRA_HOME contains whitespace
   (CASSANDRA-2237)
 * add [get|set][row|key]cacheSavePeriod to JMX (CASSANDRA-2100)
 * fix Hadoop ColumnFamilyOutputFormat dropping of mutations
   when batch fills up (CASSANDRA-2255)
 * move file deletions off of scheduledtasks executor (CASSANDRA-2253)


0.7.2
 * copy DecoratedKey.key when inserting into caches to avoid retaining
   a reference to the underlying buffer (CASSANDRA-2102)
 * format subcolumn names with subcomparator (CASSANDRA-2136)
 * fix column bloom filter deserialization (CASSANDRA-2165)


0.7.1
 * refactor MessageDigest creation code. (CASSANDRA-2107)
 * buffer network stack to avoid inefficient small TCP messages while avoiding
   the nagle/delayed ack problem (CASSANDRA-1896)
 * check log4j configuration for changes every 10s (CASSANDRA-1525, 1907)
 * more-efficient cross-DC replication (CASSANDRA-1530, -2051, -2138)
 * avoid polluting page cache with commitlog or sstable writes
   and seq scan operations (CASSANDRA-1470)
 * add RMI authentication options to nodetool (CASSANDRA-1921)
 * make snitches configurable at runtime (CASSANDRA-1374)
 * retry hadoop split requests on connection failure (CASSANDRA-1927)
 * implement describeOwnership for BOP, COPP (CASSANDRA-1928)
 * make read repair behave as expected for ConsistencyLevel > ONE
   (CASSANDRA-982, 2038)
 * distributed test harness (CASSANDRA-1859, 1964)
 * reduce flush lock contention (CASSANDRA-1930)
 * optimize supercolumn deserialization (CASSANDRA-1891)
 * fix CFMetaData.apply to only compare objects of the same class 
   (CASSANDRA-1962)
 * allow specifying specific SSTables to compact from JMX (CASSANDRA-1963)
 * fix race condition in MessagingService.targets (CASSANDRA-1959, 2094, 2081)
 * refuse to open sstables from a future version (CASSANDRA-1935)
 * zero-copy reads (CASSANDRA-1714)
 * fix copy bounds for word Text in wordcount demo (CASSANDRA-1993)
 * fixes for contrib/javautils (CASSANDRA-1979)
 * check more frequently for memtable expiration (CASSANDRA-2000)
 * fix writing SSTable column count statistics (CASSANDRA-1976)
 * fix streaming of multiple CFs during bootstrap (CASSANDRA-1992)
 * explicitly set JVM GC new generation size with -Xmn (CASSANDRA-1968)
 * add short options for CLI flags (CASSANDRA-1565)
 * make keyspace argument to "describe keyspace" in CLI optional
   when authenticated to keyspace already (CASSANDRA-2029)
 * added option to specify -Dcassandra.join_ring=false on startup
   to allow "warm spare" nodes or performing JMX maintenance before
   joining the ring (CASSANDRA-526)
 * log migrations at INFO (CASSANDRA-2028)
 * add CLI verbose option in file mode (CASSANDRA-2030)
 * add single-line "--" comments to CLI (CASSANDRA-2032)
 * message serialization tests (CASSANDRA-1923)
 * switch from ivy to maven-ant-tasks (CASSANDRA-2017)
 * CLI attempts to block for new schema to propagate (CASSANDRA-2044)
 * fix potential overflow in nodetool cfstats (CASSANDRA-2057)
 * add JVM shutdownhook to sync commitlog (CASSANDRA-1919)
 * allow nodes to be up without being part of  normal traffic (CASSANDRA-1951)
 * fix CLI "show keyspaces" with null options on NTS (CASSANDRA-2049)
 * fix possible ByteBuffer race conditions (CASSANDRA-2066)
 * reduce garbage generated by MessagingService to prevent load spikes
   (CASSANDRA-2058)
 * fix math in RandomPartitioner.describeOwnership (CASSANDRA-2071)
 * fix deletion of sstable non-data components (CASSANDRA-2059)
 * avoid blocking gossip while deleting handoff hints (CASSANDRA-2073)
 * ignore messages from newer versions, keep track of nodes in gossip 
   regardless of version (CASSANDRA-1970)
 * cache writing moved to CompactionManager to reduce i/o contention and
   updated to use non-cache-polluting writes (CASSANDRA-2053)
 * page through large rows when exporting to JSON (CASSANDRA-2041)
 * add flush_largest_memtables_at and reduce_cache_sizes_at options
   (CASSANDRA-2142)
 * add cli 'describe cluster' command (CASSANDRA-2127)
 * add cli support for setting username/password at 'connect' command 
   (CASSANDRA-2111)
 * add -D option to Stress.java to allow reading hosts from a file 
   (CASSANDRA-2149)
 * bound hints CF throughput between 32M and 256M (CASSANDRA-2148)
 * continue starting when invalid saved cache entries are encountered
   (CASSANDRA-2076)
 * add max_hint_window_in_ms option (CASSANDRA-1459)


0.7.0-final
 * fix offsets to ByteBuffer.get (CASSANDRA-1939)


0.7.0-rc4
 * fix cli crash after backgrounding (CASSANDRA-1875)
 * count timeouts in storageproxy latencies, and include latency 
   histograms in StorageProxyMBean (CASSANDRA-1893)
 * fix CLI get recognition of supercolumns (CASSANDRA-1899)
 * enable keepalive on intra-cluster sockets (CASSANDRA-1766)
 * count timeouts towards dynamicsnitch latencies (CASSANDRA-1905)
 * Expose index-building status in JMX + cli schema description
   (CASSANDRA-1871)
 * allow [LOCAL|EACH]_QUORUM to be used with non-NetworkTopology 
   replication Strategies
 * increased amount of index locks for faster commitlog replay
 * collect secondary index tombstones immediately (CASSANDRA-1914)
 * revert commitlog changes from #1780 (CASSANDRA-1917)
 * change RandomPartitioner min token to -1 to avoid collision w/
   tokens on actual nodes (CASSANDRA-1901)
 * examine the right nibble when validating TimeUUID (CASSANDRA-1910)
 * include secondary indexes in cleanup (CASSANDRA-1916)
 * CFS.scrubDataDirectories should also cleanup invalid secondary indexes
   (CASSANDRA-1904)
 * ability to disable/enable gossip on nodes to force them down
   (CASSANDRA-1108)


0.7.0-rc3
 * expose getNaturalEndpoints in StorageServiceMBean taking byte[]
   key; RMI cannot serialize ByteBuffer (CASSANDRA-1833)
 * infer org.apache.cassandra.locator for replication strategy classes
   when not otherwise specified
 * validation that generates less garbage (CASSANDRA-1814)
 * add TTL support to CLI (CASSANDRA-1838)
 * cli defaults to bytestype for subcomparator when creating
   column families (CASSANDRA-1835)
 * unregister index MBeans when index is dropped (CASSANDRA-1843)
 * make ByteBufferUtil.clone thread-safe (CASSANDRA-1847)
 * change exception for read requests during bootstrap from 
   InvalidRequest to Unavailable (CASSANDRA-1862)
 * respect row-level tombstones post-flush in range scans
   (CASSANDRA-1837)
 * ReadResponseResolver check digests against each other (CASSANDRA-1830)
 * return InvalidRequest when remove of subcolumn without supercolumn
   is requested (CASSANDRA-1866)
 * flush before repair (CASSANDRA-1748)
 * SSTableExport validates key order (CASSANDRA-1884)
 * large row support for SSTableExport (CASSANDRA-1867)
 * Re-cache hot keys post-compaction without hitting disk (CASSANDRA-1878)
 * manage read repair in coordinator instead of data source, to
   provide latency information to dynamic snitch (CASSANDRA-1873)


0.7.0-rc2
 * fix live-column-count of slice ranges including tombstoned supercolumn 
   with live subcolumn (CASSANDRA-1591)
 * rename o.a.c.internal.AntientropyStage -> AntiEntropyStage,
   o.a.c.request.Request_responseStage -> RequestResponseStage,
   o.a.c.internal.Internal_responseStage -> InternalResponseStage
 * add AbstractType.fromString (CASSANDRA-1767)
 * require index_type to be present when specifying index_name
   on ColumnDef (CASSANDRA-1759)
 * fix add/remove index bugs in CFMetadata (CASSANDRA-1768)
 * rebuild Strategy during system_update_keyspace (CASSANDRA-1762)
 * cli updates prompt to ... in continuation lines (CASSANDRA-1770)
 * support multiple Mutations per key in hadoop ColumnFamilyOutputFormat
   (CASSANDRA-1774)
 * improvements to Debian init script (CASSANDRA-1772)
 * use local classloader to check for version.properties (CASSANDRA-1778)
 * Validate that column names in column_metadata are valid for the
   defined comparator, and decode properly in cli (CASSANDRA-1773)
 * use cross-platform newlines in cli (CASSANDRA-1786)
 * add ExpiringColumn support to sstable import/export (CASSANDRA-1754)
 * add flush for each append to periodic commitlog mode; added
   periodic_without_flush option to disable this (CASSANDRA-1780)
 * close file handle used for post-flush truncate (CASSANDRA-1790)
 * various code cleanup (CASSANDRA-1793, -1794, -1795)
 * fix range queries against wrapped range (CASSANDRA-1781)
 * fix consistencylevel calculations for NetworkTopologyStrategy
   (CASSANDRA-1804)
 * cli support index type enum names (CASSANDRA-1810)
 * improved validation of column_metadata (CASSANDRA-1813)
 * reads at ConsistencyLevel > 1 throw UnavailableException
   immediately if insufficient live nodes exist (CASSANDRA-1803)
 * copy bytebuffers for local writes to avoid retaining the entire
   Thrift frame (CASSANDRA-1801)
 * fix NPE adding index to column w/o prior metadata (CASSANDRA-1764)
 * reduce fat client timeout (CASSANDRA-1730)
 * fix botched merge of CASSANDRA-1316


0.7.0-rc1
 * fix compaction and flush races with schema updates (CASSANDRA-1715)
 * add clustertool, config-converter, sstablekeys, and schematool 
   Windows .bat files (CASSANDRA-1723)
 * reject range queries received during bootstrap (CASSANDRA-1739)
 * fix wrapping-range queries on non-minimum token (CASSANDRA-1700)
 * add nodetool cfhistogram (CASSANDRA-1698)
 * limit repaired ranges to what the nodes have in common (CASSANDRA-1674)
 * index scan treats missing columns as not matching secondary
   expressions (CASSANDRA-1745)
 * Fix misuse of DataOutputBuffer.getData in AntiEntropyService
   (CASSANDRA-1729)
 * detect and warn when obsolete version of JNA is present (CASSANDRA-1760)
 * reduce fat client timeout (CASSANDRA-1730)
 * cleanup smallest CFs first to increase free temp space for larger ones
   (CASSANDRA-1811)
 * Update windows .bat files to work outside of main Cassandra
   directory (CASSANDRA-1713)
 * fix read repair regression from 0.6.7 (CASSANDRA-1727)
 * more-efficient read repair (CASSANDRA-1719)
 * fix hinted handoff replay (CASSANDRA-1656)
 * log type of dropped messages (CASSANDRA-1677)
 * upgrade to SLF4J 1.6.1
 * fix ByteBuffer bug in ExpiringColumn.updateDigest (CASSANDRA-1679)
 * fix IntegerType.getString (CASSANDRA-1681)
 * make -Djava.net.preferIPv4Stack=true the default (CASSANDRA-628)
 * add INTERNAL_RESPONSE verb to differentiate from responses related
   to client requests (CASSANDRA-1685)
 * log tpstats when dropping messages (CASSANDRA-1660)
 * include unreachable nodes in describeSchemaVersions (CASSANDRA-1678)
 * Avoid dropping messages off the client request path (CASSANDRA-1676)
 * fix jna errno reporting (CASSANDRA-1694)
 * add friendlier error for UnknownHostException on startup (CASSANDRA-1697)
 * include jna dependency in RPM package (CASSANDRA-1690)
 * add --skip-keys option to stress.py (CASSANDRA-1696)
 * improve cli handling of non-string keys and column names 
   (CASSANDRA-1701, -1693)
 * r/m extra subcomparator line in cli keyspaces output (CASSANDRA-1712)
 * add read repair chance to cli "show keyspaces"
 * upgrade to ConcurrentLinkedHashMap 1.1 (CASSANDRA-975)
 * fix index scan routing (CASSANDRA-1722)
 * fix tombstoning of supercolumns in range queries (CASSANDRA-1734)
 * clear endpoint cache after updating keyspace metadata (CASSANDRA-1741)
 * fix wrapping-range queries on non-minimum token (CASSANDRA-1700)
 * truncate includes secondary indexes (CASSANDRA-1747)
 * retain reference to PendingFile sstables (CASSANDRA-1749)
 * fix sstableimport regression (CASSANDRA-1753)
 * fix for bootstrap when no non-system tables are defined (CASSANDRA-1732)
 * handle replica unavailability in index scan (CASSANDRA-1755)
 * fix service initialization order deadlock (CASSANDRA-1756)
 * multi-line cli commands (CASSANDRA-1742)
 * fix race between snapshot and compaction (CASSANDRA-1736)
 * add listEndpointsPendingHints, deleteHintsForEndpoint JMX methods 
   (CASSANDRA-1551)


0.7.0-beta3
 * add strategy options to describe_keyspace output (CASSANDRA-1560)
 * log warning when using randomly generated token (CASSANDRA-1552)
 * re-organize JMX into .db, .net, .internal, .request (CASSANDRA-1217)
 * allow nodes to change IPs between restarts (CASSANDRA-1518)
 * remember ring state between restarts by default (CASSANDRA-1518)
 * flush index built flag so we can read it before log replay (CASSANDRA-1541)
 * lock row cache updates to prevent race condition (CASSANDRA-1293)
 * remove assertion causing rare (and harmless) error messages in
   commitlog (CASSANDRA-1330)
 * fix moving nodes with no keyspaces defined (CASSANDRA-1574)
 * fix unbootstrap when no data is present in a transfer range (CASSANDRA-1573)
 * take advantage of AVRO-495 to simplify our avro IDL (CASSANDRA-1436)
 * extend authorization hierarchy to column family (CASSANDRA-1554)
 * deletion support in secondary indexes (CASSANDRA-1571)
 * meaningful error message for invalid replication strategy class 
   (CASSANDRA-1566)
 * allow keyspace creation with RF > N (CASSANDRA-1428)
 * improve cli error handling (CASSANDRA-1580)
 * add cache save/load ability (CASSANDRA-1417, 1606, 1647)
 * add StorageService.getDrainProgress (CASSANDRA-1588)
 * Disallow bootstrap to an in-use token (CASSANDRA-1561)
 * Allow dynamic secondary index creation and destruction (CASSANDRA-1532)
 * log auto-guessed memtable thresholds (CASSANDRA-1595)
 * add ColumnDef support to cli (CASSANDRA-1583)
 * reduce index sample time by 75% (CASSANDRA-1572)
 * add cli support for column, strategy metadata (CASSANDRA-1578, 1612)
 * add cli support for schema modification (CASSANDRA-1584)
 * delete temp files on failed compactions (CASSANDRA-1596)
 * avoid blocking for dead nodes during removetoken (CASSANDRA-1605)
 * remove ConsistencyLevel.ZERO (CASSANDRA-1607)
 * expose in-progress compaction type in jmx (CASSANDRA-1586)
 * removed IClock & related classes from internals (CASSANDRA-1502)
 * fix removing tokens from SystemTable on decommission and removetoken
   (CASSANDRA-1609)
 * include CF metadata in cli 'show keyspaces' (CASSANDRA-1613)
 * switch from Properties to HashMap in PropertyFileSnitch to
   avoid synchronization bottleneck (CASSANDRA-1481)
 * PropertyFileSnitch configuration file renamed to 
   cassandra-topology.properties
 * add cli support for get_range_slices (CASSANDRA-1088, CASSANDRA-1619)
 * Make memtable flush thresholds per-CF instead of global 
   (CASSANDRA-1007, 1637)
 * add cli support for binary data without CfDef hints (CASSANDRA-1603)
 * fix building SSTable statistics post-stream (CASSANDRA-1620)
 * fix potential infinite loop in 2ary index queries (CASSANDRA-1623)
 * allow creating NTS keyspaces with no replicas configured (CASSANDRA-1626)
 * add jmx histogram of sstables accessed per read (CASSANDRA-1624)
 * remove system_rename_column_family and system_rename_keyspace from the
   client API until races can be fixed (CASSANDRA-1630, CASSANDRA-1585)
 * add cli sanity tests (CASSANDRA-1582)
 * update GC settings in cassandra.bat (CASSANDRA-1636)
 * cli support for index queries (CASSANDRA-1635)
 * cli support for updating schema memtable settings (CASSANDRA-1634)
 * cli --file option (CASSANDRA-1616)
 * reduce automatically chosen memtable sizes by 50% (CASSANDRA-1641)
 * move endpoint cache from snitch to strategy (CASSANDRA-1643)
 * fix commitlog recovery deleting the newly-created segment as well as
   the old ones (CASSANDRA-1644)
 * upgrade to Thrift 0.5 (CASSANDRA-1367)
 * renamed CL.DCQUORUM to LOCAL_QUORUM and DCQUORUMSYNC to EACH_QUORUM
 * cli truncate support (CASSANDRA-1653)
 * update GC settings in cassandra.bat (CASSANDRA-1636)
 * avoid logging when a node's ip/token is gossipped back to it (CASSANDRA-1666)


0.7-beta2
 * always use UTF-8 for hint keys (CASSANDRA-1439)
 * remove cassandra.yaml dependency from Hadoop and Pig (CASSADRA-1322)
 * expose CfDef metadata in describe_keyspaces (CASSANDRA-1363)
 * restore use of mmap_index_only option (CASSANDRA-1241)
 * dropping a keyspace with no column families generated an error 
   (CASSANDRA-1378)
 * rename RackAwareStrategy to OldNetworkTopologyStrategy, RackUnawareStrategy 
   to SimpleStrategy, DatacenterShardStrategy to NetworkTopologyStrategy,
   AbstractRackAwareSnitch to AbstractNetworkTopologySnitch (CASSANDRA-1392)
 * merge StorageProxy.mutate, mutateBlocking (CASSANDRA-1396)
 * faster UUIDType, LongType comparisons (CASSANDRA-1386, 1393)
 * fix setting read_repair_chance from CLI addColumnFamily (CASSANDRA-1399)
 * fix updates to indexed columns (CASSANDRA-1373)
 * fix race condition leaving to FileNotFoundException (CASSANDRA-1382)
 * fix sharded lock hash on index write path (CASSANDRA-1402)
 * add support for GT/E, LT/E in subordinate index clauses (CASSANDRA-1401)
 * cfId counter got out of sync when CFs were added (CASSANDRA-1403)
 * less chatty schema updates (CASSANDRA-1389)
 * rename column family mbeans. 'type' will now include either 
   'IndexColumnFamilies' or 'ColumnFamilies' depending on the CFS type.
   (CASSANDRA-1385)
 * disallow invalid keyspace and column family names. This includes name that
   matches a '^\w+' regex. (CASSANDRA-1377)
 * use JNA, if present, to take snapshots (CASSANDRA-1371)
 * truncate hints if starting 0.7 for the first time (CASSANDRA-1414)
 * fix FD leak in single-row slicepredicate queries (CASSANDRA-1416)
 * allow index expressions against columns that are not part of the 
   SlicePredicate (CASSANDRA-1410)
 * config-converter properly handles snitches and framed support 
   (CASSANDRA-1420)
 * remove keyspace argument from multiget_count (CASSANDRA-1422)
 * allow specifying cassandra.yaml location as (local or remote) URL
   (CASSANDRA-1126)
 * fix using DynamicEndpointSnitch with NetworkTopologyStrategy
   (CASSANDRA-1429)
 * Add CfDef.default_validation_class (CASSANDRA-891)
 * fix EstimatedHistogram.max (CASSANDRA-1413)
 * quorum read optimization (CASSANDRA-1622)
 * handle zero-length (or missing) rows during HH paging (CASSANDRA-1432)
 * include secondary indexes during schema migrations (CASSANDRA-1406)
 * fix commitlog header race during schema change (CASSANDRA-1435)
 * fix ColumnFamilyStoreMBeanIterator to use new type name (CASSANDRA-1433)
 * correct filename generated by xml->yaml converter (CASSANDRA-1419)
 * add CMSInitiatingOccupancyFraction=75 and UseCMSInitiatingOccupancyOnly
   to default JVM options
 * decrease jvm heap for cassandra-cli (CASSANDRA-1446)
 * ability to modify keyspaces and column family definitions on a live cluster
   (CASSANDRA-1285)
 * support for Hadoop Streaming [non-jvm map/reduce via stdin/out]
   (CASSANDRA-1368)
 * Move persistent sstable stats from the system table to an sstable component
   (CASSANDRA-1430)
 * remove failed bootstrap attempt from pending ranges when gossip times
   it out after 1h (CASSANDRA-1463)
 * eager-create tcp connections to other cluster members (CASSANDRA-1465)
 * enumerate stages and derive stage from message type instead of 
   transmitting separately (CASSANDRA-1465)
 * apply reversed flag during collation from different data sources
   (CASSANDRA-1450)
 * make failure to remove commitlog segment non-fatal (CASSANDRA-1348)
 * correct ordering of drain operations so CL.recover is no longer 
   necessary (CASSANDRA-1408)
 * removed keyspace from describe_splits method (CASSANDRA-1425)
 * rename check_schema_agreement to describe_schema_versions
   (CASSANDRA-1478)
 * fix QUORUM calculation for RF > 3 (CASSANDRA-1487)
 * remove tombstones during non-major compactions when bloom filter
   verifies that row does not exist in other sstables (CASSANDRA-1074)
 * nodes that coordinated a loadbalance in the past could not be seen by
   newly added nodes (CASSANDRA-1467)
 * exposed endpoint states (gossip details) via jmx (CASSANDRA-1467)
 * ensure that compacted sstables are not included when new readers are
   instantiated (CASSANDRA-1477)
 * by default, calculate heap size and memtable thresholds at runtime (CASSANDRA-1469)
 * fix races dealing with adding/dropping keyspaces and column families in
   rapid succession (CASSANDRA-1477)
 * clean up of Streaming system (CASSANDRA-1503, 1504, 1506)
 * add options to configure Thrift socket keepalive and buffer sizes (CASSANDRA-1426)
 * make contrib CassandraServiceDataCleaner recursive (CASSANDRA-1509)
 * min, max compaction threshold are configurable and persistent 
   per-ColumnFamily (CASSANDRA-1468)
 * fix replaying the last mutation in a commitlog unnecessarily 
   (CASSANDRA-1512)
 * invoke getDefaultUncaughtExceptionHandler from DTPE with the original
   exception rather than the ExecutionException wrapper (CASSANDRA-1226)
 * remove Clock from the Thrift (and Avro) API (CASSANDRA-1501)
 * Close intra-node sockets when connection is broken (CASSANDRA-1528)
 * RPM packaging spec file (CASSANDRA-786)
 * weighted request scheduler (CASSANDRA-1485)
 * treat expired columns as deleted (CASSANDRA-1539)
 * make IndexInterval configurable (CASSANDRA-1488)
 * add describe_snitch to Thrift API (CASSANDRA-1490)
 * MD5 authenticator compares plain text submitted password with MD5'd
   saved property, instead of vice versa (CASSANDRA-1447)
 * JMX MessagingService pending and completed counts (CASSANDRA-1533)
 * fix race condition processing repair responses (CASSANDRA-1511)
 * make repair blocking (CASSANDRA-1511)
 * create EndpointSnitchInfo and MBean to expose rack and DC (CASSANDRA-1491)
 * added option to contrib/word_count to output results back to Cassandra
   (CASSANDRA-1342)
 * rewrite Hadoop ColumnFamilyRecordWriter to pool connections, retry to
   multiple Cassandra nodes, and smooth impact on the Cassandra cluster
   by using smaller batch sizes (CASSANDRA-1434)
 * fix setting gc_grace_seconds via CLI (CASSANDRA-1549)
 * support TTL'd index values (CASSANDRA-1536)
 * make removetoken work like decommission (CASSANDRA-1216)
 * make cli comparator-aware and improve quote rules (CASSANDRA-1523,-1524)
 * make nodetool compact and cleanup blocking (CASSANDRA-1449)
 * add memtable, cache information to GCInspector logs (CASSANDRA-1558)
 * enable/disable HintedHandoff via JMX (CASSANDRA-1550)
 * Ignore stray files in the commit log directory (CASSANDRA-1547)
 * Disallow bootstrap to an in-use token (CASSANDRA-1561)


0.7-beta1
 * sstable versioning (CASSANDRA-389)
 * switched to slf4j logging (CASSANDRA-625)
 * add (optional) expiration time for column (CASSANDRA-699)
 * access levels for authentication/authorization (CASSANDRA-900)
 * add ReadRepairChance to CF definition (CASSANDRA-930)
 * fix heisenbug in system tests, especially common on OS X (CASSANDRA-944)
 * convert to byte[] keys internally and all public APIs (CASSANDRA-767)
 * ability to alter schema definitions on a live cluster (CASSANDRA-44)
 * renamed configuration file to cassandra.xml, and log4j.properties to
   log4j-server.properties, which must now be loaded from
   the classpath (which is how our scripts in bin/ have always done it)
   (CASSANDRA-971)
 * change get_count to require a SlicePredicate. create multi_get_count
   (CASSANDRA-744)
 * re-organized endpointsnitch implementations and added SimpleSnitch
   (CASSANDRA-994)
 * Added preload_row_cache option (CASSANDRA-946)
 * add CRC to commitlog header (CASSANDRA-999)
 * removed deprecated batch_insert and get_range_slice methods (CASSANDRA-1065)
 * add truncate thrift method (CASSANDRA-531)
 * http mini-interface using mx4j (CASSANDRA-1068)
 * optimize away copy of sliced row on memtable read path (CASSANDRA-1046)
 * replace constant-size 2GB mmaped segments and special casing for index 
   entries spanning segment boundaries, with SegmentedFile that computes 
   segments that always contain entire entries/rows (CASSANDRA-1117)
 * avoid reading large rows into memory during compaction (CASSANDRA-16)
 * added hadoop OutputFormat (CASSANDRA-1101)
 * efficient Streaming (no more anticompaction) (CASSANDRA-579)
 * split commitlog header into separate file and add size checksum to
   mutations (CASSANDRA-1179)
 * avoid allocating a new byte[] for each mutation on replay (CASSANDRA-1219)
 * revise HH schema to be per-endpoint (CASSANDRA-1142)
 * add joining/leaving status to nodetool ring (CASSANDRA-1115)
 * allow multiple repair sessions per node (CASSANDRA-1190)
 * optimize away MessagingService for local range queries (CASSANDRA-1261)
 * make framed transport the default so malformed requests can't OOM the 
   server (CASSANDRA-475)
 * significantly faster reads from row cache (CASSANDRA-1267)
 * take advantage of row cache during range queries (CASSANDRA-1302)
 * make GCGraceSeconds a per-ColumnFamily value (CASSANDRA-1276)
 * keep persistent row size and column count statistics (CASSANDRA-1155)
 * add IntegerType (CASSANDRA-1282)
 * page within a single row during hinted handoff (CASSANDRA-1327)
 * push DatacenterShardStrategy configuration into keyspace definition,
   eliminating datacenter.properties. (CASSANDRA-1066)
 * optimize forward slices starting with '' and single-index-block name 
   queries by skipping the column index (CASSANDRA-1338)
 * streaming refactor (CASSANDRA-1189)
 * faster comparison for UUID types (CASSANDRA-1043)
 * secondary index support (CASSANDRA-749 and subtasks)
 * make compaction buckets deterministic (CASSANDRA-1265)


0.6.6
 * Allow using DynamicEndpointSnitch with RackAwareStrategy (CASSANDRA-1429)
 * remove the remaining vestiges of the unfinished DatacenterShardStrategy 
   (replaced by NetworkTopologyStrategy in 0.7)
   

0.6.5
 * fix key ordering in range query results with RandomPartitioner
   and ConsistencyLevel > ONE (CASSANDRA-1145)
 * fix for range query starting with the wrong token range (CASSANDRA-1042)
 * page within a single row during hinted handoff (CASSANDRA-1327)
 * fix compilation on non-sun JDKs (CASSANDRA-1061)
 * remove String.trim() call on row keys in batch mutations (CASSANDRA-1235)
 * Log summary of dropped messages instead of spamming log (CASSANDRA-1284)
 * add dynamic endpoint snitch (CASSANDRA-981)
 * fix streaming for keyspaces with hyphens in their name (CASSANDRA-1377)
 * fix errors in hard-coded bloom filter optKPerBucket by computing it
   algorithmically (CASSANDRA-1220
 * remove message deserialization stage, and uncap read/write stages
   so slow reads/writes don't block gossip processing (CASSANDRA-1358)
 * add jmx port configuration to Debian package (CASSANDRA-1202)
 * use mlockall via JNA, if present, to prevent Linux from swapping
   out parts of the JVM (CASSANDRA-1214)


0.6.4
 * avoid queuing multiple hint deliveries for the same endpoint
   (CASSANDRA-1229)
 * better performance for and stricter checking of UTF8 column names
   (CASSANDRA-1232)
 * extend option to lower compaction priority to hinted handoff
   as well (CASSANDRA-1260)
 * log errors in gossip instead of re-throwing (CASSANDRA-1289)
 * avoid aborting commitlog replay prematurely if a flushed-but-
   not-removed commitlog segment is encountered (CASSANDRA-1297)
 * fix duplicate rows being read during mapreduce (CASSANDRA-1142)
 * failure detection wasn't closing command sockets (CASSANDRA-1221)
 * cassandra-cli.bat works on windows (CASSANDRA-1236)
 * pre-emptively drop requests that cannot be processed within RPCTimeout
   (CASSANDRA-685)
 * add ack to Binary write verb and update CassandraBulkLoader
   to wait for acks for each row (CASSANDRA-1093)
 * added describe_partitioner Thrift method (CASSANDRA-1047)
 * Hadoop jobs no longer require the Cassandra storage-conf.xml
   (CASSANDRA-1280, CASSANDRA-1047)
 * log thread pool stats when GC is excessive (CASSANDRA-1275)
 * remove gossip message size limit (CASSANDRA-1138)
 * parallelize local and remote reads during multiget, and respect snitch 
   when determining whether to do local read for CL.ONE (CASSANDRA-1317)
 * fix read repair to use requested consistency level on digest mismatch,
   rather than assuming QUORUM (CASSANDRA-1316)
 * process digest mismatch re-reads in parallel (CASSANDRA-1323)
 * switch hints CF comparator to BytesType (CASSANDRA-1274)


0.6.3
 * retry to make streaming connections up to 8 times. (CASSANDRA-1019)
 * reject describe_ring() calls on invalid keyspaces (CASSANDRA-1111)
 * fix cache size calculation for size of 100% (CASSANDRA-1129)
 * fix cache capacity only being recalculated once (CASSANDRA-1129)
 * remove hourly scan of all hints on the off chance that the gossiper
   missed a status change; instead, expose deliverHintsToEndpoint to JMX
   so it can be done manually, if necessary (CASSANDRA-1141)
 * don't reject reads at CL.ALL (CASSANDRA-1152)
 * reject deletions to supercolumns in CFs containing only standard
   columns (CASSANDRA-1139)
 * avoid preserving login information after client disconnects
   (CASSANDRA-1057)
 * prefer sun jdk to openjdk in debian init script (CASSANDRA-1174)
 * detect partioner config changes between restarts and fail fast 
   (CASSANDRA-1146)
 * use generation time to resolve node token reassignment disagreements
   (CASSANDRA-1118)
 * restructure the startup ordering of Gossiper and MessageService to avoid
   timing anomalies (CASSANDRA-1160)
 * detect incomplete commit log hearders (CASSANDRA-1119)
 * force anti-entropy service to stream files on the stream stage to avoid
   sending streams out of order (CASSANDRA-1169)
 * remove inactive stream managers after AES streams files (CASSANDRA-1169)
 * allow removing entire row through batch_mutate Deletion (CASSANDRA-1027)
 * add JMX metrics for row-level bloom filter false positives (CASSANDRA-1212)
 * added a redhat init script to contrib (CASSANDRA-1201)
 * use midpoint when bootstrapping a new machine into range with not
   much data yet instead of random token (CASSANDRA-1112)
 * kill server on OOM in executor stage as well as Thrift (CASSANDRA-1226)
 * remove opportunistic repairs, when two machines with overlapping replica
   responsibilities happen to finish major compactions of the same CF near
   the same time.  repairs are now fully manual (CASSANDRA-1190)
 * add ability to lower compaction priority (default is no change from 0.6.2)
   (CASSANDRA-1181)


0.6.2
 * fix contrib/word_count build. (CASSANDRA-992)
 * split CommitLogExecutorService into BatchCommitLogExecutorService and 
   PeriodicCommitLogExecutorService (CASSANDRA-1014)
 * add latency histograms to CFSMBean (CASSANDRA-1024)
 * make resolving timestamp ties deterministic by using value bytes
   as a tiebreaker (CASSANDRA-1039)
 * Add option to turn off Hinted Handoff (CASSANDRA-894)
 * fix windows startup (CASSANDRA-948)
 * make concurrent_reads, concurrent_writes configurable at runtime via JMX
   (CASSANDRA-1060)
 * disable GCInspector on non-Sun JVMs (CASSANDRA-1061)
 * fix tombstone handling in sstable rows with no other data (CASSANDRA-1063)
 * fix size of row in spanned index entries (CASSANDRA-1056)
 * install json2sstable, sstable2json, and sstablekeys to Debian package
 * StreamingService.StreamDestinations wouldn't empty itself after streaming
   finished (CASSANDRA-1076)
 * added Collections.shuffle(splits) before returning the splits in 
   ColumnFamilyInputFormat (CASSANDRA-1096)
 * do not recalculate cache capacity post-compaction if it's been manually 
   modified (CASSANDRA-1079)
 * better defaults for flush sorter + writer executor queue sizes
   (CASSANDRA-1100)
 * windows scripts for SSTableImport/Export (CASSANDRA-1051)
 * windows script for nodetool (CASSANDRA-1113)
 * expose PhiConvictThreshold (CASSANDRA-1053)
 * make repair of RF==1 a no-op (CASSANDRA-1090)
 * improve default JVM GC options (CASSANDRA-1014)
 * fix SlicePredicate serialization inside Hadoop jobs (CASSANDRA-1049)
 * close Thrift sockets in Hadoop ColumnFamilyRecordReader (CASSANDRA-1081)


0.6.1
 * fix NPE in sstable2json when no excluded keys are given (CASSANDRA-934)
 * keep the replica set constant throughout the read repair process
   (CASSANDRA-937)
 * allow querying getAllRanges with empty token list (CASSANDRA-933)
 * fix command line arguments inversion in clustertool (CASSANDRA-942)
 * fix race condition that could trigger a false-positive assertion
   during post-flush discard of old commitlog segments (CASSANDRA-936)
 * fix neighbor calculation for anti-entropy repair (CASSANDRA-924)
 * perform repair even for small entropy differences (CASSANDRA-924)
 * Use hostnames in CFInputFormat to allow Hadoop's naive string-based
   locality comparisons to work (CASSANDRA-955)
 * cache read-only BufferedRandomAccessFile length to avoid
   3 system calls per invocation (CASSANDRA-950)
 * nodes with IPv6 (and no IPv4) addresses could not join cluster
   (CASSANDRA-969)
 * Retrieve the correct number of undeleted columns, if any, from
   a supercolumn in a row that had been deleted previously (CASSANDRA-920)
 * fix index scans that cross the 2GB mmap boundaries for both mmap
   and standard i/o modes (CASSANDRA-866)
 * expose drain via nodetool (CASSANDRA-978)


0.6.0-RC1
 * JMX drain to flush memtables and run through commit log (CASSANDRA-880)
 * Bootstrapping can skip ranges under the right conditions (CASSANDRA-902)
 * fix merging row versions in range_slice for CL > ONE (CASSANDRA-884)
 * default write ConsistencyLeven chaned from ZERO to ONE
 * fix for index entries spanning mmap buffer boundaries (CASSANDRA-857)
 * use lexical comparison if time part of TimeUUIDs are the same 
   (CASSANDRA-907)
 * bound read, mutation, and response stages to fix possible OOM
   during log replay (CASSANDRA-885)
 * Use microseconds-since-epoch (UTC) in cli, instead of milliseconds
 * Treat batch_mutate Deletion with null supercolumn as "apply this predicate 
   to top level supercolumns" (CASSANDRA-834)
 * Streaming destination nodes do not update their JMX status (CASSANDRA-916)
 * Fix internal RPC timeout calculation (CASSANDRA-911)
 * Added Pig loadfunc to contrib/pig (CASSANDRA-910)


0.6.0-beta3
 * fix compaction bucketing bug (CASSANDRA-814)
 * update windows batch file (CASSANDRA-824)
 * deprecate KeysCachedFraction configuration directive in favor
   of KeysCached; move to unified-per-CF key cache (CASSANDRA-801)
 * add invalidateRowCache to ColumnFamilyStoreMBean (CASSANDRA-761)
 * send Handoff hints to natural locations to reduce load on
   remaining nodes in a failure scenario (CASSANDRA-822)
 * Add RowWarningThresholdInMB configuration option to warn before very 
   large rows get big enough to threaten node stability, and -x option to
   be able to remove them with sstable2json if the warning is unheeded
   until it's too late (CASSANDRA-843)
 * Add logging of GC activity (CASSANDRA-813)
 * fix ConcurrentModificationException in commitlog discard (CASSANDRA-853)
 * Fix hardcoded row count in Hadoop RecordReader (CASSANDRA-837)
 * Add a jmx status to the streaming service and change several DEBUG
   messages to INFO (CASSANDRA-845)
 * fix classpath in cassandra-cli.bat for Windows (CASSANDRA-858)
 * allow re-specifying host, port to cassandra-cli if invalid ones
   are first tried (CASSANDRA-867)
 * fix race condition handling rpc timeout in the coordinator
   (CASSANDRA-864)
 * Remove CalloutLocation and StagingFileDirectory from storage-conf files 
   since those settings are no longer used (CASSANDRA-878)
 * Parse a long from RowWarningThresholdInMB instead of an int (CASSANDRA-882)
 * Remove obsolete ControlPort code from DatabaseDescriptor (CASSANDRA-886)
 * move skipBytes side effect out of assert (CASSANDRA-899)
 * add "double getLoad" to StorageServiceMBean (CASSANDRA-898)
 * track row stats per CF at compaction time (CASSANDRA-870)
 * disallow CommitLogDirectory matching a DataFileDirectory (CASSANDRA-888)
 * default key cache size is 200k entries, changed from 10% (CASSANDRA-863)
 * add -Dcassandra-foreground=yes to cassandra.bat
 * exit if cluster name is changed unexpectedly (CASSANDRA-769)


0.6.0-beta1/beta2
 * add batch_mutate thrift command, deprecating batch_insert (CASSANDRA-336)
 * remove get_key_range Thrift API, deprecated in 0.5 (CASSANDRA-710)
 * add optional login() Thrift call for authentication (CASSANDRA-547)
 * support fat clients using gossiper and StorageProxy to perform
   replication in-process [jvm-only] (CASSANDRA-535)
 * support mmapped I/O for reads, on by default on 64bit JVMs 
   (CASSANDRA-408, CASSANDRA-669)
 * improve insert concurrency, particularly during Hinted Handoff
   (CASSANDRA-658)
 * faster network code (CASSANDRA-675)
 * stress.py moved to contrib (CASSANDRA-635)
 * row caching [must be explicitly enabled per-CF in config] (CASSANDRA-678)
 * present a useful measure of compaction progress in JMX (CASSANDRA-599)
 * add bin/sstablekeys (CASSNADRA-679)
 * add ConsistencyLevel.ANY (CASSANDRA-687)
 * make removetoken remove nodes from gossip entirely (CASSANDRA-644)
 * add ability to set cache sizes at runtime (CASSANDRA-708)
 * report latency and cache hit rate statistics with lifetime totals
   instead of average over the last minute (CASSANDRA-702)
 * support get_range_slice for RandomPartitioner (CASSANDRA-745)
 * per-keyspace replication factory and replication strategy (CASSANDRA-620)
 * track latency in microseconds (CASSANDRA-733)
 * add describe_ Thrift methods, deprecating get_string_property and 
   get_string_list_property
 * jmx interface for tracking operation mode and streams in general.
   (CASSANDRA-709)
 * keep memtables in sorted order to improve range query performance
   (CASSANDRA-799)
 * use while loop instead of recursion when trimming sstables compaction list 
   to avoid blowing stack in pathological cases (CASSANDRA-804)
 * basic Hadoop map/reduce support (CASSANDRA-342)


0.5.1
 * ensure all files for an sstable are streamed to the same directory.
   (CASSANDRA-716)
 * more accurate load estimate for bootstrapping (CASSANDRA-762)
 * tolerate dead or unavailable bootstrap target on write (CASSANDRA-731)
 * allow larger numbers of keys (> 140M) in a sstable bloom filter
   (CASSANDRA-790)
 * include jvm argument improvements from CASSANDRA-504 in debian package
 * change streaming chunk size to 32MB to accomodate Windows XP limitations
   (was 64MB) (CASSANDRA-795)
 * fix get_range_slice returning results in the wrong order (CASSANDRA-781)
 

0.5.0 final
 * avoid attempting to delete temporary bootstrap files twice (CASSANDRA-681)
 * fix bogus NaN in nodeprobe cfstats output (CASSANDRA-646)
 * provide a policy for dealing with single thread executors w/ a full queue
   (CASSANDRA-694)
 * optimize inner read in MessagingService, vastly improving multiple-node
   performance (CASSANDRA-675)
 * wait for table flush before streaming data back to a bootstrapping node.
   (CASSANDRA-696)
 * keep track of bootstrapping sources by table so that bootstrapping doesn't 
   give the indication of finishing early (CASSANDRA-673)


0.5.0 RC3
 * commit the correct version of the patch for CASSANDRA-663


0.5.0 RC2 (unreleased)
 * fix bugs in converting get_range_slice results to Thrift 
   (CASSANDRA-647, CASSANDRA-649)
 * expose java.util.concurrent.TimeoutException in StorageProxy methods
   (CASSANDRA-600)
 * TcpConnectionManager was holding on to disconnected connections, 
   giving the false indication they were being used. (CASSANDRA-651)
 * Remove duplicated write. (CASSANDRA-662)
 * Abort bootstrap if IP is already in the token ring (CASSANDRA-663)
 * increase default commitlog sync period, and wait for last sync to 
   finish before submitting another (CASSANDRA-668)


0.5.0 RC1
 * Fix potential NPE in get_range_slice (CASSANDRA-623)
 * add CRC32 to commitlog entries (CASSANDRA-605)
 * fix data streaming on windows (CASSANDRA-630)
 * GC compacted sstables after cleanup and compaction (CASSANDRA-621)
 * Speed up anti-entropy validation (CASSANDRA-629)
 * Fix anti-entropy assertion error (CASSANDRA-639)
 * Fix pending range conflicts when bootstapping or moving
   multiple nodes at once (CASSANDRA-603)
 * Handle obsolete gossip related to node movement in the case where
   one or more nodes is down when the movement occurs (CASSANDRA-572)
 * Include dead nodes in gossip to avoid a variety of problems
   and fix HH to removed nodes (CASSANDRA-634)
 * return an InvalidRequestException for mal-formed SlicePredicates
   (CASSANDRA-643)
 * fix bug determining closest neighbor for use in multiple datacenters
   (CASSANDRA-648)
 * Vast improvements in anticompaction speed (CASSANDRA-607)
 * Speed up log replay and writes by avoiding redundant serializations
   (CASSANDRA-652)


0.5.0 beta 2
 * Bootstrap improvements (several tickets)
 * add nodeprobe repair anti-entropy feature (CASSANDRA-193, CASSANDRA-520)
 * fix possibility of partition when many nodes restart at once
   in clusters with multiple seeds (CASSANDRA-150)
 * fix NPE in get_range_slice when no data is found (CASSANDRA-578)
 * fix potential NPE in hinted handoff (CASSANDRA-585)
 * fix cleanup of local "system" keyspace (CASSANDRA-576)
 * improve computation of cluster load balance (CASSANDRA-554)
 * added super column read/write, column count, and column/row delete to
   cassandra-cli (CASSANDRA-567, CASSANDRA-594)
 * fix returning live subcolumns of deleted supercolumns (CASSANDRA-583)
 * respect JAVA_HOME in bin/ scripts (several tickets)
 * add StorageService.initClient for fat clients on the JVM (CASSANDRA-535)
   (see contrib/client_only for an example of use)
 * make consistency_level functional in get_range_slice (CASSANDRA-568)
 * optimize key deserialization for RandomPartitioner (CASSANDRA-581)
 * avoid GCing tombstones except on major compaction (CASSANDRA-604)
 * increase failure conviction threshold, resulting in less nodes
   incorrectly (and temporarily) marked as down (CASSANDRA-610)
 * respect memtable thresholds during log replay (CASSANDRA-609)
 * support ConsistencyLevel.ALL on read (CASSANDRA-584)
 * add nodeprobe removetoken command (CASSANDRA-564)


0.5.0 beta
 * Allow multiple simultaneous flushes, improving flush throughput 
   on multicore systems (CASSANDRA-401)
 * Split up locks to improve write and read throughput on multicore systems
   (CASSANDRA-444, CASSANDRA-414)
 * More efficient use of memory during compaction (CASSANDRA-436)
 * autobootstrap option: when enabled, all non-seed nodes will attempt
   to bootstrap when started, until bootstrap successfully
   completes. -b option is removed.  (CASSANDRA-438)
 * Unless a token is manually specified in the configuration xml,
   a bootstraping node will use a token that gives it half the
   keys from the most-heavily-loaded node in the cluster,
   instead of generating a random token. 
   (CASSANDRA-385, CASSANDRA-517)
 * Miscellaneous bootstrap fixes (several tickets)
 * Ability to change a node's token even after it has data on it
   (CASSANDRA-541)
 * Ability to decommission a live node from the ring (CASSANDRA-435)
 * Semi-automatic loadbalancing via nodeprobe (CASSANDRA-192)
 * Add ability to set compaction thresholds at runtime via
   JMX / nodeprobe.  (CASSANDRA-465)
 * Add "comment" field to ColumnFamily definition. (CASSANDRA-481)
 * Additional JMX metrics (CASSANDRA-482)
 * JSON based export and import tools (several tickets)
 * Hinted Handoff fixes (several tickets)
 * Add key cache to improve read performance (CASSANDRA-423)
 * Simplified construction of custom ReplicationStrategy classes
   (CASSANDRA-497)
 * Graphical application (Swing) for ring integrity verification and 
   visualization was added to contrib (CASSANDRA-252)
 * Add DCQUORUM, DCQUORUMSYNC consistency levels and corresponding
   ReplicationStrategy / EndpointSnitch classes.  Experimental.
   (CASSANDRA-492)
 * Web client interface added to contrib (CASSANDRA-457)
 * More-efficient flush for Random, CollatedOPP partitioners 
   for normal writes (CASSANDRA-446) and bulk load (CASSANDRA-420)
 * Add MemtableFlushAfterMinutes, a global replacement for the old 
   per-CF FlushPeriodInMinutes setting (CASSANDRA-463)
 * optimizations to slice reading (CASSANDRA-350) and supercolumn
   queries (CASSANDRA-510)
 * force binding to given listenaddress for nodes with multiple
   interfaces (CASSANDRA-546)
 * stress.py benchmarking tool improvements (several tickets)
 * optimized replica placement code (CASSANDRA-525)
 * faster log replay on restart (CASSANDRA-539, CASSANDRA-540)
 * optimized local-node writes (CASSANDRA-558)
 * added get_range_slice, deprecating get_key_range (CASSANDRA-344)
 * expose TimedOutException to thrift (CASSANDRA-563)
 

0.4.2
 * Add validation disallowing null keys (CASSANDRA-486)
 * Fix race conditions in TCPConnectionManager (CASSANDRA-487)
 * Fix using non-utf8-aware comparison as a sanity check.
   (CASSANDRA-493)
 * Improve default garbage collector options (CASSANDRA-504)
 * Add "nodeprobe flush" (CASSANDRA-505)
 * remove NotFoundException from get_slice throws list (CASSANDRA-518)
 * fix get (not get_slice) of entire supercolumn (CASSANDRA-508)
 * fix null token during bootstrap (CASSANDRA-501)


0.4.1
 * Fix FlushPeriod columnfamily configuration regression
   (CASSANDRA-455)
 * Fix long column name support (CASSANDRA-460)
 * Fix for serializing a row that only contains tombstones
   (CASSANDRA-458)
 * Fix for discarding unneeded commitlog segments (CASSANDRA-459)
 * Add SnapshotBeforeCompaction configuration option (CASSANDRA-426)
 * Fix compaction abort under insufficient disk space (CASSANDRA-473)
 * Fix reading subcolumn slice from tombstoned CF (CASSANDRA-484)
 * Fix race condition in RVH causing occasional NPE (CASSANDRA-478)


0.4.0
 * fix get_key_range problems when a node is down (CASSANDRA-440)
   and add UnavailableException to more Thrift methods
 * Add example EndPointSnitch contrib code (several tickets)


0.4.0 RC2
 * fix SSTable generation clash during compaction (CASSANDRA-418)
 * reject method calls with null parameters (CASSANDRA-308)
 * properly order ranges in nodeprobe output (CASSANDRA-421)
 * fix logging of certain errors on executor threads (CASSANDRA-425)


0.4.0 RC1
 * Bootstrap feature is live; use -b on startup (several tickets)
 * Added multiget api (CASSANDRA-70)
 * fix Deadlock with SelectorManager.doProcess and TcpConnection.write
   (CASSANDRA-392)
 * remove key cache b/c of concurrency bugs in third-party
   CLHM library (CASSANDRA-405)
 * update non-major compaction logic to use two threshold values
   (CASSANDRA-407)
 * add periodic / batch commitlog sync modes (several tickets)
 * inline BatchMutation into batch_insert params (CASSANDRA-403)
 * allow setting the logging level at runtime via mbean (CASSANDRA-402)
 * change default comparator to BytesType (CASSANDRA-400)
 * add forwards-compatible ConsistencyLevel parameter to get_key_range
   (CASSANDRA-322)
 * r/m special case of blocking for local destination when writing with 
   ConsistencyLevel.ZERO (CASSANDRA-399)
 * Fixes to make BinaryMemtable [bulk load interface] useful (CASSANDRA-337);
   see contrib/bmt_example for an example of using it.
 * More JMX properties added (several tickets)
 * Thrift changes (several tickets)
    - Merged _super get methods with the normal ones; return values
      are now of ColumnOrSuperColumn.
    - Similarly, merged batch_insert_super into batch_insert.



0.4.0 beta
 * On-disk data format has changed to allow billions of keys/rows per
   node instead of only millions
 * Multi-keyspace support
 * Scan all sstables for all queries to avoid situations where
   different types of operation on the same ColumnFamily could
   disagree on what data was present
 * Snapshot support via JMX
 * Thrift API has changed a _lot_:
    - removed time-sorted CFs; instead, user-defined comparators
      may be defined on the column names, which are now byte arrays.
      Default comparators are provided for UTF8, Bytes, Ascii, Long (i64),
      and UUID types.
    - removed colon-delimited strings in thrift api in favor of explicit
      structs such as ColumnPath, ColumnParent, etc.  Also normalized
      thrift struct and argument naming.
    - Added columnFamily argument to get_key_range.
    - Change signature of get_slice to accept starting and ending
      columns as well as an offset.  (This allows use of indexes.)
      Added "ascending" flag to allow reasonably-efficient reverse
      scans as well.  Removed get_slice_by_range as redundant.
    - get_key_range operates on one CF at a time
    - changed `block` boolean on insert methods to ConsistencyLevel enum,
      with options of NONE, ONE, QUORUM, and ALL.
    - added similar consistency_level parameter to read methods
    - column-name-set slice with no names given now returns zero columns
      instead of all of them.  ("all" can run your server out of memory.
      use a range-based slice with a high max column count instead.)
 * Removed the web interface. Node information can now be obtained by 
   using the newly introduced nodeprobe utility.
 * More JMX stats
 * Remove magic values from internals (e.g. special key to indicate
   when to flush memtables)
 * Rename configuration "table" to "keyspace"
 * Moved to crash-only design; no more shutdown (just kill the process)
 * Lots of bug fixes

Full list of issues resolved in 0.4 is at https://issues.apache.org/jira/secure/IssueNavigator.jspa?reset=true&&pid=12310865&fixfor=12313862&resolution=1&sorter/field=issuekey&sorter/order=DESC


0.3.0 RC3
 * Fix potential deadlock under load in TCPConnection.
   (CASSANDRA-220)


0.3.0 RC2
 * Fix possible data loss when server is stopped after replaying
   log but before new inserts force memtable flush.
   (CASSANDRA-204)
 * Added BUGS file


0.3.0 RC1
 * Range queries on keys, including user-defined key collation
 * Remove support
 * Workarounds for a weird bug in JDK select/register that seems
   particularly common on VM environments. Cassandra should deploy
   fine on EC2 now
 * Much improved infrastructure: the beginnings of a decent test suite
   ("ant test" for unit tests; "nosetests" for system tests), code
   coverage reporting, etc.
 * Expanded node status reporting via JMX
 * Improved error reporting/logging on both server and client
 * Reduced memory footprint in default configuration
 * Combined blocking and non-blocking versions of insert APIs
 * Added FlushPeriodInMinutes configuration parameter to force
   flushing of infrequently-updated ColumnFamilies<|MERGE_RESOLUTION|>--- conflicted
+++ resolved
@@ -13,7 +13,7 @@
  * Make Stress compiles within eclipse (CASSANDRA-10807)
  * Cassandra Daemon should print JVM arguments (CASSANDRA-10764)
  * Allow cancellation of index summary redistribution (CASSANDRA-8805)
-<<<<<<< HEAD
+
 
 3.0.1
  * Avoid MV race during node decommission (CASSANDRA-10674)
@@ -46,14 +46,6 @@
  * Better handling of SSL connection errors inter-node (CASSANDRA-10816)
  * Verify tables in pseudo-system keyspaces at startup (CASSANDRA-10761)
  * Fix IllegalArgumentException in DataOutputBuffer.reallocate for large buffers (CASSANDRA-10592)
-=======
- * sstableloader will fail if there are collections in the schema tables (CASSANDRA-10700)
- * Disable reloading of GossipingPropertyFileSnitch (CASSANDRA-9474)
- * Fix Stress profile parsing on Windows (CASSANDRA-10808)
-
-
-2.2.4
->>>>>>> 57d558fc
  * Show CQL help in cqlsh in web browser (CASSANDRA-7225)
  * Serialize on disk the proper SSTable compression ratio (CASSANDRA-10775)
  * Reject index queries while the index is building (CASSANDRA-8505)
