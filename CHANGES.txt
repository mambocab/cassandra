2.0.2
 * Update FailureDetector to use nanontime (CASSANDRA-4925)
 * Fix FileCacheService regressions (CASSANDRA-6149)
 * Never return WriteTimeout for CL.ANY (CASSANDRA-6032)
 * Fix race conditions in bulk loader (CASSANDRA-6129)
 * Add configurable metrics reporting (CASSANDRA-4430)
 * drop queries exceeding a configurable number of tombstones (CASSANDRA-6117)
 * Track and persist sstable read activity (CASSANDRA-5515)
 * Fixes for speculative retry (CASSANDRA-5932)
 * Improve memory usage of metadata min/max column names (CASSANDRA-6077)
 * Fix thrift validation refusing row markers on CQL3 tables (CASSANDRA-6081)
 * Fix insertion of collections with CAS (CASSANDRA-6069)
 * Correctly send metadata on SELECT COUNT (CASSANDRA-6080)
 * Track clients' remote addresses in ClientState (CASSANDRA-6070)
 * Create snapshot dir if it does not exist when migrating
   leveled manifest (CASSANDRA-6093)
 * make sequential nodetool repair the default (CASSANDRA-5950)
 * Add more hooks for compaction strategy implementations (CASSANDRA-6111)
 * Fix potential NPE on composite 2ndary indexes (CASSANDRA-6098)
 * Delete can potentially be skipped in batch (CASSANDRA-6115)
 * Allow alter keyspace on system_traces (CASSANDRA-6016)
 * Disallow empty column names in cql (CASSANDRA-6136)
 * Use Java7 file-handling APIs and fix file moving on Windows (CASSANDRA-5383)
 * Save compaction history to system keyspace (CASSANDRA-5078)
 * Fix NPE if StorageService.getOperationMode() is executed before full startup (CASSANDRA-6166)
 * CQL3: support pre-epoch longs for TimestampType (CASSANDRA-6212)
 * Add reloadtriggers command to nodetool (CASSANDRA-4949)
 * cqlsh: ignore empty 'value alias' in DESCRIBE (CASSANDRA-6139)
 * cqlsh: fix CREATE/ALTER WITH completion (CASSANDRA-6196)
Merged from 1.2:
 * (Hadoop) Require CFRR batchSize to be at least 2 (CASSANDRA-6114)
<<<<<<< HEAD
=======
 * Fix altering column types (CASSANDRA-6185)
 * cqlsh: fix CREATE/ALTER WITH completion (CASSANDRA-6196)


1.2.11
>>>>>>> 12413ad1
 * Add a warning for small LCS sstable size (CASSANDRA-6191)
 * Add ability to list specific KS/CF combinations in nodetool cfstats (CASSANDRA-4191)
 * Mark CF clean if a mutation raced the drop and got it marked dirty 
 * Add a LOCAL_ONE consistency level (CASSANDRA-6202)
 * Limit CQL prepared statement cache by size instead of count (CASSANDRA-6107)
 * Tracing should log write failure rather than raw exceptions (CASSANDRA-6133)
 * lock access to TM.endpointToHostIdMap (CASSANDRA-6103)
 * Allow estimated memtable size to exceed slab allocator size (CASSANDRA-6078)
 * Start MeteredFlusher earlier to prevent OOM during CL replay (CASSANDRA-6087)
 * Avoid sending Truncate command to fat clients (CASSANDRA-6088)
 * Allow cache-keys-to-save to be set at runtime (CASSANDRA-5980)
 * Allow where clause conditions to be in parenthesis (CASSANDRA-6037)
 * Do not open non-ssl storage port if encryption option is all (CASSANDRA-3916)
 * Move batchlog replay to its own executor (CASSANDRA-6079)
 * Add tombstone debug threshold and histogram (CASSANDRA-6042, 6057)
 * Enable tcp keepalive on incoming connections (CASSANDRA-4053)
 * Fix fat client schema pull NPE (CASSANDRA-6089)
 * Fix memtable flushing for indexed tables (CASSANDRA-6112)
 * Fix skipping columns with multiple slices (CASSANDRA-6119)
 * Expose connected thrift + native client counts (CASSANDRA-5084)
 * Optimize auth setup (CASSANDRA-6122)
 * Trace index selection (CASSANDRA-6001)
 * Update sstablesPerReadHistogram to use biased sampling (CASSANDRA-6164)
 * Log UnknownColumnfamilyException when closing socket (CASSANDRA-5725)
 * Properly error out on CREATE INDEX for counters table (CASSANDRA-6160)
 * Handle JMX notification failure for repair (CASSANDRA-6097)
 * (Hadoop) Fetch no more than 128 splits in parallel (CASSANDRA-6169)
 * stress: add username/password authentication support (CASSANDRA-6068)
 * Fix indexed queries with row cache enabled on parent table (CASSANDRA-5732)
 * Fix compaction race during columnfamily drop (CASSANDRA-5957)
 * Fix validation of empty column names for compact tables (CASSANDRA-6152)
 * Skip replaying mutations that pass CRC but fail to deserialize (CASSANDRA-6183)
 * Rework token replacement to use replace_address (CASSANDRA-5916)
 * Fix altering column types (CASSANDRA-6185)


2.0.1
 * Fix bug that could allow reading deleted data temporarily (CASSANDRA-6025)
 * Improve memory use defaults (CASSANDRA-5069)
 * Make ThriftServer more easlly extensible (CASSANDRA-6058)
 * Remove Hadoop dependency from ITransportFactory (CASSANDRA-6062)
 * add file_cache_size_in_mb setting (CASSANDRA-5661)
 * Improve error message when yaml contains invalid properties (CASSANDRA-5958)
 * Improve leveled compaction's ability to find non-overlapping L0 compactions
   to work on concurrently (CASSANDRA-5921)
 * Notify indexer of columns shadowed by range tombstones (CASSANDRA-5614)
 * Log Merkle tree stats (CASSANDRA-2698)
 * Switch from crc32 to adler32 for compressed sstable checksums (CASSANDRA-5862)
 * Improve offheap memcpy performance (CASSANDRA-5884)
 * Use a range aware scanner for cleanup (CASSANDRA-2524)
 * Cleanup doesn't need to inspect sstables that contain only local data
   (CASSANDRA-5722)
 * Add ability for CQL3 to list partition keys (CASSANDRA-4536)
 * Improve native protocol serialization (CASSANDRA-5664)
 * Upgrade Thrift to 0.9.1 (CASSANDRA-5923)
 * Require superuser status for adding triggers (CASSANDRA-5963)
 * Make standalone scrubber handle old and new style leveled manifest
   (CASSANDRA-6005)
 * Fix paxos bugs (CASSANDRA-6012, 6013, 6023)
 * Fix paged ranges with multiple replicas (CASSANDRA-6004)
 * Fix potential AssertionError during tracing (CASSANDRA-6041)
 * Fix NPE in sstablesplit (CASSANDRA-6027)
 * Migrate pre-2.0 key/value/column aliases to system.schema_columns
   (CASSANDRA-6009)
 * Paging filter empty rows too agressively (CASSANDRA-6040)
 * Support variadic parameters for IN clauses (CASSANDRA-4210)
 * cqlsh: return the result of CAS writes (CASSANDRA-5796)
 * Fix validation of IN clauses with 2ndary indexes (CASSANDRA-6050)
 * Support named bind variables in CQL (CASSANDRA-6033)
Merged from 1.2:
 * Allow cache-keys-to-save to be set at runtime (CASSANDRA-5980)
 * Avoid second-guessing out-of-space state (CASSANDRA-5605)
 * Tuning knobs for dealing with large blobs and many CFs (CASSANDRA-5982)
 * (Hadoop) Fix CQLRW for thrift tables (CASSANDRA-6002)
 * Fix possible divide-by-zero in HHOM (CASSANDRA-5990)
 * Allow local batchlog writes for CL.ANY (CASSANDRA-5967)
 * Upgrade metrics-core to version 2.2.0 (CASSANDRA-5947)
 * Add snitch, schema version, cluster, partitioner to JMX (CASSANDRA-5881)
 * Fix CqlRecordWriter with composite keys (CASSANDRA-5949)
 * Add snitch, schema version, cluster, partitioner to JMX (CASSANDRA-5881)
 * Allow disabling SlabAllocator (CASSANDRA-5935)
 * Make user-defined compaction JMX blocking (CASSANDRA-4952)
 * Fix streaming does not transfer wrapped range (CASSANDRA-5948)
 * Fix loading index summary containing empty key (CASSANDRA-5965)
 * Correctly handle limits in CompositesSearcher (CASSANDRA-5975)
 * Pig: handle CQL collections (CASSANDRA-5867)
 * Pass the updated cf to the PRSI index() method (CASSANDRA-5999)
 * Allow empty CQL3 batches (as no-op) (CASSANDRA-5994)
 * Support null in CQL3 functions (CASSANDRA-5910)
 * Replace the deprecated MapMaker with CacheLoader (CASSANDRA-6007)
 * Add SSTableDeletingNotification to DataTracker (CASSANDRA-6010)
 * Fix snapshots in use get deleted during snapshot repair (CASSANDRA-6011)
 * Move hints and exception count to o.a.c.metrics (CASSANDRA-6017)
 * Fix memory leak in snapshot repair (CASSANDRA-6047)
 * Fix sstable2sjon for CQL3 tables (CASSANDRA-5852)


2.0.0
 * Fix thrift validation when inserting into CQL3 tables (CASSANDRA-5138)
 * Fix periodic memtable flushing behavior with clean memtables (CASSANDRA-5931)
 * Fix dateOf() function for pre-2.0 timestamp columns (CASSANDRA-5928)
 * Fix SSTable unintentionally loads BF when opened for batch (CASSANDRA-5938)
 * Add stream session progress to JMX (CASSANDRA-4757)
 * Fix NPE during CAS operation (CASSANDRA-5925)
Merged from 1.2:
 * Fix getBloomFilterDiskSpaceUsed for AlwaysPresentFilter (CASSANDRA-5900)
 * Don't announce schema version until we've loaded the changes locally
   (CASSANDRA-5904)
 * Fix to support off heap bloom filters size greater than 2 GB (CASSANDRA-5903)
 * Properly handle parsing huge map and set literals (CASSANDRA-5893)


2.0.0-rc2
 * enable vnodes by default (CASSANDRA-5869)
 * fix CAS contention timeout (CASSANDRA-5830)
 * fix HsHa to respect max frame size (CASSANDRA-4573)
 * Fix (some) 2i on composite components omissions (CASSANDRA-5851)
 * cqlsh: add DESCRIBE FULL SCHEMA variant (CASSANDRA-5880)
Merged from 1.2:
 * Correctly validate sparse composite cells in scrub (CASSANDRA-5855)
 * Add KeyCacheHitRate metric to CF metrics (CASSANDRA-5868)
 * cqlsh: add support for multiline comments (CASSANDRA-5798)
 * Handle CQL3 SELECT duplicate IN restrictions on clustering columns
   (CASSANDRA-5856)


2.0.0-rc1
 * improve DecimalSerializer performance (CASSANDRA-5837)
 * fix potential spurious wakeup in AsyncOneResponse (CASSANDRA-5690)
 * fix schema-related trigger issues (CASSANDRA-5774)
 * Better validation when accessing CQL3 table from thrift (CASSANDRA-5138)
 * Fix assertion error during repair (CASSANDRA-5801)
 * Fix range tombstone bug (CASSANDRA-5805)
 * DC-local CAS (CASSANDRA-5797)
 * Add a native_protocol_version column to the system.local table (CASSANRDA-5819)
 * Use index_interval from cassandra.yaml when upgraded (CASSANDRA-5822)
 * Fix buffer underflow on socket close (CASSANDRA-5792)
Merged from 1.2:
 * Fix reading DeletionTime from 1.1-format sstables (CASSANDRA-5814)
 * cqlsh: add collections support to COPY (CASSANDRA-5698)
 * retry important messages for any IOException (CASSANDRA-5804)
 * Allow empty IN relations in SELECT/UPDATE/DELETE statements (CASSANDRA-5626)
 * cqlsh: fix crashing on Windows due to libedit detection (CASSANDRA-5812)
 * fix bulk-loading compressed sstables (CASSANDRA-5820)
 * (Hadoop) fix quoting in CqlPagingRecordReader and CqlRecordWriter 
   (CASSANDRA-5824)
 * update default LCS sstable size to 160MB (CASSANDRA-5727)
 * Allow compacting 2Is via nodetool (CASSANDRA-5670)
 * Hex-encode non-String keys in OPP (CASSANDRA-5793)
 * nodetool history logging (CASSANDRA-5823)
 * (Hadoop) fix support for Thrift tables in CqlPagingRecordReader 
   (CASSANDRA-5752)
 * add "all time blocked" to StatusLogger output (CASSANDRA-5825)
 * Future-proof inter-major-version schema migrations (CASSANDRA-5845)
 * (Hadoop) add CqlPagingRecordReader support for ReversedType in Thrift table
   (CASSANDRA-5718)
 * Add -no-snapshot option to scrub (CASSANDRA-5891)
 * Fix to support off heap bloom filters size greater than 2 GB (CASSANDRA-5903)
 * Properly handle parsing huge map and set literals (CASSANDRA-5893)
 * Fix LCS L0 compaction may overlap in L1 (CASSANDRA-5907)
 * New sstablesplit tool to split large sstables offline (CASSANDRA-4766)
 * Fix potential deadlock in native protocol server (CASSANDRA-5926)
 * Disallow incompatible type change in CQL3 (CASSANDRA-5882)
Merged from 1.1:
 * Correctly validate sparse composite cells in scrub (CASSANDRA-5855)


2.0.0-beta2
 * Replace countPendingHints with Hints Created metric (CASSANDRA-5746)
 * Allow nodetool with no args, and with help to run without a server (CASSANDRA-5734)
 * Cleanup AbstractType/TypeSerializer classes (CASSANDRA-5744)
 * Remove unimplemented cli option schema-mwt (CASSANDRA-5754)
 * Support range tombstones in thrift (CASSANDRA-5435)
 * Normalize table-manipulating CQL3 statements' class names (CASSANDRA-5759)
 * cqlsh: add missing table options to DESCRIBE output (CASSANDRA-5749)
 * Fix assertion error during repair (CASSANDRA-5757)
 * Fix bulkloader (CASSANDRA-5542)
 * Add LZ4 compression to the native protocol (CASSANDRA-5765)
 * Fix bugs in the native protocol v2 (CASSANDRA-5770)
 * CAS on 'primary key only' table (CASSANDRA-5715)
 * Support streaming SSTables of old versions (CASSANDRA-5772)
 * Always respect protocol version in native protocol (CASSANDRA-5778)
 * Fix ConcurrentModificationException during streaming (CASSANDRA-5782)
 * Update deletion timestamp in Commit#updatesWithPaxosTime (CASSANDRA-5787)
 * Thrift cas() method crashes if input columns are not sorted (CASSANDRA-5786)
 * Order columns names correctly when querying for CAS (CASSANDRA-5788)
 * Fix streaming retry (CASSANDRA-5775)
Merged from 1.2:
 * if no seeds can be a reached a node won't start in a ring by itself (CASSANDRA-5768)
 * add cassandra.unsafesystem property (CASSANDRA-5704)
 * (Hadoop) quote identifiers in CqlPagingRecordReader (CASSANDRA-5763)
 * Add replace_node functionality for vnodes (CASSANDRA-5337)
 * Add timeout events to query traces (CASSANDRA-5520)
 * Fix serialization of the LEFT gossip value (CASSANDRA-5696)
 * Expose native protocol server status in nodetool info (CASSANDRA-5735)
 * Fix pathetic performance of range tombstones (CASSANDRA-5677)
 * Fix querying with an empty (impossible) range (CASSANDRA-5573)
 * cqlsh: handle CUSTOM 2i in DESCRIBE output (CASSANDRA-5760)
 * Fix minor bug in Range.intersects(Bound) (CASSANDRA-5771)
 * cqlsh: handle disabled compression in DESCRIBE output (CASSANDRA-5766)
 * Ensure all UP events are notified on the native protocol (CASSANDRA-5769)
 * Fix formatting of sstable2json with multiple -k arguments (CASSANDRA-5781)
 * Don't rely on row marker for queries in general to hide lost markers
   after TTL expires (CASSANDRA-5762)
 * Sort nodetool help output (CASSANDRA-5776)
 * Fix column expiring during 2 phases compaction (CASSANDRA-5799)
 * now() is being rejected in INSERTs when inside collections (CASSANDRA-5795)


2.0.0-beta1
 * Removed on-heap row cache (CASSANDRA-5348)
 * use nanotime consistently for node-local timeouts (CASSANDRA-5581)
 * Avoid unnecessary second pass on name-based queries (CASSANDRA-5577)
 * Experimental triggers (CASSANDRA-1311)
 * JEMalloc support for off-heap allocation (CASSANDRA-3997)
 * Single-pass compaction (CASSANDRA-4180)
 * Removed token range bisection (CASSANDRA-5518)
 * Removed compatibility with pre-1.2.5 sstables and network messages
   (CASSANDRA-5511)
 * removed PBSPredictor (CASSANDRA-5455)
 * CAS support (CASSANDRA-5062, 5441, 5442, 5443, 5619, 5667)
 * Leveled compaction performs size-tiered compactions in L0 
   (CASSANDRA-5371, 5439)
 * Add yaml network topology snitch for mixed ec2/other envs (CASSANDRA-5339)
 * Log when a node is down longer than the hint window (CASSANDRA-4554)
 * Optimize tombstone creation for ExpiringColumns (CASSANDRA-4917)
 * Improve LeveledScanner work estimation (CASSANDRA-5250, 5407)
 * Replace compaction lock with runWithCompactionsDisabled (CASSANDRA-3430)
 * Change Message IDs to ints (CASSANDRA-5307)
 * Move sstable level information into the Stats component, removing the
   need for a separate Manifest file (CASSANDRA-4872)
 * avoid serializing to byte[] on commitlog append (CASSANDRA-5199)
 * make index_interval configurable per columnfamily (CASSANDRA-3961, CASSANDRA-5650)
 * add default_time_to_live (CASSANDRA-3974)
 * add memtable_flush_period_in_ms (CASSANDRA-4237)
 * replace supercolumns internally by composites (CASSANDRA-3237, 5123)
 * upgrade thrift to 0.9.0 (CASSANDRA-3719)
 * drop unnecessary keyspace parameter from user-defined compaction API 
   (CASSANDRA-5139)
 * more robust solution to incomplete compactions + counters (CASSANDRA-5151)
 * Change order of directory searching for c*.in.sh (CASSANDRA-3983)
 * Add tool to reset SSTable compaction level for LCS (CASSANDRA-5271)
 * Allow custom configuration loader (CASSANDRA-5045)
 * Remove memory emergency pressure valve logic (CASSANDRA-3534)
 * Reduce request latency with eager retry (CASSANDRA-4705)
 * cqlsh: Remove ASSUME command (CASSANDRA-5331)
 * Rebuild BF when loading sstables if bloom_filter_fp_chance
   has changed since compaction (CASSANDRA-5015)
 * remove row-level bloom filters (CASSANDRA-4885)
 * Change Kernel Page Cache skipping into row preheating (disabled by default)
   (CASSANDRA-4937)
 * Improve repair by deciding on a gcBefore before sending
   out TreeRequests (CASSANDRA-4932)
 * Add an official way to disable compactions (CASSANDRA-5074)
 * Reenable ALTER TABLE DROP with new semantics (CASSANDRA-3919)
 * Add binary protocol versioning (CASSANDRA-5436)
 * Swap THshaServer for TThreadedSelectorServer (CASSANDRA-5530)
 * Add alias support to SELECT statement (CASSANDRA-5075)
 * Don't create empty RowMutations in CommitLogReplayer (CASSANDRA-5541)
 * Use range tombstones when dropping cfs/columns from schema (CASSANDRA-5579)
 * cqlsh: drop CQL2/CQL3-beta support (CASSANDRA-5585)
 * Track max/min column names in sstables to be able to optimize slice
   queries (CASSANDRA-5514, CASSANDRA-5595, CASSANDRA-5600)
 * Binary protocol: allow batching already prepared statements (CASSANDRA-4693)
 * Allow preparing timestamp, ttl and limit in CQL3 queries (CASSANDRA-4450)
 * Support native link w/o JNA in Java7 (CASSANDRA-3734)
 * Use SASL authentication in binary protocol v2 (CASSANDRA-5545)
 * Replace Thrift HsHa with LMAX Disruptor based implementation (CASSANDRA-5582)
 * cqlsh: Add row count to SELECT output (CASSANDRA-5636)
 * Include a timestamp with all read commands to determine column expiration
   (CASSANDRA-5149)
 * Streaming 2.0 (CASSANDRA-5286, 5699)
 * Conditional create/drop ks/table/index statements in CQL3 (CASSANDRA-2737)
 * more pre-table creation property validation (CASSANDRA-5693)
 * Redesign repair messages (CASSANDRA-5426)
 * Fix ALTER RENAME post-5125 (CASSANDRA-5702)
 * Disallow renaming a 2ndary indexed column (CASSANDRA-5705)
 * Rename Table to Keyspace (CASSANDRA-5613)
 * Ensure changing column_index_size_in_kb on different nodes don't corrupt the
   sstable (CASSANDRA-5454)
 * Move resultset type information into prepare, not execute (CASSANDRA-5649)
 * Auto paging in binary protocol (CASSANDRA-4415, 5714)
 * Don't tie client side use of AbstractType to JDBC (CASSANDRA-4495)
 * Adds new TimestampType to replace DateType (CASSANDRA-5723, CASSANDRA-5729)
Merged from 1.2:
 * make starting native protocol server idempotent (CASSANDRA-5728)
 * Fix loading key cache when a saved entry is no longer valid (CASSANDRA-5706)
 * Fix serialization of the LEFT gossip value (CASSANDRA-5696)
 * cqlsh: Don't show 'null' in place of empty values (CASSANDRA-5675)
 * Race condition in detecting version on a mixed 1.1/1.2 cluster
   (CASSANDRA-5692)
 * Fix skipping range tombstones with reverse queries (CASSANDRA-5712)
 * Expire entries out of ThriftSessionManager (CASSANRDA-5719)
 * Don't keep ancestor information in memory (CASSANDRA-5342)
 * cqlsh: fix handling of semicolons inside BATCH queries (CASSANDRA-5697)


1.2.6
 * Fix tracing when operation completes before all responses arrive 
   (CASSANDRA-5668)
 * Fix cross-DC mutation forwarding (CASSANDRA-5632)
 * Reduce SSTableLoader memory usage (CASSANDRA-5555)
 * Scale hinted_handoff_throttle_in_kb to cluster size (CASSANDRA-5272)
 * (Hadoop) Add CQL3 input/output formats (CASSANDRA-4421, 5622)
 * (Hadoop) Fix InputKeyRange in CFIF (CASSANDRA-5536)
 * Fix dealing with ridiculously large max sstable sizes in LCS (CASSANDRA-5589)
 * Ignore pre-truncate hints (CASSANDRA-4655)
 * Move System.exit on OOM into a separate thread (CASSANDRA-5273)
 * Write row markers when serializing schema (CASSANDRA-5572)
 * Check only SSTables for the requested range when streaming (CASSANDRA-5569)
 * Improve batchlog replay behavior and hint ttl handling (CASSANDRA-5314)
 * Exclude localTimestamp from validation for tombstones (CASSANDRA-5398)
 * cqlsh: add custom prompt support (CASSANDRA-5539)
 * Reuse prepared statements in hot auth queries (CASSANDRA-5594)
 * cqlsh: add vertical output option (see EXPAND) (CASSANDRA-5597)
 * Add a rate limit option to stress (CASSANDRA-5004)
 * have BulkLoader ignore snapshots directories (CASSANDRA-5587) 
 * fix SnitchProperties logging context (CASSANDRA-5602)
 * Expose whether jna is enabled and memory is locked via JMX (CASSANDRA-5508)
 * cqlsh: fix COPY FROM with ReversedType (CASSANDRA-5610)
 * Allow creating CUSTOM indexes on collections (CASSANDRA-5615)
 * Evaluate now() function at execution time (CASSANDRA-5616)
 * Expose detailed read repair metrics (CASSANDRA-5618)
 * Correct blob literal + ReversedType parsing (CASSANDRA-5629)
 * Allow GPFS to prefer the internal IP like EC2MRS (CASSANDRA-5630)
 * fix help text for -tspw cassandra-cli (CASSANDRA-5643)
 * don't throw away initial causes exceptions for internode encryption issues 
   (CASSANDRA-5644)
 * Fix message spelling errors for cql select statements (CASSANDRA-5647)
 * Suppress custom exceptions thru jmx (CASSANDRA-5652)
 * Update CREATE CUSTOM INDEX syntax (CASSANDRA-5639)
 * Fix PermissionDetails.equals() method (CASSANDRA-5655)
 * Never allow partition key ranges in CQL3 without token() (CASSANDRA-5666)
 * Gossiper incorrectly drops AppState for an upgrading node (CASSANDRA-5660)
 * Connection thrashing during multi-region ec2 during upgrade, due to 
   messaging version (CASSANDRA-5669)
 * Avoid over reconnecting in EC2MRS (CASSANDRA-5678)
 * Fix ReadResponseSerializer.serializedSize() for digest reads (CASSANDRA-5476)
 * allow sstable2json on 2i CFs (CASSANDRA-5694)
Merged from 1.1:
 * Remove buggy thrift max message length option (CASSANDRA-5529)
 * Fix NPE in Pig's widerow mode (CASSANDRA-5488)
 * Add split size parameter to Pig and disable split combination (CASSANDRA-5544)


1.2.5
 * make BytesToken.toString only return hex bytes (CASSANDRA-5566)
 * Ensure that submitBackground enqueues at least one task (CASSANDRA-5554)
 * fix 2i updates with identical values and timestamps (CASSANDRA-5540)
 * fix compaction throttling bursty-ness (CASSANDRA-4316)
 * reduce memory consumption of IndexSummary (CASSANDRA-5506)
 * remove per-row column name bloom filters (CASSANDRA-5492)
 * Include fatal errors in trace events (CASSANDRA-5447)
 * Ensure that PerRowSecondaryIndex is notified of row-level deletes
   (CASSANDRA-5445)
 * Allow empty blob literals in CQL3 (CASSANDRA-5452)
 * Fix streaming RangeTombstones at column index boundary (CASSANDRA-5418)
 * Fix preparing statements when current keyspace is not set (CASSANDRA-5468)
 * Fix SemanticVersion.isSupportedBy minor/patch handling (CASSANDRA-5496)
 * Don't provide oldCfId for post-1.1 system cfs (CASSANDRA-5490)
 * Fix primary range ignores replication strategy (CASSANDRA-5424)
 * Fix shutdown of binary protocol server (CASSANDRA-5507)
 * Fix repair -snapshot not working (CASSANDRA-5512)
 * Set isRunning flag later in binary protocol server (CASSANDRA-5467)
 * Fix use of CQL3 functions with descending clustering order (CASSANDRA-5472)
 * Disallow renaming columns one at a time for thrift table in CQL3
   (CASSANDRA-5531)
 * cqlsh: add CLUSTERING ORDER BY support to DESCRIBE (CASSANDRA-5528)
 * Add custom secondary index support to CQL3 (CASSANDRA-5484)
 * Fix repair hanging silently on unexpected error (CASSANDRA-5229)
 * Fix Ec2Snitch regression introduced by CASSANDRA-5171 (CASSANDRA-5432)
 * Add nodetool enablebackup/disablebackup (CASSANDRA-5556)
 * cqlsh: fix DESCRIBE after case insensitive USE (CASSANDRA-5567)
Merged from 1.1
 * Remove buggy thrift max message length option (CASSANDRA-5529)
 * Add retry mechanism to OTC for non-droppable_verbs (CASSANDRA-5393)
 * Use allocator information to improve memtable memory usage estimate
   (CASSANDRA-5497)
 * Fix trying to load deleted row into row cache on startup (CASSANDRA-4463)
 * fsync leveled manifest to avoid corruption (CASSANDRA-5535)
 * Fix Bound intersection computation (CASSANDRA-5551)
 * sstablescrub now respects max memory size in cassandra.in.sh (CASSANDRA-5562)


1.2.4
 * Ensure that PerRowSecondaryIndex updates see the most recent values
   (CASSANDRA-5397)
 * avoid duplicate index entries ind PrecompactedRow and 
   ParallelCompactionIterable (CASSANDRA-5395)
 * remove the index entry on oldColumn when new column is a tombstone 
   (CASSANDRA-5395)
 * Change default stream throughput from 400 to 200 mbps (CASSANDRA-5036)
 * Gossiper logs DOWN for symmetry with UP (CASSANDRA-5187)
 * Fix mixing prepared statements between keyspaces (CASSANDRA-5352)
 * Fix consistency level during bootstrap - strike 3 (CASSANDRA-5354)
 * Fix transposed arguments in AlreadyExistsException (CASSANDRA-5362)
 * Improve asynchronous hint delivery (CASSANDRA-5179)
 * Fix Guava dependency version (12.0 -> 13.0.1) for Maven (CASSANDRA-5364)
 * Validate that provided CQL3 collection value are < 64K (CASSANDRA-5355)
 * Make upgradeSSTable skip current version sstables by default (CASSANDRA-5366)
 * Optimize min/max timestamp collection (CASSANDRA-5373)
 * Invalid streamId in cql binary protocol when using invalid CL 
   (CASSANDRA-5164)
 * Fix validation for IN where clauses with collections (CASSANDRA-5376)
 * Copy resultSet on count query to avoid ConcurrentModificationException 
   (CASSANDRA-5382)
 * Correctly typecheck in CQL3 even with ReversedType (CASSANDRA-5386)
 * Fix streaming compressed files when using encryption (CASSANDRA-5391)
 * cassandra-all 1.2.0 pom missing netty dependency (CASSANDRA-5392)
 * Fix writetime/ttl functions on null values (CASSANDRA-5341)
 * Fix NPE during cql3 select with token() (CASSANDRA-5404)
 * IndexHelper.skipBloomFilters won't skip non-SHA filters (CASSANDRA-5385)
 * cqlsh: Print maps ordered by key, sort sets (CASSANDRA-5413)
 * Add null syntax support in CQL3 for inserts (CASSANDRA-3783)
 * Allow unauthenticated set_keyspace() calls (CASSANDRA-5423)
 * Fix potential incremental backups race (CASSANDRA-5410)
 * Fix prepared BATCH statements with batch-level timestamps (CASSANDRA-5415)
 * Allow overriding superuser setup delay (CASSANDRA-5430)
 * cassandra-shuffle with JMX usernames and passwords (CASSANDRA-5431)
Merged from 1.1:
 * cli: Quote ks and cf names in schema output when needed (CASSANDRA-5052)
 * Fix bad default for min/max timestamp in SSTableMetadata (CASSANDRA-5372)
 * Fix cf name extraction from manifest in Directories.migrateFile() 
   (CASSANDRA-5242)
 * Support pluggable internode authentication (CASSANDRA-5401)


1.2.3
 * add check for sstable overlap within a level on startup (CASSANDRA-5327)
 * replace ipv6 colons in jmx object names (CASSANDRA-5298, 5328)
 * Avoid allocating SSTableBoundedScanner during repair when the range does 
   not intersect the sstable (CASSANDRA-5249)
 * Don't lowercase property map keys (this breaks NTS) (CASSANDRA-5292)
 * Fix composite comparator with super columns (CASSANDRA-5287)
 * Fix insufficient validation of UPDATE queries against counter cfs
   (CASSANDRA-5300)
 * Fix PropertyFileSnitch default DC/Rack behavior (CASSANDRA-5285)
 * Handle null values when executing prepared statement (CASSANDRA-5081)
 * Add netty to pom dependencies (CASSANDRA-5181)
 * Include type arguments in Thrift CQLPreparedResult (CASSANDRA-5311)
 * Fix compaction not removing columns when bf_fp_ratio is 1 (CASSANDRA-5182)
 * cli: Warn about missing CQL3 tables in schema descriptions (CASSANDRA-5309)
 * Re-enable unknown option in replication/compaction strategies option for
   backward compatibility (CASSANDRA-4795)
 * Add binary protocol support to stress (CASSANDRA-4993)
 * cqlsh: Fix COPY FROM value quoting and null handling (CASSANDRA-5305)
 * Fix repair -pr for vnodes (CASSANDRA-5329)
 * Relax CL for auth queries for non-default users (CASSANDRA-5310)
 * Fix AssertionError during repair (CASSANDRA-5245)
 * Don't announce migrations to pre-1.2 nodes (CASSANDRA-5334)
Merged from 1.1:
 * Fix trying to load deleted row into row cache on startup (CASSANDRA-4463)
 * Update offline scrub for 1.0 -> 1.1 directory structure (CASSANDRA-5195)
 * add tmp flag to Descriptor hashcode (CASSANDRA-4021)
 * fix logging of "Found table data in data directories" when only system tables
   are present (CASSANDRA-5289)
 * cli: Add JMX authentication support (CASSANDRA-5080)
 * nodetool: ability to repair specific range (CASSANDRA-5280)
 * Fix possible assertion triggered in SliceFromReadCommand (CASSANDRA-5284)
 * cqlsh: Add inet type support on Windows (ipv4-only) (CASSANDRA-4801)
 * Fix race when initializing ColumnFamilyStore (CASSANDRA-5350)
 * Add UseTLAB JVM flag (CASSANDRA-5361)


1.2.2
 * fix potential for multiple concurrent compactions of the same sstables
   (CASSANDRA-5256)
 * avoid no-op caching of byte[] on commitlog append (CASSANDRA-5199)
 * fix symlinks under data dir not working (CASSANDRA-5185)
 * fix bug in compact storage metadata handling (CASSANDRA-5189)
 * Validate login for USE queries (CASSANDRA-5207)
 * cli: remove default username and password (CASSANDRA-5208)
 * configure populate_io_cache_on_flush per-CF (CASSANDRA-4694)
 * allow configuration of internode socket buffer (CASSANDRA-3378)
 * Make sstable directory picking blacklist-aware again (CASSANDRA-5193)
 * Correctly expire gossip states for edge cases (CASSANDRA-5216)
 * Improve handling of directory creation failures (CASSANDRA-5196)
 * Expose secondary indicies to the rest of nodetool (CASSANDRA-4464)
 * Binary protocol: avoid sending notification for 0.0.0.0 (CASSANDRA-5227)
 * add UseCondCardMark XX jvm settings on jdk 1.7 (CASSANDRA-4366)
 * CQL3 refactor to allow conversion function (CASSANDRA-5226)
 * Fix drop of sstables in some circumstance (CASSANDRA-5232)
 * Implement caching of authorization results (CASSANDRA-4295)
 * Add support for LZ4 compression (CASSANDRA-5038)
 * Fix missing columns in wide rows queries (CASSANDRA-5225)
 * Simplify auth setup and make system_auth ks alterable (CASSANDRA-5112)
 * Stop compactions from hanging during bootstrap (CASSANDRA-5244)
 * fix compressed streaming sending extra chunk (CASSANDRA-5105)
 * Add CQL3-based implementations of IAuthenticator and IAuthorizer
   (CASSANDRA-4898)
 * Fix timestamp-based tomstone removal logic (CASSANDRA-5248)
 * cli: Add JMX authentication support (CASSANDRA-5080)
 * Fix forceFlush behavior (CASSANDRA-5241)
 * cqlsh: Add username autocompletion (CASSANDRA-5231)
 * Fix CQL3 composite partition key error (CASSANDRA-5240)
 * Allow IN clause on last clustering key (CASSANDRA-5230)
Merged from 1.1:
 * fix start key/end token validation for wide row iteration (CASSANDRA-5168)
 * add ConfigHelper support for Thrift frame and max message sizes (CASSANDRA-5188)
 * fix nodetool repair not fail on node down (CASSANDRA-5203)
 * always collect tombstone hints (CASSANDRA-5068)
 * Fix error when sourcing file in cqlsh (CASSANDRA-5235)


1.2.1
 * stream undelivered hints on decommission (CASSANDRA-5128)
 * GossipingPropertyFileSnitch loads saved dc/rack info if needed (CASSANDRA-5133)
 * drain should flush system CFs too (CASSANDRA-4446)
 * add inter_dc_tcp_nodelay setting (CASSANDRA-5148)
 * re-allow wrapping ranges for start_token/end_token range pairitspwng (CASSANDRA-5106)
 * fix validation compaction of empty rows (CASSADRA-5136)
 * nodetool methods to enable/disable hint storage/delivery (CASSANDRA-4750)
 * disallow bloom filter false positive chance of 0 (CASSANDRA-5013)
 * add threadpool size adjustment methods to JMXEnabledThreadPoolExecutor and 
   CompactionManagerMBean (CASSANDRA-5044)
 * fix hinting for dropped local writes (CASSANDRA-4753)
 * off-heap cache doesn't need mutable column container (CASSANDRA-5057)
 * apply disk_failure_policy to bad disks on initial directory creation 
   (CASSANDRA-4847)
 * Optimize name-based queries to use ArrayBackedSortedColumns (CASSANDRA-5043)
 * Fall back to old manifest if most recent is unparseable (CASSANDRA-5041)
 * pool [Compressed]RandomAccessReader objects on the partitioned read path
   (CASSANDRA-4942)
 * Add debug logging to list filenames processed by Directories.migrateFile 
   method (CASSANDRA-4939)
 * Expose black-listed directories via JMX (CASSANDRA-4848)
 * Log compaction merge counts (CASSANDRA-4894)
 * Minimize byte array allocation by AbstractData{Input,Output} (CASSANDRA-5090)
 * Add SSL support for the binary protocol (CASSANDRA-5031)
 * Allow non-schema system ks modification for shuffle to work (CASSANDRA-5097)
 * cqlsh: Add default limit to SELECT statements (CASSANDRA-4972)
 * cqlsh: fix DESCRIBE for 1.1 cfs in CQL3 (CASSANDRA-5101)
 * Correctly gossip with nodes >= 1.1.7 (CASSANDRA-5102)
 * Ensure CL guarantees on digest mismatch (CASSANDRA-5113)
 * Validate correctly selects on composite partition key (CASSANDRA-5122)
 * Fix exception when adding collection (CASSANDRA-5117)
 * Handle states for non-vnode clusters correctly (CASSANDRA-5127)
 * Refuse unrecognized replication and compaction strategy options (CASSANDRA-4795)
 * Pick the correct value validator in sstable2json for cql3 tables (CASSANDRA-5134)
 * Validate login for describe_keyspace, describe_keyspaces and set_keyspace
   (CASSANDRA-5144)
 * Fix inserting empty maps (CASSANDRA-5141)
 * Don't remove tokens from System table for node we know (CASSANDRA-5121)
 * fix streaming progress report for compresed files (CASSANDRA-5130)
 * Coverage analysis for low-CL queries (CASSANDRA-4858)
 * Stop interpreting dates as valid timeUUID value (CASSANDRA-4936)
 * Adds E notation for floating point numbers (CASSANDRA-4927)
 * Detect (and warn) unintentional use of the cql2 thrift methods when cql3 was
   intended (CASSANDRA-5172)
 * cli: Quote ks and cf names in schema output when needed (CASSANDRA-5052)
 * Fix bad default for min/max timestamp in SSTableMetadata (CASSANDRA-5372)
 * Fix cf name extraction from manifest in Directories.migrateFile() (CASSANDRA-5242)
 * Support pluggable internode authentication (CASSANDRA-5401)
 * Replace mistaken usage of commons-logging with slf4j (CASSANDRA-5464)
 * Ensure Jackson dependency matches lib (CASSANDRA-5126)
 * Expose droppable tombstone ratio stats over JMX (CASSANDRA-5159)
Merged from 1.1:
 * Simplify CompressedRandomAccessReader to work around JDK FD bug (CASSANDRA-5088)
 * Improve handling a changing target throttle rate mid-compaction (CASSANDRA-5087)
 * Pig: correctly decode row keys in widerow mode (CASSANDRA-5098)
 * nodetool repair command now prints progress (CASSANDRA-4767)
 * fix user defined compaction to run against 1.1 data directory (CASSANDRA-5118)
 * Fix CQL3 BATCH authorization caching (CASSANDRA-5145)
 * fix get_count returns incorrect value with TTL (CASSANDRA-5099)
 * better handling for mid-compaction failure (CASSANDRA-5137)
 * convert default marshallers list to map for better readability (CASSANDRA-5109)
 * fix ConcurrentModificationException in getBootstrapSource (CASSANDRA-5170)
 * fix sstable maxtimestamp for row deletes and pre-1.1.1 sstables (CASSANDRA-5153)
 * Fix thread growth on node removal (CASSANDRA-5175)
 * Make Ec2Region's datacenter name configurable (CASSANDRA-5155)


1.2.0
 * Disallow counters in collections (CASSANDRA-5082)
 * cqlsh: add unit tests (CASSANDRA-3920)
 * fix default bloom_filter_fp_chance for LeveledCompactionStrategy (CASSANDRA-5093)
Merged from 1.1:
 * add validation for get_range_slices with start_key and end_token (CASSANDRA-5089)


1.2.0-rc2
 * fix nodetool ownership display with vnodes (CASSANDRA-5065)
 * cqlsh: add DESCRIBE KEYSPACES command (CASSANDRA-5060)
 * Fix potential infinite loop when reloading CFS (CASSANDRA-5064)
 * Fix SimpleAuthorizer example (CASSANDRA-5072)
 * cqlsh: force CL.ONE for tracing and system.schema* queries (CASSANDRA-5070)
 * Includes cassandra-shuffle in the debian package (CASSANDRA-5058)
Merged from 1.1:
 * fix multithreaded compaction deadlock (CASSANDRA-4492)
 * fix temporarily missing schema after upgrade from pre-1.1.5 (CASSANDRA-5061)
 * Fix ALTER TABLE overriding compression options with defaults
   (CASSANDRA-4996, 5066)
 * fix specifying and altering crc_check_chance (CASSANDRA-5053)
 * fix Murmur3Partitioner ownership% calculation (CASSANDRA-5076)
 * Don't expire columns sooner than they should in 2ndary indexes (CASSANDRA-5079)


1.2-rc1
 * rename rpc_timeout settings to request_timeout (CASSANDRA-5027)
 * add BF with 0.1 FP to LCS by default (CASSANDRA-5029)
 * Fix preparing insert queries (CASSANDRA-5016)
 * Fix preparing queries with counter increment (CASSANDRA-5022)
 * Fix preparing updates with collections (CASSANDRA-5017)
 * Don't generate UUID based on other node address (CASSANDRA-5002)
 * Fix message when trying to alter a clustering key type (CASSANDRA-5012)
 * Update IAuthenticator to match the new IAuthorizer (CASSANDRA-5003)
 * Fix inserting only a key in CQL3 (CASSANDRA-5040)
 * Fix CQL3 token() function when used with strings (CASSANDRA-5050)
Merged from 1.1:
 * reduce log spam from invalid counter shards (CASSANDRA-5026)
 * Improve schema propagation performance (CASSANDRA-5025)
 * Fix for IndexHelper.IndexFor throws OOB Exception (CASSANDRA-5030)
 * cqlsh: make it possible to describe thrift CFs (CASSANDRA-4827)
 * cqlsh: fix timestamp formatting on some platforms (CASSANDRA-5046)


1.2-beta3
 * make consistency level configurable in cqlsh (CASSANDRA-4829)
 * fix cqlsh rendering of blob fields (CASSANDRA-4970)
 * fix cqlsh DESCRIBE command (CASSANDRA-4913)
 * save truncation position in system table (CASSANDRA-4906)
 * Move CompressionMetadata off-heap (CASSANDRA-4937)
 * allow CLI to GET cql3 columnfamily data (CASSANDRA-4924)
 * Fix rare race condition in getExpireTimeForEndpoint (CASSANDRA-4402)
 * acquire references to overlapping sstables during compaction so bloom filter
   doesn't get free'd prematurely (CASSANDRA-4934)
 * Don't share slice query filter in CQL3 SelectStatement (CASSANDRA-4928)
 * Separate tracing from Log4J (CASSANDRA-4861)
 * Exclude gcable tombstones from merkle-tree computation (CASSANDRA-4905)
 * Better printing of AbstractBounds for tracing (CASSANDRA-4931)
 * Optimize mostRecentTombstone check in CC.collectAllData (CASSANDRA-4883)
 * Change stream session ID to UUID to avoid collision from same node (CASSANDRA-4813)
 * Use Stats.db when bulk loading if present (CASSANDRA-4957)
 * Skip repair on system_trace and keyspaces with RF=1 (CASSANDRA-4956)
 * (cql3) Remove arbitrary SELECT limit (CASSANDRA-4918)
 * Correctly handle prepared operation on collections (CASSANDRA-4945)
 * Fix CQL3 LIMIT (CASSANDRA-4877)
 * Fix Stress for CQL3 (CASSANDRA-4979)
 * Remove cassandra specific exceptions from JMX interface (CASSANDRA-4893)
 * (CQL3) Force using ALLOW FILTERING on potentially inefficient queries (CASSANDRA-4915)
 * (cql3) Fix adding column when the table has collections (CASSANDRA-4982)
 * (cql3) Fix allowing collections with compact storage (CASSANDRA-4990)
 * (cql3) Refuse ttl/writetime function on collections (CASSANDRA-4992)
 * Replace IAuthority with new IAuthorizer (CASSANDRA-4874)
 * clqsh: fix KEY pseudocolumn escaping when describing Thrift tables
   in CQL3 mode (CASSANDRA-4955)
 * add basic authentication support for Pig CassandraStorage (CASSANDRA-3042)
 * fix CQL2 ALTER TABLE compaction_strategy_class altering (CASSANDRA-4965)
Merged from 1.1:
 * Fall back to old describe_splits if d_s_ex is not available (CASSANDRA-4803)
 * Improve error reporting when streaming ranges fail (CASSANDRA-5009)
 * Fix cqlsh timestamp formatting of timezone info (CASSANDRA-4746)
 * Fix assertion failure with leveled compaction (CASSANDRA-4799)
 * Check for null end_token in get_range_slice (CASSANDRA-4804)
 * Remove all remnants of removed nodes (CASSANDRA-4840)
 * Add aut-reloading of the log4j file in debian package (CASSANDRA-4855)
 * Fix estimated row cache entry size (CASSANDRA-4860)
 * reset getRangeSlice filter after finishing a row for get_paged_slice
   (CASSANDRA-4919)
 * expunge row cache post-truncate (CASSANDRA-4940)
 * Allow static CF definition with compact storage (CASSANDRA-4910)
 * Fix endless loop/compaction of schema_* CFs due to broken timestamps (CASSANDRA-4880)
 * Fix 'wrong class type' assertion in CounterColumn (CASSANDRA-4976)


1.2-beta2
 * fp rate of 1.0 disables BF entirely; LCS defaults to 1.0 (CASSANDRA-4876)
 * off-heap bloom filters for row keys (CASSANDRA_4865)
 * add extension point for sstable components (CASSANDRA-4049)
 * improve tracing output (CASSANDRA-4852, 4862)
 * make TRACE verb droppable (CASSANDRA-4672)
 * fix BulkLoader recognition of CQL3 columnfamilies (CASSANDRA-4755)
 * Sort commitlog segments for replay by id instead of mtime (CASSANDRA-4793)
 * Make hint delivery asynchronous (CASSANDRA-4761)
 * Pluggable Thrift transport factories for CLI and cqlsh (CASSANDRA-4609, 4610)
 * cassandra-cli: allow Double value type to be inserted to a column (CASSANDRA-4661)
 * Add ability to use custom TServerFactory implementations (CASSANDRA-4608)
 * optimize batchlog flushing to skip successful batches (CASSANDRA-4667)
 * include metadata for system keyspace itself in schema tables (CASSANDRA-4416)
 * add check to PropertyFileSnitch to verify presence of location for
   local node (CASSANDRA-4728)
 * add PBSPredictor consistency modeler (CASSANDRA-4261)
 * remove vestiges of Thrift unframed mode (CASSANDRA-4729)
 * optimize single-row PK lookups (CASSANDRA-4710)
 * adjust blockFor calculation to account for pending ranges due to node 
   movement (CASSANDRA-833)
 * Change CQL version to 3.0.0 and stop accepting 3.0.0-beta1 (CASSANDRA-4649)
 * (CQL3) Make prepared statement global instead of per connection 
   (CASSANDRA-4449)
 * Fix scrubbing of CQL3 created tables (CASSANDRA-4685)
 * (CQL3) Fix validation when using counter and regular columns in the same 
   table (CASSANDRA-4706)
 * Fix bug starting Cassandra with simple authentication (CASSANDRA-4648)
 * Add support for batchlog in CQL3 (CASSANDRA-4545, 4738)
 * Add support for multiple column family outputs in CFOF (CASSANDRA-4208)
 * Support repairing only the local DC nodes (CASSANDRA-4747)
 * Use rpc_address for binary protocol and change default port (CASSANRA-4751)
 * Fix use of collections in prepared statements (CASSANDRA-4739)
 * Store more information into peers table (CASSANDRA-4351, 4814)
 * Configurable bucket size for size tiered compaction (CASSANDRA-4704)
 * Run leveled compaction in parallel (CASSANDRA-4310)
 * Fix potential NPE during CFS reload (CASSANDRA-4786)
 * Composite indexes may miss results (CASSANDRA-4796)
 * Move consistency level to the protocol level (CASSANDRA-4734, 4824)
 * Fix Subcolumn slice ends not respected (CASSANDRA-4826)
 * Fix Assertion error in cql3 select (CASSANDRA-4783)
 * Fix list prepend logic (CQL3) (CASSANDRA-4835)
 * Add booleans as literals in CQL3 (CASSANDRA-4776)
 * Allow renaming PK columns in CQL3 (CASSANDRA-4822)
 * Fix binary protocol NEW_NODE event (CASSANDRA-4679)
 * Fix potential infinite loop in tombstone compaction (CASSANDRA-4781)
 * Remove system tables accounting from schema (CASSANDRA-4850)
 * (cql3) Force provided columns in clustering key order in 
   'CLUSTERING ORDER BY' (CASSANDRA-4881)
 * Fix composite index bug (CASSANDRA-4884)
 * Fix short read protection for CQL3 (CASSANDRA-4882)
 * Add tracing support to the binary protocol (CASSANDRA-4699)
 * (cql3) Don't allow prepared marker inside collections (CASSANDRA-4890)
 * Re-allow order by on non-selected columns (CASSANDRA-4645)
 * Bug when composite index is created in a table having collections (CASSANDRA-4909)
 * log index scan subject in CompositesSearcher (CASSANDRA-4904)
Merged from 1.1:
 * add get[Row|Key]CacheEntries to CacheServiceMBean (CASSANDRA-4859)
 * fix get_paged_slice to wrap to next row correctly (CASSANDRA-4816)
 * fix indexing empty column values (CASSANDRA-4832)
 * allow JdbcDate to compose null Date objects (CASSANDRA-4830)
 * fix possible stackoverflow when compacting 1000s of sstables
   (CASSANDRA-4765)
 * fix wrong leveled compaction progress calculation (CASSANDRA-4807)
 * add a close() method to CRAR to prevent leaking file descriptors (CASSANDRA-4820)
 * fix potential infinite loop in get_count (CASSANDRA-4833)
 * fix compositeType.{get/from}String methods (CASSANDRA-4842)
 * (CQL) fix CREATE COLUMNFAMILY permissions check (CASSANDRA-4864)
 * Fix DynamicCompositeType same type comparison (CASSANDRA-4711)
 * Fix duplicate SSTable reference when stream session failed (CASSANDRA-3306)
 * Allow static CF definition with compact storage (CASSANDRA-4910)
 * Fix endless loop/compaction of schema_* CFs due to broken timestamps (CASSANDRA-4880)
 * Fix 'wrong class type' assertion in CounterColumn (CASSANDRA-4976)


1.2-beta1
 * add atomic_batch_mutate (CASSANDRA-4542, -4635)
 * increase default max_hint_window_in_ms to 3h (CASSANDRA-4632)
 * include message initiation time to replicas so they can more
   accurately drop timed-out requests (CASSANDRA-2858)
 * fix clientutil.jar dependencies (CASSANDRA-4566)
 * optimize WriteResponse (CASSANDRA-4548)
 * new metrics (CASSANDRA-4009)
 * redesign KEYS indexes to avoid read-before-write (CASSANDRA-2897)
 * debug tracing (CASSANDRA-1123)
 * parallelize row cache loading (CASSANDRA-4282)
 * Make compaction, flush JBOD-aware (CASSANDRA-4292)
 * run local range scans on the read stage (CASSANDRA-3687)
 * clean up ioexceptions (CASSANDRA-2116)
 * add disk_failure_policy (CASSANDRA-2118)
 * Introduce new json format with row level deletion (CASSANDRA-4054)
 * remove redundant "name" column from schema_keyspaces (CASSANDRA-4433)
 * improve "nodetool ring" handling of multi-dc clusters (CASSANDRA-3047)
 * update NTS calculateNaturalEndpoints to be O(N log N) (CASSANDRA-3881)
 * split up rpc timeout by operation type (CASSANDRA-2819)
 * rewrite key cache save/load to use only sequential i/o (CASSANDRA-3762)
 * update MS protocol with a version handshake + broadcast address id
   (CASSANDRA-4311)
 * multithreaded hint replay (CASSANDRA-4189)
 * add inter-node message compression (CASSANDRA-3127)
 * remove COPP (CASSANDRA-2479)
 * Track tombstone expiration and compact when tombstone content is
   higher than a configurable threshold, default 20% (CASSANDRA-3442, 4234)
 * update MurmurHash to version 3 (CASSANDRA-2975)
 * (CLI) track elapsed time for `delete' operation (CASSANDRA-4060)
 * (CLI) jline version is bumped to 1.0 to properly  support
   'delete' key function (CASSANDRA-4132)
 * Save IndexSummary into new SSTable 'Summary' component (CASSANDRA-2392, 4289)
 * Add support for range tombstones (CASSANDRA-3708)
 * Improve MessagingService efficiency (CASSANDRA-3617)
 * Avoid ID conflicts from concurrent schema changes (CASSANDRA-3794)
 * Set thrift HSHA server thread limit to unlimited by default (CASSANDRA-4277)
 * Avoids double serialization of CF id in RowMutation messages
   (CASSANDRA-4293)
 * stream compressed sstables directly with java nio (CASSANDRA-4297)
 * Support multiple ranges in SliceQueryFilter (CASSANDRA-3885)
 * Add column metadata to system column families (CASSANDRA-4018)
 * (cql3) Always use composite types by default (CASSANDRA-4329)
 * (cql3) Add support for set, map and list (CASSANDRA-3647)
 * Validate date type correctly (CASSANDRA-4441)
 * (cql3) Allow definitions with only a PK (CASSANDRA-4361)
 * (cql3) Add support for row key composites (CASSANDRA-4179)
 * improve DynamicEndpointSnitch by using reservoir sampling (CASSANDRA-4038)
 * (cql3) Add support for 2ndary indexes (CASSANDRA-3680)
 * (cql3) fix defining more than one PK to be invalid (CASSANDRA-4477)
 * remove schema agreement checking from all external APIs (Thrift, CQL and CQL3) (CASSANDRA-4487)
 * add Murmur3Partitioner and make it default for new installations (CASSANDRA-3772, 4621)
 * (cql3) update pseudo-map syntax to use map syntax (CASSANDRA-4497)
 * Finer grained exceptions hierarchy and provides error code with exceptions (CASSANDRA-3979)
 * Adds events push to binary protocol (CASSANDRA-4480)
 * Rewrite nodetool help (CASSANDRA-2293)
 * Make CQL3 the default for CQL (CASSANDRA-4640)
 * update stress tool to be able to use CQL3 (CASSANDRA-4406)
 * Accept all thrift update on CQL3 cf but don't expose their metadata (CASSANDRA-4377)
 * Replace Throttle with Guava's RateLimiter for HintedHandOff (CASSANDRA-4541)
 * fix counter add/get using CQL2 and CQL3 in stress tool (CASSANDRA-4633)
 * Add sstable count per level to cfstats (CASSANDRA-4537)
 * (cql3) Add ALTER KEYSPACE statement (CASSANDRA-4611)
 * (cql3) Allow defining default consistency levels (CASSANDRA-4448)
 * (cql3) Fix queries using LIMIT missing results (CASSANDRA-4579)
 * fix cross-version gossip messaging (CASSANDRA-4576)
 * added inet data type (CASSANDRA-4627)


1.1.6
 * Wait for writes on synchronous read digest mismatch (CASSANDRA-4792)
 * fix commitlog replay for nanotime-infected sstables (CASSANDRA-4782)
 * preflight check ttl for maximum of 20 years (CASSANDRA-4771)
 * (Pig) fix widerow input with single column rows (CASSANDRA-4789)
 * Fix HH to compact with correct gcBefore, which avoids wiping out
   undelivered hints (CASSANDRA-4772)
 * LCS will merge up to 32 L0 sstables as intended (CASSANDRA-4778)
 * NTS will default unconfigured DC replicas to zero (CASSANDRA-4675)
 * use default consistency level in counter validation if none is
   explicitly provide (CASSANDRA-4700)
 * Improve IAuthority interface by introducing fine-grained
   access permissions and grant/revoke commands (CASSANDRA-4490, 4644)
 * fix assumption error in CLI when updating/describing keyspace 
   (CASSANDRA-4322)
 * Adds offline sstablescrub to debian packaging (CASSANDRA-4642)
 * Automatic fixing of overlapping leveled sstables (CASSANDRA-4644)
 * fix error when using ORDER BY with extended selections (CASSANDRA-4689)
 * (CQL3) Fix validation for IN queries for non-PK cols (CASSANDRA-4709)
 * fix re-created keyspace disappering after 1.1.5 upgrade 
   (CASSANDRA-4698, 4752)
 * (CLI) display elapsed time in 2 fraction digits (CASSANDRA-3460)
 * add authentication support to sstableloader (CASSANDRA-4712)
 * Fix CQL3 'is reversed' logic (CASSANDRA-4716, 4759)
 * (CQL3) Don't return ReversedType in result set metadata (CASSANDRA-4717)
 * Backport adding AlterKeyspace statement (CASSANDRA-4611)
 * (CQL3) Correcty accept upper-case data types (CASSANDRA-4770)
 * Add binary protocol events for schema changes (CASSANDRA-4684)
Merged from 1.0:
 * Switch from NBHM to CHM in MessagingService's callback map, which
   prevents OOM in long-running instances (CASSANDRA-4708)


1.1.5
 * add SecondaryIndex.reload API (CASSANDRA-4581)
 * use millis + atomicint for commitlog segment creation instead of
   nanotime, which has issues under some hypervisors (CASSANDRA-4601)
 * fix FD leak in slice queries (CASSANDRA-4571)
 * avoid recursion in leveled compaction (CASSANDRA-4587)
 * increase stack size under Java7 to 180K
 * Log(info) schema changes (CASSANDRA-4547)
 * Change nodetool setcachecapcity to manipulate global caches (CASSANDRA-4563)
 * (cql3) fix setting compaction strategy (CASSANDRA-4597)
 * fix broken system.schema_* timestamps on system startup (CASSANDRA-4561)
 * fix wrong skip of cache saving (CASSANDRA-4533)
 * Avoid NPE when lost+found is in data dir (CASSANDRA-4572)
 * Respect five-minute flush moratorium after initial CL replay (CASSANDRA-4474)
 * Adds ntp as recommended in debian packaging (CASSANDRA-4606)
 * Configurable transport in CF Record{Reader|Writer} (CASSANDRA-4558)
 * (cql3) fix potential NPE with both equal and unequal restriction (CASSANDRA-4532)
 * (cql3) improves ORDER BY validation (CASSANDRA-4624)
 * Fix potential deadlock during counter writes (CASSANDRA-4578)
 * Fix cql error with ORDER BY when using IN (CASSANDRA-4612)
Merged from 1.0:
 * increase Xss to 160k to accomodate latest 1.6 JVMs (CASSANDRA-4602)
 * fix toString of hint destination tokens (CASSANDRA-4568)
 * Fix multiple values for CurrentLocal NodeID (CASSANDRA-4626)


1.1.4
 * fix offline scrub to catch >= out of order rows (CASSANDRA-4411)
 * fix cassandra-env.sh on RHEL and other non-dash-based systems 
   (CASSANDRA-4494)
Merged from 1.0:
 * (Hadoop) fix setting key length for old-style mapred api (CASSANDRA-4534)
 * (Hadoop) fix iterating through a resultset consisting entirely
   of tombstoned rows (CASSANDRA-4466)
 * Fix multiple values for CurrentLocal NodeID (CASSANDRA-4626)


1.1.3
 * (cqlsh) add COPY TO (CASSANDRA-4434)
 * munmap commitlog segments before rename (CASSANDRA-4337)
 * (JMX) rename getRangeKeySample to sampleKeyRange to avoid returning
   multi-MB results as an attribute (CASSANDRA-4452)
 * flush based on data size, not throughput; overwritten columns no 
   longer artificially inflate liveRatio (CASSANDRA-4399)
 * update default commitlog segment size to 32MB and total commitlog
   size to 32/1024 MB for 32/64 bit JVMs, respectively (CASSANDRA-4422)
 * avoid using global partitioner to estimate ranges in index sstables
   (CASSANDRA-4403)
 * restore pre-CASSANDRA-3862 approach to removing expired tombstones
   from row cache during compaction (CASSANDRA-4364)
 * (stress) support for CQL prepared statements (CASSANDRA-3633)
 * Correctly catch exception when Snappy cannot be loaded (CASSANDRA-4400)
 * (cql3) Support ORDER BY when IN condition is given in WHERE clause (CASSANDRA-4327)
 * (cql3) delete "component_index" column on DROP TABLE call (CASSANDRA-4420)
 * change nanoTime() to currentTimeInMillis() in schema related code (CASSANDRA-4432)
 * add a token generation tool (CASSANDRA-3709)
 * Fix LCS bug with sstable containing only 1 row (CASSANDRA-4411)
 * fix "Can't Modify Index Name" problem on CF update (CASSANDRA-4439)
 * Fix assertion error in getOverlappingSSTables during repair (CASSANDRA-4456)
 * fix nodetool's setcompactionthreshold command (CASSANDRA-4455)
 * Ensure compacted files are never used, to avoid counter overcount (CASSANDRA-4436)
Merged from 1.0:
 * Push the validation of secondary index values to the SecondaryIndexManager (CASSANDRA-4240)
 * (Hadoop) fix iterating through a resultset consisting entirely
   of tombstoned rows (CASSANDRA-4466)
 * allow dropping columns shadowed by not-yet-expired supercolumn or row
   tombstones in PrecompactedRow (CASSANDRA-4396)


1.1.2
 * Fix cleanup not deleting index entries (CASSANDRA-4379)
 * Use correct partitioner when saving + loading caches (CASSANDRA-4331)
 * Check schema before trying to export sstable (CASSANDRA-2760)
 * Raise a meaningful exception instead of NPE when PFS encounters
   an unconfigured node + no default (CASSANDRA-4349)
 * fix bug in sstable blacklisting with LCS (CASSANDRA-4343)
 * LCS no longer promotes tiny sstables out of L0 (CASSANDRA-4341)
 * skip tombstones during hint replay (CASSANDRA-4320)
 * fix NPE in compactionstats (CASSANDRA-4318)
 * enforce 1m min keycache for auto (CASSANDRA-4306)
 * Have DeletedColumn.isMFD always return true (CASSANDRA-4307)
 * (cql3) exeption message for ORDER BY constraints said primary filter can be
    an IN clause, which is misleading (CASSANDRA-4319)
 * (cql3) Reject (not yet supported) creation of 2ndardy indexes on tables with
   composite primary keys (CASSANDRA-4328)
 * Set JVM stack size to 160k for java 7 (CASSANDRA-4275)
 * cqlsh: add COPY command to load data from CSV flat files (CASSANDRA-4012)
 * CFMetaData.fromThrift to throw ConfigurationException upon error (CASSANDRA-4353)
 * Use CF comparator to sort indexed columns in SecondaryIndexManager
   (CASSANDRA-4365)
 * add strategy_options to the KSMetaData.toString() output (CASSANDRA-4248)
 * (cql3) fix range queries containing unqueried results (CASSANDRA-4372)
 * (cql3) allow updating column_alias types (CASSANDRA-4041)
 * (cql3) Fix deletion bug (CASSANDRA-4193)
 * Fix computation of overlapping sstable for leveled compaction (CASSANDRA-4321)
 * Improve scrub and allow to run it offline (CASSANDRA-4321)
 * Fix assertionError in StorageService.bulkLoad (CASSANDRA-4368)
 * (cqlsh) add option to authenticate to a keyspace at startup (CASSANDRA-4108)
 * (cqlsh) fix ASSUME functionality (CASSANDRA-4352)
 * Fix ColumnFamilyRecordReader to not return progress > 100% (CASSANDRA-3942)
Merged from 1.0:
 * Set gc_grace on index CF to 0 (CASSANDRA-4314)


1.1.1
 * allow larger cache capacities than 2GB (CASSANDRA-4150)
 * add getsstables command to nodetool (CASSANDRA-4199)
 * apply parent CF compaction settings to secondary index CFs (CASSANDRA-4280)
 * preserve commitlog size cap when recycling segments at startup
   (CASSANDRA-4201)
 * (Hadoop) fix split generation regression (CASSANDRA-4259)
 * ignore min/max compactions settings in LCS, while preserving
   behavior that min=max=0 disables autocompaction (CASSANDRA-4233)
 * log number of rows read from saved cache (CASSANDRA-4249)
 * calculate exact size required for cleanup operations (CASSANDRA-1404)
 * avoid blocking additional writes during flush when the commitlog
   gets behind temporarily (CASSANDRA-1991)
 * enable caching on index CFs based on data CF cache setting (CASSANDRA-4197)
 * warn on invalid replication strategy creation options (CASSANDRA-4046)
 * remove [Freeable]Memory finalizers (CASSANDRA-4222)
 * include tombstone size in ColumnFamily.size, which can prevent OOM
   during sudden mass delete operations by yielding a nonzero liveRatio
   (CASSANDRA-3741)
 * Open 1 sstableScanner per level for leveled compaction (CASSANDRA-4142)
 * Optimize reads when row deletion timestamps allow us to restrict
   the set of sstables we check (CASSANDRA-4116)
 * add support for commitlog archiving and point-in-time recovery
   (CASSANDRA-3690)
 * avoid generating redundant compaction tasks during streaming
   (CASSANDRA-4174)
 * add -cf option to nodetool snapshot, and takeColumnFamilySnapshot to
   StorageService mbean (CASSANDRA-556)
 * optimize cleanup to drop entire sstables where possible (CASSANDRA-4079)
 * optimize truncate when autosnapshot is disabled (CASSANDRA-4153)
 * update caches to use byte[] keys to reduce memory overhead (CASSANDRA-3966)
 * add column limit to cli (CASSANDRA-3012, 4098)
 * clean up and optimize DataOutputBuffer, used by CQL compression and
   CompositeType (CASSANDRA-4072)
 * optimize commitlog checksumming (CASSANDRA-3610)
 * identify and blacklist corrupted SSTables from future compactions 
   (CASSANDRA-2261)
 * Move CfDef and KsDef validation out of thrift (CASSANDRA-4037)
 * Expose API to repair a user provided range (CASSANDRA-3912)
 * Add way to force the cassandra-cli to refresh its schema (CASSANDRA-4052)
 * Avoid having replicate on write tasks stacking up at CL.ONE (CASSANDRA-2889)
 * (cql3) Backwards compatibility for composite comparators in non-cql3-aware
   clients (CASSANDRA-4093)
 * (cql3) Fix order by for reversed queries (CASSANDRA-4160)
 * (cql3) Add ReversedType support (CASSANDRA-4004)
 * (cql3) Add timeuuid type (CASSANDRA-4194)
 * (cql3) Minor fixes (CASSANDRA-4185)
 * (cql3) Fix prepared statement in BATCH (CASSANDRA-4202)
 * (cql3) Reduce the list of reserved keywords (CASSANDRA-4186)
 * (cql3) Move max/min compaction thresholds to compaction strategy options
   (CASSANDRA-4187)
 * Fix exception during move when localhost is the only source (CASSANDRA-4200)
 * (cql3) Allow paging through non-ordered partitioner results (CASSANDRA-3771)
 * (cql3) Fix drop index (CASSANDRA-4192)
 * (cql3) Don't return range ghosts anymore (CASSANDRA-3982)
 * fix re-creating Keyspaces/ColumnFamilies with the same name as dropped
   ones (CASSANDRA-4219)
 * fix SecondaryIndex LeveledManifest save upon snapshot (CASSANDRA-4230)
 * fix missing arrayOffset in FBUtilities.hash (CASSANDRA-4250)
 * (cql3) Add name of parameters in CqlResultSet (CASSANDRA-4242)
 * (cql3) Correctly validate order by queries (CASSANDRA-4246)
 * rename stress to cassandra-stress for saner packaging (CASSANDRA-4256)
 * Fix exception on colum metadata with non-string comparator (CASSANDRA-4269)
 * Check for unknown/invalid compression options (CASSANDRA-4266)
 * (cql3) Adds simple access to column timestamp and ttl (CASSANDRA-4217)
 * (cql3) Fix range queries with secondary indexes (CASSANDRA-4257)
 * Better error messages from improper input in cli (CASSANDRA-3865)
 * Try to stop all compaction upon Keyspace or ColumnFamily drop (CASSANDRA-4221)
 * (cql3) Allow keyspace properties to contain hyphens (CASSANDRA-4278)
 * (cql3) Correctly validate keyspace access in create table (CASSANDRA-4296)
 * Avoid deadlock in migration stage (CASSANDRA-3882)
 * Take supercolumn names and deletion info into account in memtable throughput
   (CASSANDRA-4264)
 * Add back backward compatibility for old style replication factor (CASSANDRA-4294)
 * Preserve compatibility with pre-1.1 index queries (CASSANDRA-4262)
Merged from 1.0:
 * Fix super columns bug where cache is not updated (CASSANDRA-4190)
 * fix maxTimestamp to include row tombstones (CASSANDRA-4116)
 * (CLI) properly handle quotes in create/update keyspace commands (CASSANDRA-4129)
 * Avoids possible deadlock during bootstrap (CASSANDRA-4159)
 * fix stress tool that hangs forever on timeout or error (CASSANDRA-4128)
 * stress tool to return appropriate exit code on failure (CASSANDRA-4188)
 * fix compaction NPE when out of disk space and assertions disabled
   (CASSANDRA-3985)
 * synchronize LCS getEstimatedTasks to avoid CME (CASSANDRA-4255)
 * ensure unique streaming session id's (CASSANDRA-4223)
 * kick off background compaction when min/max thresholds change 
   (CASSANDRA-4279)
 * improve ability of STCS.getBuckets to deal with 100s of 1000s of
   sstables, such as when convertinb back from LCS (CASSANDRA-4287)
 * Oversize integer in CQL throws NumberFormatException (CASSANDRA-4291)
 * fix 1.0.x node join to mixed version cluster, other nodes >= 1.1 (CASSANDRA-4195)
 * Fix LCS splitting sstable base on uncompressed size (CASSANDRA-4419)
 * Push the validation of secondary index values to the SecondaryIndexManager (CASSANDRA-4240)
 * Don't purge columns during upgradesstables (CASSANDRA-4462)
 * Make cqlsh work with piping (CASSANDRA-4113)
 * Validate arguments for nodetool decommission (CASSANDRA-4061)
 * Report thrift status in nodetool info (CASSANDRA-4010)


1.1.0-final
 * average a reduced liveRatio estimate with the previous one (CASSANDRA-4065)
 * Allow KS and CF names up to 48 characters (CASSANDRA-4157)
 * fix stress build (CASSANDRA-4140)
 * add time remaining estimate to nodetool compactionstats (CASSANDRA-4167)
 * (cql) fix NPE in cql3 ALTER TABLE (CASSANDRA-4163)
 * (cql) Add support for CL.TWO and CL.THREE in CQL (CASSANDRA-4156)
 * (cql) Fix type in CQL3 ALTER TABLE preventing update (CASSANDRA-4170)
 * (cql) Throw invalid exception from CQL3 on obsolete options (CASSANDRA-4171)
 * (cqlsh) fix recognizing uppercase SELECT keyword (CASSANDRA-4161)
 * Pig: wide row support (CASSANDRA-3909)
Merged from 1.0:
 * avoid streaming empty files with bulk loader if sstablewriter errors out
   (CASSANDRA-3946)


1.1-rc1
 * Include stress tool in binary builds (CASSANDRA-4103)
 * (Hadoop) fix wide row iteration when last row read was deleted
   (CASSANDRA-4154)
 * fix read_repair_chance to really default to 0.1 in the cli (CASSANDRA-4114)
 * Adds caching and bloomFilterFpChange to CQL options (CASSANDRA-4042)
 * Adds posibility to autoconfigure size of the KeyCache (CASSANDRA-4087)
 * fix KEYS index from skipping results (CASSANDRA-3996)
 * Remove sliced_buffer_size_in_kb dead option (CASSANDRA-4076)
 * make loadNewSStable preserve sstable version (CASSANDRA-4077)
 * Respect 1.0 cache settings as much as possible when upgrading 
   (CASSANDRA-4088)
 * relax path length requirement for sstable files when upgrading on 
   non-Windows platforms (CASSANDRA-4110)
 * fix terminination of the stress.java when errors were encountered
   (CASSANDRA-4128)
 * Move CfDef and KsDef validation out of thrift (CASSANDRA-4037)
 * Fix get_paged_slice (CASSANDRA-4136)
 * CQL3: Support slice with exclusive start and stop (CASSANDRA-3785)
Merged from 1.0:
 * support PropertyFileSnitch in bulk loader (CASSANDRA-4145)
 * add auto_snapshot option allowing disabling snapshot before drop/truncate
   (CASSANDRA-3710)
 * allow short snitch names (CASSANDRA-4130)


1.1-beta2
 * rename loaded sstables to avoid conflicts with local snapshots
   (CASSANDRA-3967)
 * start hint replay as soon as FD notifies that the target is back up
   (CASSANDRA-3958)
 * avoid unproductive deserializing of cached rows during compaction
   (CASSANDRA-3921)
 * fix concurrency issues with CQL keyspace creation (CASSANDRA-3903)
 * Show Effective Owership via Nodetool ring <keyspace> (CASSANDRA-3412)
 * Update ORDER BY syntax for CQL3 (CASSANDRA-3925)
 * Fix BulkRecordWriter to not throw NPE if reducer gets no map data from Hadoop (CASSANDRA-3944)
 * Fix bug with counters in super columns (CASSANDRA-3821)
 * Remove deprecated merge_shard_chance (CASSANDRA-3940)
 * add a convenient way to reset a node's schema (CASSANDRA-2963)
 * fix for intermittent SchemaDisagreementException (CASSANDRA-3884)
 * CLI `list <CF>` to limit number of columns and their order (CASSANDRA-3012)
 * ignore deprecated KsDef/CfDef/ColumnDef fields in native schema (CASSANDRA-3963)
 * CLI to report when unsupported column_metadata pair was given (CASSANDRA-3959)
 * reincarnate removed and deprecated KsDef/CfDef attributes (CASSANDRA-3953)
 * Fix race between writes and read for cache (CASSANDRA-3862)
 * perform static initialization of StorageProxy on start-up (CASSANDRA-3797)
 * support trickling fsync() on writes (CASSANDRA-3950)
 * expose counters for unavailable/timeout exceptions given to thrift clients (CASSANDRA-3671)
 * avoid quadratic startup time in LeveledManifest (CASSANDRA-3952)
 * Add type information to new schema_ columnfamilies and remove thrift
   serialization for schema (CASSANDRA-3792)
 * add missing column validator options to the CLI help (CASSANDRA-3926)
 * skip reading saved key cache if CF's caching strategy is NONE or ROWS_ONLY (CASSANDRA-3954)
 * Unify migration code (CASSANDRA-4017)
Merged from 1.0:
 * cqlsh: guess correct version of Python for Arch Linux (CASSANDRA-4090)
 * (CLI) properly handle quotes in create/update keyspace commands (CASSANDRA-4129)
 * Avoids possible deadlock during bootstrap (CASSANDRA-4159)
 * fix stress tool that hangs forever on timeout or error (CASSANDRA-4128)
 * Fix super columns bug where cache is not updated (CASSANDRA-4190)
 * stress tool to return appropriate exit code on failure (CASSANDRA-4188)


1.0.9
 * improve index sampling performance (CASSANDRA-4023)
 * always compact away deleted hints immediately after handoff (CASSANDRA-3955)
 * delete hints from dropped ColumnFamilies on handoff instead of
   erroring out (CASSANDRA-3975)
 * add CompositeType ref to the CLI doc for create/update column family (CASSANDRA-3980)
 * Pig: support Counter ColumnFamilies (CASSANDRA-3973)
 * Pig: Composite column support (CASSANDRA-3684)
 * Avoid NPE during repair when a keyspace has no CFs (CASSANDRA-3988)
 * Fix division-by-zero error on get_slice (CASSANDRA-4000)
 * don't change manifest level for cleanup, scrub, and upgradesstables
   operations under LeveledCompactionStrategy (CASSANDRA-3989, 4112)
 * fix race leading to super columns assertion failure (CASSANDRA-3957)
 * fix NPE on invalid CQL delete command (CASSANDRA-3755)
 * allow custom types in CLI's assume command (CASSANDRA-4081)
 * fix totalBytes count for parallel compactions (CASSANDRA-3758)
 * fix intermittent NPE in get_slice (CASSANDRA-4095)
 * remove unnecessary asserts in native code interfaces (CASSANDRA-4096)
 * Validate blank keys in CQL to avoid assertion errors (CASSANDRA-3612)
 * cqlsh: fix bad decoding of some column names (CASSANDRA-4003)
 * cqlsh: fix incorrect padding with unicode chars (CASSANDRA-4033)
 * Fix EC2 snitch incorrectly reporting region (CASSANDRA-4026)
 * Shut down thrift during decommission (CASSANDRA-4086)
 * Expose nodetool cfhistograms for 2ndary indexes (CASSANDRA-4063)
Merged from 0.8:
 * Fix ConcurrentModificationException in gossiper (CASSANDRA-4019)


1.1-beta1
 * (cqlsh)
   + add SOURCE and CAPTURE commands, and --file option (CASSANDRA-3479)
   + add ALTER COLUMNFAMILY WITH (CASSANDRA-3523)
   + bundle Python dependencies with Cassandra (CASSANDRA-3507)
   + added to Debian package (CASSANDRA-3458)
   + display byte data instead of erroring out on decode failure 
     (CASSANDRA-3874)
 * add nodetool rebuild_index (CASSANDRA-3583)
 * add nodetool rangekeysample (CASSANDRA-2917)
 * Fix streaming too much data during move operations (CASSANDRA-3639)
 * Nodetool and CLI connect to localhost by default (CASSANDRA-3568)
 * Reduce memory used by primary index sample (CASSANDRA-3743)
 * (Hadoop) separate input/output configurations (CASSANDRA-3197, 3765)
 * avoid returning internal Cassandra classes over JMX (CASSANDRA-2805)
 * add row-level isolation via SnapTree (CASSANDRA-2893)
 * Optimize key count estimation when opening sstable on startup
   (CASSANDRA-2988)
 * multi-dc replication optimization supporting CL > ONE (CASSANDRA-3577)
 * add command to stop compactions (CASSANDRA-1740, 3566, 3582)
 * multithreaded streaming (CASSANDRA-3494)
 * removed in-tree redhat spec (CASSANDRA-3567)
 * "defragment" rows for name-based queries under STCS, again (CASSANDRA-2503)
 * Recycle commitlog segments for improved performance 
   (CASSANDRA-3411, 3543, 3557, 3615)
 * update size-tiered compaction to prioritize small tiers (CASSANDRA-2407)
 * add message expiration logic to OutboundTcpConnection (CASSANDRA-3005)
 * off-heap cache to use sun.misc.Unsafe instead of JNA (CASSANDRA-3271)
 * EACH_QUORUM is only supported for writes (CASSANDRA-3272)
 * replace compactionlock use in schema migration by checking CFS.isValid
   (CASSANDRA-3116)
 * recognize that "SELECT first ... *" isn't really "SELECT *" (CASSANDRA-3445)
 * Use faster bytes comparison (CASSANDRA-3434)
 * Bulk loader is no longer a fat client, (HADOOP) bulk load output format
   (CASSANDRA-3045)
 * (Hadoop) add support for KeyRange.filter
 * remove assumption that keys and token are in bijection
   (CASSANDRA-1034, 3574, 3604)
 * always remove endpoints from delevery queue in HH (CASSANDRA-3546)
 * fix race between cf flush and its 2ndary indexes flush (CASSANDRA-3547)
 * fix potential race in AES when a repair fails (CASSANDRA-3548)
 * Remove columns shadowed by a deleted container even when we cannot purge
   (CASSANDRA-3538)
 * Improve memtable slice iteration performance (CASSANDRA-3545)
 * more efficient allocation of small bloom filters (CASSANDRA-3618)
 * Use separate writer thread in SSTableSimpleUnsortedWriter (CASSANDRA-3619)
 * fsync the directory after new sstable or commitlog segment are created (CASSANDRA-3250)
 * fix minor issues reported by FindBugs (CASSANDRA-3658)
 * global key/row caches (CASSANDRA-3143, 3849)
 * optimize memtable iteration during range scan (CASSANDRA-3638)
 * introduce 'crc_check_chance' in CompressionParameters to support
   a checksum percentage checking chance similarly to read-repair (CASSANDRA-3611)
 * a way to deactivate global key/row cache on per-CF basis (CASSANDRA-3667)
 * fix LeveledCompactionStrategy broken because of generation pre-allocation
   in LeveledManifest (CASSANDRA-3691)
 * finer-grained control over data directories (CASSANDRA-2749)
 * Fix ClassCastException during hinted handoff (CASSANDRA-3694)
 * Upgrade Thrift to 0.7 (CASSANDRA-3213)
 * Make stress.java insert operation to use microseconds (CASSANDRA-3725)
 * Allows (internally) doing a range query with a limit of columns instead of
   rows (CASSANDRA-3742)
 * Allow rangeSlice queries to be start/end inclusive/exclusive (CASSANDRA-3749)
 * Fix BulkLoader to support new SSTable layout and add stream
   throttling to prevent an NPE when there is no yaml config (CASSANDRA-3752)
 * Allow concurrent schema migrations (CASSANDRA-1391, 3832)
 * Add SnapshotCommand to trigger snapshot on remote node (CASSANDRA-3721)
 * Make CFMetaData conversions to/from thrift/native schema inverses
   (CASSANDRA_3559)
 * Add initial code for CQL 3.0-beta (CASSANDRA-2474, 3781, 3753)
 * Add wide row support for ColumnFamilyInputFormat (CASSANDRA-3264)
 * Allow extending CompositeType comparator (CASSANDRA-3657)
 * Avoids over-paging during get_count (CASSANDRA-3798)
 * Add new command to rebuild a node without (repair) merkle tree calculations
   (CASSANDRA-3483, 3922)
 * respect not only row cache capacity but caching mode when
   trying to read data (CASSANDRA-3812)
 * fix system tests (CASSANDRA-3827)
 * CQL support for altering row key type in ALTER TABLE (CASSANDRA-3781)
 * turn compression on by default (CASSANDRA-3871)
 * make hexToBytes refuse invalid input (CASSANDRA-2851)
 * Make secondary indexes CF inherit compression and compaction from their
   parent CF (CASSANDRA-3877)
 * Finish cleanup up tombstone purge code (CASSANDRA-3872)
 * Avoid NPE on aboarted stream-out sessions (CASSANDRA-3904)
 * BulkRecordWriter throws NPE for counter columns (CASSANDRA-3906)
 * Support compression using BulkWriter (CASSANDRA-3907)


1.0.8
 * fix race between cleanup and flush on secondary index CFSes (CASSANDRA-3712)
 * avoid including non-queried nodes in rangeslice read repair
   (CASSANDRA-3843)
 * Only snapshot CF being compacted for snapshot_before_compaction 
   (CASSANDRA-3803)
 * Log active compactions in StatusLogger (CASSANDRA-3703)
 * Compute more accurate compaction score per level (CASSANDRA-3790)
 * Return InvalidRequest when using a keyspace that doesn't exist
   (CASSANDRA-3764)
 * disallow user modification of System keyspace (CASSANDRA-3738)
 * allow using sstable2json on secondary index data (CASSANDRA-3738)
 * (cqlsh) add DESCRIBE COLUMNFAMILIES (CASSANDRA-3586)
 * (cqlsh) format blobs correctly and use colors to improve output
   readability (CASSANDRA-3726)
 * synchronize BiMap of bootstrapping tokens (CASSANDRA-3417)
 * show index options in CLI (CASSANDRA-3809)
 * add optional socket timeout for streaming (CASSANDRA-3838)
 * fix truncate not to leave behind non-CFS backed secondary indexes
   (CASSANDRA-3844)
 * make CLI `show schema` to use output stream directly instead
   of StringBuilder (CASSANDRA-3842)
 * remove the wait on hint future during write (CASSANDRA-3870)
 * (cqlsh) ignore missing CfDef opts (CASSANDRA-3933)
 * (cqlsh) look for cqlshlib relative to realpath (CASSANDRA-3767)
 * Fix short read protection (CASSANDRA-3934)
 * Make sure infered and actual schema match (CASSANDRA-3371)
 * Fix NPE during HH delivery (CASSANDRA-3677)
 * Don't put boostrapping node in 'hibernate' status (CASSANDRA-3737)
 * Fix double quotes in windows bat files (CASSANDRA-3744)
 * Fix bad validator lookup (CASSANDRA-3789)
 * Fix soft reset in EC2MultiRegionSnitch (CASSANDRA-3835)
 * Don't leave zombie connections with THSHA thrift server (CASSANDRA-3867)
 * (cqlsh) fix deserialization of data (CASSANDRA-3874)
 * Fix removetoken force causing an inconsistent state (CASSANDRA-3876)
 * Fix ahndling of some types with Pig (CASSANDRA-3886)
 * Don't allow to drop the system keyspace (CASSANDRA-3759)
 * Make Pig deletes disabled by default and configurable (CASSANDRA-3628)
Merged from 0.8:
 * (Pig) fix CassandraStorage to use correct comparator in Super ColumnFamily
   case (CASSANDRA-3251)
 * fix thread safety issues in commitlog replay, primarily affecting
   systems with many (100s) of CF definitions (CASSANDRA-3751)
 * Fix relevant tombstone ignored with super columns (CASSANDRA-3875)


1.0.7
 * fix regression in HH page size calculation (CASSANDRA-3624)
 * retry failed stream on IOException (CASSANDRA-3686)
 * allow configuring bloom_filter_fp_chance (CASSANDRA-3497)
 * attempt hint delivery every ten minutes, or when failure detector
   notifies us that a node is back up, whichever comes first.  hint
   handoff throttle delay default changed to 1ms, from 50 (CASSANDRA-3554)
 * add nodetool setstreamthroughput (CASSANDRA-3571)
 * fix assertion when dropping a columnfamily with no sstables (CASSANDRA-3614)
 * more efficient allocation of small bloom filters (CASSANDRA-3618)
 * CLibrary.createHardLinkWithExec() to check for errors (CASSANDRA-3101)
 * Avoid creating empty and non cleaned writer during compaction (CASSANDRA-3616)
 * stop thrift service in shutdown hook so we can quiesce MessagingService
   (CASSANDRA-3335)
 * (CQL) compaction_strategy_options and compression_parameters for
   CREATE COLUMNFAMILY statement (CASSANDRA-3374)
 * Reset min/max compaction threshold when creating size tiered compaction
   strategy (CASSANDRA-3666)
 * Don't ignore IOException during compaction (CASSANDRA-3655)
 * Fix assertion error for CF with gc_grace=0 (CASSANDRA-3579)
 * Shutdown ParallelCompaction reducer executor after use (CASSANDRA-3711)
 * Avoid < 0 value for pending tasks in leveled compaction (CASSANDRA-3693)
 * (Hadoop) Support TimeUUID in Pig CassandraStorage (CASSANDRA-3327)
 * Check schema is ready before continuing boostrapping (CASSANDRA-3629)
 * Catch overflows during parsing of chunk_length_kb (CASSANDRA-3644)
 * Improve stream protocol mismatch errors (CASSANDRA-3652)
 * Avoid multiple thread doing HH to the same target (CASSANDRA-3681)
 * Add JMX property for rp_timeout_in_ms (CASSANDRA-2940)
 * Allow DynamicCompositeType to compare component of different types
   (CASSANDRA-3625)
 * Flush non-cfs backed secondary indexes (CASSANDRA-3659)
 * Secondary Indexes should report memory consumption (CASSANDRA-3155)
 * fix for SelectStatement start/end key are not set correctly
   when a key alias is involved (CASSANDRA-3700)
 * fix CLI `show schema` command insert of an extra comma in
   column_metadata (CASSANDRA-3714)
Merged from 0.8:
 * avoid logging (harmless) exception when GC takes < 1ms (CASSANDRA-3656)
 * prevent new nodes from thinking down nodes are up forever (CASSANDRA-3626)
 * use correct list of replicas for LOCAL_QUORUM reads when read repair
   is disabled (CASSANDRA-3696)
 * block on flush before compacting hints (may prevent OOM) (CASSANDRA-3733)


1.0.6
 * (CQL) fix cqlsh support for replicate_on_write (CASSANDRA-3596)
 * fix adding to leveled manifest after streaming (CASSANDRA-3536)
 * filter out unavailable cipher suites when using encryption (CASSANDRA-3178)
 * (HADOOP) add old-style api support for CFIF and CFRR (CASSANDRA-2799)
 * Support TimeUUIDType column names in Stress.java tool (CASSANDRA-3541)
 * (CQL) INSERT/UPDATE/DELETE/TRUNCATE commands should allow CF names to
   be qualified by keyspace (CASSANDRA-3419)
 * always remove endpoints from delevery queue in HH (CASSANDRA-3546)
 * fix race between cf flush and its 2ndary indexes flush (CASSANDRA-3547)
 * fix potential race in AES when a repair fails (CASSANDRA-3548)
 * fix default value validation usage in CLI SET command (CASSANDRA-3553)
 * Optimize componentsFor method for compaction and startup time
   (CASSANDRA-3532)
 * (CQL) Proper ColumnFamily metadata validation on CREATE COLUMNFAMILY 
   (CASSANDRA-3565)
 * fix compression "chunk_length_kb" option to set correct kb value for 
   thrift/avro (CASSANDRA-3558)
 * fix missing response during range slice repair (CASSANDRA-3551)
 * 'describe ring' moved from CLI to nodetool and available through JMX (CASSANDRA-3220)
 * add back partitioner to sstable metadata (CASSANDRA-3540)
 * fix NPE in get_count for counters (CASSANDRA-3601)
Merged from 0.8:
 * remove invalid assertion that table was opened before dropping it
   (CASSANDRA-3580)
 * range and index scans now only send requests to enough replicas to
   satisfy requested CL + RR (CASSANDRA-3598)
 * use cannonical host for local node in nodetool info (CASSANDRA-3556)
 * remove nonlocal DC write optimization since it only worked with
   CL.ONE or CL.LOCAL_QUORUM (CASSANDRA-3577, 3585)
 * detect misuses of CounterColumnType (CASSANDRA-3422)
 * turn off string interning in json2sstable, take 2 (CASSANDRA-2189)
 * validate compression parameters on add/update of the ColumnFamily 
   (CASSANDRA-3573)
 * Check for 0.0.0.0 is incorrect in CFIF (CASSANDRA-3584)
 * Increase vm.max_map_count in debian packaging (CASSANDRA-3563)
 * gossiper will never add itself to saved endpoints (CASSANDRA-3485)


1.0.5
 * revert CASSANDRA-3407 (see CASSANDRA-3540)
 * fix assertion error while forwarding writes to local nodes (CASSANDRA-3539)


1.0.4
 * fix self-hinting of timed out read repair updates and make hinted handoff
   less prone to OOMing a coordinator (CASSANDRA-3440)
 * expose bloom filter sizes via JMX (CASSANDRA-3495)
 * enforce RP tokens 0..2**127 (CASSANDRA-3501)
 * canonicalize paths exposed through JMX (CASSANDRA-3504)
 * fix "liveSize" stat when sstables are removed (CASSANDRA-3496)
 * add bloom filter FP rates to nodetool cfstats (CASSANDRA-3347)
 * record partitioner in sstable metadata component (CASSANDRA-3407)
 * add new upgradesstables nodetool command (CASSANDRA-3406)
 * skip --debug requirement to see common exceptions in CLI (CASSANDRA-3508)
 * fix incorrect query results due to invalid max timestamp (CASSANDRA-3510)
 * make sstableloader recognize compressed sstables (CASSANDRA-3521)
 * avoids race in OutboundTcpConnection in multi-DC setups (CASSANDRA-3530)
 * use SETLOCAL in cassandra.bat (CASANDRA-3506)
 * fix ConcurrentModificationException in Table.all() (CASSANDRA-3529)
Merged from 0.8:
 * fix concurrence issue in the FailureDetector (CASSANDRA-3519)
 * fix array out of bounds error in counter shard removal (CASSANDRA-3514)
 * avoid dropping tombstones when they might still be needed to shadow
   data in a different sstable (CASSANDRA-2786)


1.0.3
 * revert name-based query defragmentation aka CASSANDRA-2503 (CASSANDRA-3491)
 * fix invalidate-related test failures (CASSANDRA-3437)
 * add next-gen cqlsh to bin/ (CASSANDRA-3188, 3131, 3493)
 * (CQL) fix handling of rows with no columns (CASSANDRA-3424, 3473)
 * fix querying supercolumns by name returning only a subset of
   subcolumns or old subcolumn versions (CASSANDRA-3446)
 * automatically compute sha1 sum for uncompressed data files (CASSANDRA-3456)
 * fix reading metadata/statistics component for version < h (CASSANDRA-3474)
 * add sstable forward-compatibility (CASSANDRA-3478)
 * report compression ratio in CFSMBean (CASSANDRA-3393)
 * fix incorrect size exception during streaming of counters (CASSANDRA-3481)
 * (CQL) fix for counter decrement syntax (CASSANDRA-3418)
 * Fix race introduced by CASSANDRA-2503 (CASSANDRA-3482)
 * Fix incomplete deletion of delivered hints (CASSANDRA-3466)
 * Avoid rescheduling compactions when no compaction was executed 
   (CASSANDRA-3484)
 * fix handling of the chunk_length_kb compression options (CASSANDRA-3492)
Merged from 0.8:
 * fix updating CF row_cache_provider (CASSANDRA-3414)
 * CFMetaData.convertToThrift method to set RowCacheProvider (CASSANDRA-3405)
 * acquire compactionlock during truncate (CASSANDRA-3399)
 * fix displaying cfdef entries for super columnfamilies (CASSANDRA-3415)
 * Make counter shard merging thread safe (CASSANDRA-3178)
 * Revert CASSANDRA-2855
 * Fix bug preventing the use of efficient cross-DC writes (CASSANDRA-3472)
 * `describe ring` command for CLI (CASSANDRA-3220)
 * (Hadoop) skip empty rows when entire row is requested, redux (CASSANDRA-2855)


1.0.2
 * "defragment" rows for name-based queries under STCS (CASSANDRA-2503)
 * Add timing information to cassandra-cli GET/SET/LIST queries (CASSANDRA-3326)
 * Only create one CompressionMetadata object per sstable (CASSANDRA-3427)
 * cleanup usage of StorageService.setMode() (CASANDRA-3388)
 * Avoid large array allocation for compressed chunk offsets (CASSANDRA-3432)
 * fix DecimalType bytebuffer marshalling (CASSANDRA-3421)
 * fix bug that caused first column in per row indexes to be ignored 
   (CASSANDRA-3441)
 * add JMX call to clean (failed) repair sessions (CASSANDRA-3316)
 * fix sstableloader reference acquisition bug (CASSANDRA-3438)
 * fix estimated row size regression (CASSANDRA-3451)
 * make sure we don't return more columns than asked (CASSANDRA-3303, 3395)
Merged from 0.8:
 * acquire compactionlock during truncate (CASSANDRA-3399)
 * fix displaying cfdef entries for super columnfamilies (CASSANDRA-3415)


1.0.1
 * acquire references during index build to prevent delete problems
   on Windows (CASSANDRA-3314)
 * describe_ring should include datacenter/topology information (CASSANDRA-2882)
 * Thrift sockets are not properly buffered (CASSANDRA-3261)
 * performance improvement for bytebufferutil compare function (CASSANDRA-3286)
 * add system.versions ColumnFamily (CASSANDRA-3140)
 * reduce network copies (CASSANDRA-3333, 3373)
 * limit nodetool to 32MB of heap (CASSANDRA-3124)
 * (CQL) update parser to accept "timestamp" instead of "date" (CASSANDRA-3149)
 * Fix CLI `show schema` to include "compression_options" (CASSANDRA-3368)
 * Snapshot to include manifest under LeveledCompactionStrategy (CASSANDRA-3359)
 * (CQL) SELECT query should allow CF name to be qualified by keyspace (CASSANDRA-3130)
 * (CQL) Fix internal application error specifying 'using consistency ...'
   in lower case (CASSANDRA-3366)
 * fix Deflate compression when compression actually makes the data bigger
   (CASSANDRA-3370)
 * optimize UUIDGen to avoid lock contention on InetAddress.getLocalHost 
   (CASSANDRA-3387)
 * tolerate index being dropped mid-mutation (CASSANDRA-3334, 3313)
 * CompactionManager is now responsible for checking for new candidates
   post-task execution, enabling more consistent leveled compaction 
   (CASSANDRA-3391)
 * Cache HSHA threads (CASSANDRA-3372)
 * use CF/KS names as snapshot prefix for drop + truncate operations
   (CASSANDRA-2997)
 * Break bloom filters up to avoid heap fragmentation (CASSANDRA-2466)
 * fix cassandra hanging on jsvc stop (CASSANDRA-3302)
 * Avoid leveled compaction getting blocked on errors (CASSANDRA-3408)
 * Make reloading the compaction strategy safe (CASSANDRA-3409)
 * ignore 0.8 hints even if compaction begins before we try to purge
   them (CASSANDRA-3385)
 * remove procrun (bin\daemon) from Cassandra source tree and 
   artifacts (CASSANDRA-3331)
 * make cassandra compile under JDK7 (CASSANDRA-3275)
 * remove dependency of clientutil.jar to FBUtilities (CASSANDRA-3299)
 * avoid truncation errors by using long math on long values (CASSANDRA-3364)
 * avoid clock drift on some Windows machine (CASSANDRA-3375)
 * display cache provider in cli 'describe keyspace' command (CASSANDRA-3384)
 * fix incomplete topology information in describe_ring (CASSANDRA-3403)
 * expire dead gossip states based on time (CASSANDRA-2961)
 * improve CompactionTask extensibility (CASSANDRA-3330)
 * Allow one leveled compaction task to kick off another (CASSANDRA-3363)
 * allow encryption only between datacenters (CASSANDRA-2802)
Merged from 0.8:
 * fix truncate allowing data to be replayed post-restart (CASSANDRA-3297)
 * make iwriter final in IndexWriter to avoid NPE (CASSANDRA-2863)
 * (CQL) update grammar to require key clause in DELETE statement
   (CASSANDRA-3349)
 * (CQL) allow numeric keyspace names in USE statement (CASSANDRA-3350)
 * (Hadoop) skip empty rows when slicing the entire row (CASSANDRA-2855)
 * Fix handling of tombstone by SSTableExport/Import (CASSANDRA-3357)
 * fix ColumnIndexer to use long offsets (CASSANDRA-3358)
 * Improved CLI exceptions (CASSANDRA-3312)
 * Fix handling of tombstone by SSTableExport/Import (CASSANDRA-3357)
 * Only count compaction as active (for throttling) when they have
   successfully acquired the compaction lock (CASSANDRA-3344)
 * Display CLI version string on startup (CASSANDRA-3196)
 * (Hadoop) make CFIF try rpc_address or fallback to listen_address
   (CASSANDRA-3214)
 * (Hadoop) accept comma delimited lists of initial thrift connections
   (CASSANDRA-3185)
 * ColumnFamily min_compaction_threshold should be >= 2 (CASSANDRA-3342)
 * (Pig) add 0.8+ types and key validation type in schema (CASSANDRA-3280)
 * Fix completely removing column metadata using CLI (CASSANDRA-3126)
 * CLI `describe cluster;` output should be on separate lines for separate versions
   (CASSANDRA-3170)
 * fix changing durable_writes keyspace option during CF creation
   (CASSANDRA-3292)
 * avoid locking on update when no indexes are involved (CASSANDRA-3386)
 * fix assertionError during repair with ordered partitioners (CASSANDRA-3369)
 * correctly serialize key_validation_class for avro (CASSANDRA-3391)
 * don't expire counter tombstone after streaming (CASSANDRA-3394)
 * prevent nodes that failed to join from hanging around forever 
   (CASSANDRA-3351)
 * remove incorrect optimization from slice read path (CASSANDRA-3390)
 * Fix race in AntiEntropyService (CASSANDRA-3400)


1.0.0-final
 * close scrubbed sstable fd before deleting it (CASSANDRA-3318)
 * fix bug preventing obsolete commitlog segments from being removed
   (CASSANDRA-3269)
 * tolerate whitespace in seed CDL (CASSANDRA-3263)
 * Change default heap thresholds to max(min(1/2 ram, 1G), min(1/4 ram, 8GB))
   (CASSANDRA-3295)
 * Fix broken CompressedRandomAccessReaderTest (CASSANDRA-3298)
 * (CQL) fix type information returned for wildcard queries (CASSANDRA-3311)
 * add estimated tasks to LeveledCompactionStrategy (CASSANDRA-3322)
 * avoid including compaction cache-warming in keycache stats (CASSANDRA-3325)
 * run compaction and hinted handoff threads at MIN_PRIORITY (CASSANDRA-3308)
 * default hsha thrift server to cpu core count in rpc pool (CASSANDRA-3329)
 * add bin\daemon to binary tarball for Windows service (CASSANDRA-3331)
 * Fix places where uncompressed size of sstables was use in place of the
   compressed one (CASSANDRA-3338)
 * Fix hsha thrift server (CASSANDRA-3346)
 * Make sure repair only stream needed sstables (CASSANDRA-3345)


1.0.0-rc2
 * Log a meaningful warning when a node receives a message for a repair session
   that doesn't exist anymore (CASSANDRA-3256)
 * test for NUMA policy support as well as numactl presence (CASSANDRA-3245)
 * Fix FD leak when internode encryption is enabled (CASSANDRA-3257)
 * Remove incorrect assertion in mergeIterator (CASSANDRA-3260)
 * FBUtilities.hexToBytes(String) to throw NumberFormatException when string
   contains non-hex characters (CASSANDRA-3231)
 * Keep SimpleSnitch proximity ordering unchanged from what the Strategy
   generates, as intended (CASSANDRA-3262)
 * remove Scrub from compactionstats when finished (CASSANDRA-3255)
 * fix counter entry in jdbc TypesMap (CASSANDRA-3268)
 * fix full queue scenario for ParallelCompactionIterator (CASSANDRA-3270)
 * fix bootstrap process (CASSANDRA-3285)
 * don't try delivering hints if when there isn't any (CASSANDRA-3176)
 * CLI documentation change for ColumnFamily `compression_options` (CASSANDRA-3282)
 * ignore any CF ids sent by client for adding CF/KS (CASSANDRA-3288)
 * remove obsolete hints on first startup (CASSANDRA-3291)
 * use correct ISortedColumns for time-optimized reads (CASSANDRA-3289)
 * Evict gossip state immediately when a token is taken over by a new IP 
   (CASSANDRA-3259)


1.0.0-rc1
 * Update CQL to generate microsecond timestamps by default (CASSANDRA-3227)
 * Fix counting CFMetadata towards Memtable liveRatio (CASSANDRA-3023)
 * Kill server on wrapped OOME such as from FileChannel.map (CASSANDRA-3201)
 * remove unnecessary copy when adding to row cache (CASSANDRA-3223)
 * Log message when a full repair operation completes (CASSANDRA-3207)
 * Fix streamOutSession keeping sstables references forever if the remote end
   dies (CASSANDRA-3216)
 * Remove dynamic_snitch boolean from example configuration (defaulting to 
   true) and set default badness threshold to 0.1 (CASSANDRA-3229)
 * Base choice of random or "balanced" token on bootstrap on whether
   schema definitions were found (CASSANDRA-3219)
 * Fixes for LeveledCompactionStrategy score computation, prioritization,
   scheduling, and performance (CASSANDRA-3224, 3234)
 * parallelize sstable open at server startup (CASSANDRA-2988)
 * fix handling of exceptions writing to OutboundTcpConnection (CASSANDRA-3235)
 * Allow using quotes in "USE <keyspace>;" CLI command (CASSANDRA-3208)
 * Don't allow any cache loading exceptions to halt startup (CASSANDRA-3218)
 * Fix sstableloader --ignores option (CASSANDRA-3247)
 * File descriptor limit increased in packaging (CASSANDRA-3206)
 * Fix deadlock in commit log during flush (CASSANDRA-3253) 


1.0.0-beta1
 * removed binarymemtable (CASSANDRA-2692)
 * add commitlog_total_space_in_mb to prevent fragmented logs (CASSANDRA-2427)
 * removed commitlog_rotation_threshold_in_mb configuration (CASSANDRA-2771)
 * make AbstractBounds.normalize de-overlapp overlapping ranges (CASSANDRA-2641)
 * replace CollatingIterator, ReducingIterator with MergeIterator 
   (CASSANDRA-2062)
 * Fixed the ability to set compaction strategy in cli using create column 
   family command (CASSANDRA-2778)
 * clean up tmp files after failed compaction (CASSANDRA-2468)
 * restrict repair streaming to specific columnfamilies (CASSANDRA-2280)
 * don't bother persisting columns shadowed by a row tombstone (CASSANDRA-2589)
 * reset CF and SC deletion times after gc_grace (CASSANDRA-2317)
 * optimize away seek when compacting wide rows (CASSANDRA-2879)
 * single-pass streaming (CASSANDRA-2677, 2906, 2916, 3003)
 * use reference counting for deleting sstables instead of relying on GC
   (CASSANDRA-2521, 3179)
 * store hints as serialized mutations instead of pointers to data row
   (CASSANDRA-2045)
 * store hints in the coordinator node instead of in the closest replica 
   (CASSANDRA-2914)
 * add row_cache_keys_to_save CF option (CASSANDRA-1966)
 * check column family validity in nodetool repair (CASSANDRA-2933)
 * use lazy initialization instead of class initialization in NodeId
   (CASSANDRA-2953)
 * add paging to get_count (CASSANDRA-2894)
 * fix "short reads" in [multi]get (CASSANDRA-2643, 3157, 3192)
 * add optional compression for sstables (CASSANDRA-47, 2994, 3001, 3128)
 * add scheduler JMX metrics (CASSANDRA-2962)
 * add block level checksum for compressed data (CASSANDRA-1717)
 * make column family backed column map pluggable and introduce unsynchronized
   ArrayList backed one to speedup reads (CASSANDRA-2843, 3165, 3205)
 * refactoring of the secondary index api (CASSANDRA-2982)
 * make CL > ONE reads wait for digest reconciliation before returning
   (CASSANDRA-2494)
 * fix missing logging for some exceptions (CASSANDRA-2061)
 * refactor and optimize ColumnFamilyStore.files(...) and Descriptor.fromFilename(String)
   and few other places responsible for work with SSTable files (CASSANDRA-3040)
 * Stop reading from sstables once we know we have the most recent columns,
   for query-by-name requests (CASSANDRA-2498)
 * Add query-by-column mode to stress.java (CASSANDRA-3064)
 * Add "install" command to cassandra.bat (CASSANDRA-292)
 * clean up KSMetadata, CFMetadata from unnecessary
   Thrift<->Avro conversion methods (CASSANDRA-3032)
 * Add timeouts to client request schedulers (CASSANDRA-3079, 3096)
 * Cli to use hashes rather than array of hashes for strategy options (CASSANDRA-3081)
 * LeveledCompactionStrategy (CASSANDRA-1608, 3085, 3110, 3087, 3145, 3154, 3182)
 * Improvements of the CLI `describe` command (CASSANDRA-2630)
 * reduce window where dropped CF sstables may not be deleted (CASSANDRA-2942)
 * Expose gossip/FD info to JMX (CASSANDRA-2806)
 * Fix streaming over SSL when compressed SSTable involved (CASSANDRA-3051)
 * Add support for pluggable secondary index implementations (CASSANDRA-3078)
 * remove compaction_thread_priority setting (CASSANDRA-3104)
 * generate hints for replicas that timeout, not just replicas that are known
   to be down before starting (CASSANDRA-2034)
 * Add throttling for internode streaming (CASSANDRA-3080)
 * make the repair of a range repair all replica (CASSANDRA-2610, 3194)
 * expose the ability to repair the first range (as returned by the
   partitioner) of a node (CASSANDRA-2606)
 * Streams Compression (CASSANDRA-3015)
 * add ability to use multiple threads during a single compaction
   (CASSANDRA-2901)
 * make AbstractBounds.normalize support overlapping ranges (CASSANDRA-2641)
 * fix of the CQL count() behavior (CASSANDRA-3068)
 * use TreeMap backed column families for the SSTable simple writers
   (CASSANDRA-3148)
 * fix inconsistency of the CLI syntax when {} should be used instead of [{}]
   (CASSANDRA-3119)
 * rename CQL type names to match expected SQL behavior (CASSANDRA-3149, 3031)
 * Arena-based allocation for memtables (CASSANDRA-2252, 3162, 3163, 3168)
 * Default RR chance to 0.1 (CASSANDRA-3169)
 * Add RowLevel support to secondary index API (CASSANDRA-3147)
 * Make SerializingCacheProvider the default if JNA is available (CASSANDRA-3183)
 * Fix backwards compatibilty for CQL memtable properties (CASSANDRA-3190)
 * Add five-minute delay before starting compactions on a restarted server
   (CASSANDRA-3181)
 * Reduce copies done for intra-host messages (CASSANDRA-1788, 3144)
 * support of compaction strategy option for stress.java (CASSANDRA-3204)
 * make memtable throughput and column count thresholds no-ops (CASSANDRA-2449)
 * Return schema information along with the resultSet in CQL (CASSANDRA-2734)
 * Add new DecimalType (CASSANDRA-2883)
 * Fix assertion error in RowRepairResolver (CASSANDRA-3156)
 * Reduce unnecessary high buffer sizes (CASSANDRA-3171)
 * Pluggable compaction strategy (CASSANDRA-1610)
 * Add new broadcast_address config option (CASSANDRA-2491)


0.8.7
 * Kill server on wrapped OOME such as from FileChannel.map (CASSANDRA-3201)
 * Allow using quotes in "USE <keyspace>;" CLI command (CASSANDRA-3208)
 * Log message when a full repair operation completes (CASSANDRA-3207)
 * Don't allow any cache loading exceptions to halt startup (CASSANDRA-3218)
 * Fix sstableloader --ignores option (CASSANDRA-3247)
 * File descriptor limit increased in packaging (CASSANDRA-3206)
 * Log a meaningfull warning when a node receive a message for a repair session
   that doesn't exist anymore (CASSANDRA-3256)
 * Fix FD leak when internode encryption is enabled (CASSANDRA-3257)
 * FBUtilities.hexToBytes(String) to throw NumberFormatException when string
   contains non-hex characters (CASSANDRA-3231)
 * Keep SimpleSnitch proximity ordering unchanged from what the Strategy
   generates, as intended (CASSANDRA-3262)
 * remove Scrub from compactionstats when finished (CASSANDRA-3255)
 * Fix tool .bat files when CASSANDRA_HOME contains spaces (CASSANDRA-3258)
 * Force flush of status table when removing/updating token (CASSANDRA-3243)
 * Evict gossip state immediately when a token is taken over by a new IP (CASSANDRA-3259)
 * Fix bug where the failure detector can take too long to mark a host
   down (CASSANDRA-3273)
 * (Hadoop) allow wrapping ranges in queries (CASSANDRA-3137)
 * (Hadoop) check all interfaces for a match with split location
   before falling back to random replica (CASSANDRA-3211)
 * (Hadoop) Make Pig storage handle implements LoadMetadata (CASSANDRA-2777)
 * (Hadoop) Fix exception during PIG 'dump' (CASSANDRA-2810)
 * Fix stress COUNTER_GET option (CASSANDRA-3301)
 * Fix missing fields in CLI `show schema` output (CASSANDRA-3304)
 * Nodetool no longer leaks threads and closes JMX connections (CASSANDRA-3309)
 * fix truncate allowing data to be replayed post-restart (CASSANDRA-3297)
 * Move SimpleAuthority and SimpleAuthenticator to examples (CASSANDRA-2922)
 * Fix handling of tombstone by SSTableExport/Import (CASSANDRA-3357)
 * Fix transposition in cfHistograms (CASSANDRA-3222)
 * Allow using number as DC name when creating keyspace in CQL (CASSANDRA-3239)
 * Force flush of system table after updating/removing a token (CASSANDRA-3243)


0.8.6
 * revert CASSANDRA-2388
 * change TokenRange.endpoints back to listen/broadcast address to match
   pre-1777 behavior, and add TokenRange.rpc_endpoints instead (CASSANDRA-3187)
 * avoid trying to watch cassandra-topology.properties when loaded from jar
   (CASSANDRA-3138)
 * prevent users from creating keyspaces with LocalStrategy replication
   (CASSANDRA-3139)
 * fix CLI `show schema;` to output correct keyspace definition statement
   (CASSANDRA-3129)
 * CustomTThreadPoolServer to log TTransportException at DEBUG level
   (CASSANDRA-3142)
 * allow topology sort to work with non-unique rack names between 
   datacenters (CASSANDRA-3152)
 * Improve caching of same-version Messages on digest and repair paths
   (CASSANDRA-3158)
 * Randomize choice of first replica for counter increment (CASSANDRA-2890)
 * Fix using read_repair_chance instead of merge_shard_change (CASSANDRA-3202)
 * Avoid streaming data to nodes that already have it, on move as well as
   decommission (CASSANDRA-3041)
 * Fix divide by zero error in GCInspector (CASSANDRA-3164)
 * allow quoting of the ColumnFamily name in CLI `create column family`
   statement (CASSANDRA-3195)
 * Fix rolling upgrade from 0.7 to 0.8 problem (CASANDRA-3166)
 * Accomodate missing encryption_options in IncomingTcpConnection.stream
   (CASSANDRA-3212)


0.8.5
 * fix NPE when encryption_options is unspecified (CASSANDRA-3007)
 * include column name in validation failure exceptions (CASSANDRA-2849)
 * make sure truncate clears out the commitlog so replay won't re-
   populate with truncated data (CASSANDRA-2950)
 * fix NPE when debug logging is enabled and dropped CF is present
   in a commitlog segment (CASSANDRA-3021)
 * fix cassandra.bat when CASSANDRA_HOME contains spaces (CASSANDRA-2952)
 * fix to SSTableSimpleUnsortedWriter bufferSize calculation (CASSANDRA-3027)
 * make cleanup and normal compaction able to skip empty rows
   (rows containing nothing but expired tombstones) (CASSANDRA-3039)
 * work around native memory leak in com.sun.management.GarbageCollectorMXBean
   (CASSANDRA-2868)
 * validate that column names in column_metadata are not equal to key_alias
   on create/update of the ColumnFamily and CQL 'ALTER' statement (CASSANDRA-3036)
 * return an InvalidRequestException if an indexed column is assigned
   a value larger than 64KB (CASSANDRA-3057)
 * fix of numeric-only and string column names handling in CLI "drop index" 
   (CASSANDRA-3054)
 * prune index scan resultset back to original request for lazy
   resultset expansion case (CASSANDRA-2964)
 * (Hadoop) fail jobs when Cassandra node has failed but TaskTracker
   has not (CASSANDRA-2388)
 * fix dynamic snitch ignoring nodes when read_repair_chance is zero
   (CASSANDRA-2662)
 * avoid retaining references to dropped CFS objects in 
   CompactionManager.estimatedCompactions (CASSANDRA-2708)
 * expose rpc timeouts per host in MessagingServiceMBean (CASSANDRA-2941)
 * avoid including cwd in classpath for deb and rpm packages (CASSANDRA-2881)
 * remove gossip state when a new IP takes over a token (CASSANDRA-3071)
 * allow sstable2json to work on index sstable files (CASSANDRA-3059)
 * always hint counters (CASSANDRA-3099)
 * fix log4j initialization in EmbeddedCassandraService (CASSANDRA-2857)
 * remove gossip state when a new IP takes over a token (CASSANDRA-3071)
 * work around native memory leak in com.sun.management.GarbageCollectorMXBean
    (CASSANDRA-2868)
 * fix UnavailableException with writes at CL.EACH_QUORM (CASSANDRA-3084)
 * fix parsing of the Keyspace and ColumnFamily names in numeric
   and string representations in CLI (CASSANDRA-3075)
 * fix corner cases in Range.differenceToFetch (CASSANDRA-3084)
 * fix ip address String representation in the ring cache (CASSANDRA-3044)
 * fix ring cache compatibility when mixing pre-0.8.4 nodes with post-
   in the same cluster (CASSANDRA-3023)
 * make repair report failure when a node participating dies (instead of
   hanging forever) (CASSANDRA-2433)
 * fix handling of the empty byte buffer by ReversedType (CASSANDRA-3111)
 * Add validation that Keyspace names are case-insensitively unique (CASSANDRA-3066)
 * catch invalid key_validation_class before instantiating UpdateColumnFamily (CASSANDRA-3102)
 * make Range and Bounds objects client-safe (CASSANDRA-3108)
 * optionally skip log4j configuration (CASSANDRA-3061)
 * bundle sstableloader with the debian package (CASSANDRA-3113)
 * don't try to build secondary indexes when there is none (CASSANDRA-3123)
 * improve SSTableSimpleUnsortedWriter speed for large rows (CASSANDRA-3122)
 * handle keyspace arguments correctly in nodetool snapshot (CASSANDRA-3038)
 * Fix SSTableImportTest on windows (CASSANDRA-3043)
 * expose compactionThroughputMbPerSec through JMX (CASSANDRA-3117)
 * log keyspace and CF of large rows being compacted


0.8.4
 * change TokenRing.endpoints to be a list of rpc addresses instead of 
   listen/broadcast addresses (CASSANDRA-1777)
 * include files-to-be-streamed in StreamInSession.getSources (CASSANDRA-2972)
 * use JAVA env var in cassandra-env.sh (CASSANDRA-2785, 2992)
 * avoid doing read for no-op replicate-on-write at CL=1 (CASSANDRA-2892)
 * refuse counter write for CL.ANY (CASSANDRA-2990)
 * switch back to only logging recent dropped messages (CASSANDRA-3004)
 * always deserialize RowMutation for counters (CASSANDRA-3006)
 * ignore saved replication_factor strategy_option for NTS (CASSANDRA-3011)
 * make sure pre-truncate CL segments are discarded (CASSANDRA-2950)


0.8.3
 * add ability to drop local reads/writes that are going to timeout
   (CASSANDRA-2943)
 * revamp token removal process, keep gossip states for 3 days (CASSANDRA-2496)
 * don't accept extra args for 0-arg nodetool commands (CASSANDRA-2740)
 * log unavailableexception details at debug level (CASSANDRA-2856)
 * expose data_dir though jmx (CASSANDRA-2770)
 * don't include tmp files as sstable when create cfs (CASSANDRA-2929)
 * log Java classpath on startup (CASSANDRA-2895)
 * keep gossipped version in sync with actual on migration coordinator 
   (CASSANDRA-2946)
 * use lazy initialization instead of class initialization in NodeId
   (CASSANDRA-2953)
 * check column family validity in nodetool repair (CASSANDRA-2933)
 * speedup bytes to hex conversions dramatically (CASSANDRA-2850)
 * Flush memtables on shutdown when durable writes are disabled 
   (CASSANDRA-2958)
 * improved POSIX compatibility of start scripts (CASsANDRA-2965)
 * add counter support to Hadoop InputFormat (CASSANDRA-2981)
 * fix bug where dirty commitlog segments were removed (and avoid keeping 
   segments with no post-flush activity permanently dirty) (CASSANDRA-2829)
 * fix throwing exception with batch mutation of counter super columns
   (CASSANDRA-2949)
 * ignore system tables during repair (CASSANDRA-2979)
 * throw exception when NTS is given replication_factor as an option
   (CASSANDRA-2960)
 * fix assertion error during compaction of counter CFs (CASSANDRA-2968)
 * avoid trying to create index names, when no index exists (CASSANDRA-2867)
 * don't sample the system table when choosing a bootstrap token
   (CASSANDRA-2825)
 * gossiper notifies of local state changes (CASSANDRA-2948)
 * add asynchronous and half-sync/half-async (hsha) thrift servers 
   (CASSANDRA-1405)
 * fix potential use of free'd native memory in SerializingCache 
   (CASSANDRA-2951)
 * prune index scan resultset back to original request for lazy
   resultset expansion case (CASSANDRA-2964)
 * (Hadoop) fail jobs when Cassandra node has failed but TaskTracker
    has not (CASSANDRA-2388)


0.8.2
 * CQL: 
   - include only one row per unique key for IN queries (CASSANDRA-2717)
   - respect client timestamp on full row deletions (CASSANDRA-2912)
 * improve thread-safety in StreamOutSession (CASSANDRA-2792)
 * allow deleting a row and updating indexed columns in it in the
   same mutation (CASSANDRA-2773)
 * Expose number of threads blocked on submitting memtable to flush
   in JMX (CASSANDRA-2817)
 * add ability to return "endpoints" to nodetool (CASSANDRA-2776)
 * Add support for multiple (comma-delimited) coordinator addresses
   to ColumnFamilyInputFormat (CASSANDRA-2807)
 * fix potential NPE while scheduling read repair for range slice
   (CASSANDRA-2823)
 * Fix race in SystemTable.getCurrentLocalNodeId (CASSANDRA-2824)
 * Correctly set default for replicate_on_write (CASSANDRA-2835)
 * improve nodetool compactionstats formatting (CASSANDRA-2844)
 * fix index-building status display (CASSANDRA-2853)
 * fix CLI perpetuating obsolete KsDef.replication_factor (CASSANDRA-2846)
 * improve cli treatment of multiline comments (CASSANDRA-2852)
 * handle row tombstones correctly in EchoedRow (CASSANDRA-2786)
 * add MessagingService.get[Recently]DroppedMessages and
   StorageService.getExceptionCount (CASSANDRA-2804)
 * fix possibility of spurious UnavailableException for LOCAL_QUORUM
   reads with dynamic snitch + read repair disabled (CASSANDRA-2870)
 * add ant-optional as dependence for the debian package (CASSANDRA-2164)
 * add option to specify limit for get_slice in the CLI (CASSANDRA-2646)
 * decrease HH page size (CASSANDRA-2832)
 * reset cli keyspace after dropping the current one (CASSANDRA-2763)
 * add KeyRange option to Hadoop inputformat (CASSANDRA-1125)
 * fix protocol versioning (CASSANDRA-2818, 2860)
 * support spaces in path to log4j configuration (CASSANDRA-2383)
 * avoid including inferred types in CF update (CASSANDRA-2809)
 * fix JMX bulkload call (CASSANDRA-2908)
 * fix updating KS with durable_writes=false (CASSANDRA-2907)
 * add simplified facade to SSTableWriter for bulk loading use
   (CASSANDRA-2911)
 * fix re-using index CF sstable names after drop/recreate (CASSANDRA-2872)
 * prepend CF to default index names (CASSANDRA-2903)
 * fix hint replay (CASSANDRA-2928)
 * Properly synchronize repair's merkle tree computation (CASSANDRA-2816)


0.8.1
 * CQL:
   - support for insert, delete in BATCH (CASSANDRA-2537)
   - support for IN to SELECT, UPDATE (CASSANDRA-2553)
   - timestamp support for INSERT, UPDATE, and BATCH (CASSANDRA-2555)
   - TTL support (CASSANDRA-2476)
   - counter support (CASSANDRA-2473)
   - ALTER COLUMNFAMILY (CASSANDRA-1709)
   - DROP INDEX (CASSANDRA-2617)
   - add SCHEMA/TABLE as aliases for KS/CF (CASSANDRA-2743)
   - server handles wait-for-schema-agreement (CASSANDRA-2756)
   - key alias support (CASSANDRA-2480)
 * add support for comparator parameters and a generic ReverseType
   (CASSANDRA-2355)
 * add CompositeType and DynamicCompositeType (CASSANDRA-2231)
 * optimize batches containing multiple updates to the same row
   (CASSANDRA-2583)
 * adjust hinted handoff page size to avoid OOM with large columns 
   (CASSANDRA-2652)
 * mark BRAF buffer invalid post-flush so we don't re-flush partial
   buffers again, especially on CL writes (CASSANDRA-2660)
 * add DROP INDEX support to CLI (CASSANDRA-2616)
 * don't perform HH to client-mode [storageproxy] nodes (CASSANDRA-2668)
 * Improve forceDeserialize/getCompactedRow encapsulation (CASSANDRA-2659)
 * Don't write CounterUpdateColumn to disk in tests (CASSANDRA-2650)
 * Add sstable bulk loading utility (CASSANDRA-1278)
 * avoid replaying hints to dropped columnfamilies (CASSANDRA-2685)
 * add placeholders for missing rows in range query pseudo-RR (CASSANDRA-2680)
 * remove no-op HHOM.renameHints (CASSANDRA-2693)
 * clone super columns to avoid modifying them during flush (CASSANDRA-2675)
 * allow writes to bypass the commitlog for certain keyspaces (CASSANDRA-2683)
 * avoid NPE when bypassing commitlog during memtable flush (CASSANDRA-2781)
 * Added support for making bootstrap retry if nodes flap (CASSANDRA-2644)
 * Added statusthrift to nodetool to report if thrift server is running (CASSANDRA-2722)
 * Fixed rows being cached if they do not exist (CASSANDRA-2723)
 * Support passing tableName and cfName to RowCacheProviders (CASSANDRA-2702)
 * close scrub file handles (CASSANDRA-2669)
 * throttle migration replay (CASSANDRA-2714)
 * optimize column serializer creation (CASSANDRA-2716)
 * Added support for making bootstrap retry if nodes flap (CASSANDRA-2644)
 * Added statusthrift to nodetool to report if thrift server is running
   (CASSANDRA-2722)
 * Fixed rows being cached if they do not exist (CASSANDRA-2723)
 * fix truncate/compaction race (CASSANDRA-2673)
 * workaround large resultsets causing large allocation retention
   by nio sockets (CASSANDRA-2654)
 * fix nodetool ring use with Ec2Snitch (CASSANDRA-2733)
 * fix removing columns and subcolumns that are supressed by a row or
   supercolumn tombstone during replica resolution (CASSANDRA-2590)
 * support sstable2json against snapshot sstables (CASSANDRA-2386)
 * remove active-pull schema requests (CASSANDRA-2715)
 * avoid marking entire list of sstables as actively being compacted
   in multithreaded compaction (CASSANDRA-2765)
 * seek back after deserializing a row to update cache with (CASSANDRA-2752)
 * avoid skipping rows in scrub for counter column family (CASSANDRA-2759)
 * fix ConcurrentModificationException in repair when dealing with 0.7 node
   (CASSANDRA-2767)
 * use threadsafe collections for StreamInSession (CASSANDRA-2766)
 * avoid infinite loop when creating merkle tree (CASSANDRA-2758)
 * avoids unmarking compacting sstable prematurely in cleanup (CASSANDRA-2769)
 * fix NPE when the commit log is bypassed (CASSANDRA-2718)
 * don't throw an exception in SS.isRPCServerRunning (CASSANDRA-2721)
 * make stress.jar executable (CASSANDRA-2744)
 * add daemon mode to java stress (CASSANDRA-2267)
 * expose the DC and rack of a node through JMX and nodetool ring (CASSANDRA-2531)
 * fix cache mbean getSize (CASSANDRA-2781)
 * Add Date, Float, Double, and Boolean types (CASSANDRA-2530)
 * Add startup flag to renew counter node id (CASSANDRA-2788)
 * add jamm agent to cassandra.bat (CASSANDRA-2787)
 * fix repair hanging if a neighbor has nothing to send (CASSANDRA-2797)
 * purge tombstone even if row is in only one sstable (CASSANDRA-2801)
 * Fix wrong purge of deleted cf during compaction (CASSANDRA-2786)
 * fix race that could result in Hadoop writer failing to throw an
   exception encountered after close() (CASSANDRA-2755)
 * fix scan wrongly throwing assertion error (CASSANDRA-2653)
 * Always use even distribution for merkle tree with RandomPartitionner
   (CASSANDRA-2841)
 * fix describeOwnership for OPP (CASSANDRA-2800)
 * ensure that string tokens do not contain commas (CASSANDRA-2762)


0.8.0-final
 * fix CQL grammar warning and cqlsh regression from CASSANDRA-2622
 * add ant generate-cql-html target (CASSANDRA-2526)
 * update CQL consistency levels (CASSANDRA-2566)
 * debian packaging fixes (CASSANDRA-2481, 2647)
 * fix UUIDType, IntegerType for direct buffers (CASSANDRA-2682, 2684)
 * switch to native Thrift for Hadoop map/reduce (CASSANDRA-2667)
 * fix StackOverflowError when building from eclipse (CASSANDRA-2687)
 * only provide replication_factor to strategy_options "help" for
   SimpleStrategy, OldNetworkTopologyStrategy (CASSANDRA-2678, 2713)
 * fix exception adding validators to non-string columns (CASSANDRA-2696)
 * avoid instantiating DatabaseDescriptor in JDBC (CASSANDRA-2694)
 * fix potential stack overflow during compaction (CASSANDRA-2626)
 * clone super columns to avoid modifying them during flush (CASSANDRA-2675)
 * reset underlying iterator in EchoedRow constructor (CASSANDRA-2653)


0.8.0-rc1
 * faster flushes and compaction from fixing excessively pessimistic 
   rebuffering in BRAF (CASSANDRA-2581)
 * fix returning null column values in the python cql driver (CASSANDRA-2593)
 * fix merkle tree splitting exiting early (CASSANDRA-2605)
 * snapshot_before_compaction directory name fix (CASSANDRA-2598)
 * Disable compaction throttling during bootstrap (CASSANDRA-2612) 
 * fix CQL treatment of > and < operators in range slices (CASSANDRA-2592)
 * fix potential double-application of counter updates on commitlog replay
   by moving replay position from header to sstable metadata (CASSANDRA-2419)
 * JDBC CQL driver exposes getColumn for access to timestamp
 * JDBC ResultSetMetadata properties added to AbstractType
 * r/m clustertool (CASSANDRA-2607)
 * add support for presenting row key as a column in CQL result sets 
   (CASSANDRA-2622)
 * Don't allow {LOCAL|EACH}_QUORUM unless strategy is NTS (CASSANDRA-2627)
 * validate keyspace strategy_options during CQL create (CASSANDRA-2624)
 * fix empty Result with secondary index when limit=1 (CASSANDRA-2628)
 * Fix regression where bootstrapping a node with no schema fails
   (CASSANDRA-2625)
 * Allow removing LocationInfo sstables (CASSANDRA-2632)
 * avoid attempting to replay mutations from dropped keyspaces (CASSANDRA-2631)
 * avoid using cached position of a key when GT is requested (CASSANDRA-2633)
 * fix counting bloom filter true positives (CASSANDRA-2637)
 * initialize local ep state prior to gossip startup if needed (CASSANDRA-2638)
 * fix counter increment lost after restart (CASSANDRA-2642)
 * add quote-escaping via backslash to CLI (CASSANDRA-2623)
 * fix pig example script (CASSANDRA-2487)
 * fix dynamic snitch race in adding latencies (CASSANDRA-2618)
 * Start/stop cassandra after more important services such as mdadm in
   debian packaging (CASSANDRA-2481)


0.8.0-beta2
 * fix NPE compacting index CFs (CASSANDRA-2528)
 * Remove checking all column families on startup for compaction candidates 
   (CASSANDRA-2444)
 * validate CQL create keyspace options (CASSANDRA-2525)
 * fix nodetool setcompactionthroughput (CASSANDRA-2550)
 * move	gossip heartbeat back to its own thread (CASSANDRA-2554)
 * validate cql TRUNCATE columnfamily before truncating (CASSANDRA-2570)
 * fix batch_mutate for mixed standard-counter mutations (CASSANDRA-2457)
 * disallow making schema changes to system keyspace (CASSANDRA-2563)
 * fix sending mutation messages multiple times (CASSANDRA-2557)
 * fix incorrect use of NBHM.size in ReadCallback that could cause
   reads to time out even when responses were received (CASSAMDRA-2552)
 * trigger read repair correctly for LOCAL_QUORUM reads (CASSANDRA-2556)
 * Allow configuring the number of compaction thread (CASSANDRA-2558)
 * forceUserDefinedCompaction will attempt to compact what it is given
   even if the pessimistic estimate is that there is not enough disk space;
   automatic compactions will only compact 2 or more sstables (CASSANDRA-2575)
 * refuse to apply migrations with older timestamps than the current 
   schema (CASSANDRA-2536)
 * remove unframed Thrift transport option
 * include indexes in snapshots (CASSANDRA-2596)
 * improve ignoring of obsolete mutations in index maintenance (CASSANDRA-2401)
 * recognize attempt to drop just the index while leaving the column
   definition alone (CASSANDRA-2619)
  

0.8.0-beta1
 * remove Avro RPC support (CASSANDRA-926)
 * support for columns that act as incr/decr counters 
   (CASSANDRA-1072, 1937, 1944, 1936, 2101, 2093, 2288, 2105, 2384, 2236, 2342,
   2454)
 * CQL (CASSANDRA-1703, 1704, 1705, 1706, 1707, 1708, 1710, 1711, 1940, 
   2124, 2302, 2277, 2493)
 * avoid double RowMutation serialization on write path (CASSANDRA-1800)
 * make NetworkTopologyStrategy the default (CASSANDRA-1960)
 * configurable internode encryption (CASSANDRA-1567, 2152)
 * human readable column names in sstable2json output (CASSANDRA-1933)
 * change default JMX port to 7199 (CASSANDRA-2027)
 * backwards compatible internal messaging (CASSANDRA-1015)
 * atomic switch of memtables and sstables (CASSANDRA-2284)
 * add pluggable SeedProvider (CASSANDRA-1669)
 * Fix clustertool to not throw exception when calling get_endpoints (CASSANDRA-2437)
 * upgrade to thrift 0.6 (CASSANDRA-2412) 
 * repair works on a token range instead of full ring (CASSANDRA-2324)
 * purge tombstones from row cache (CASSANDRA-2305)
 * push replication_factor into strategy_options (CASSANDRA-1263)
 * give snapshots the same name on each node (CASSANDRA-1791)
 * remove "nodetool loadbalance" (CASSANDRA-2448)
 * multithreaded compaction (CASSANDRA-2191)
 * compaction throttling (CASSANDRA-2156)
 * add key type information and alias (CASSANDRA-2311, 2396)
 * cli no longer divides read_repair_chance by 100 (CASSANDRA-2458)
 * made CompactionInfo.getTaskType return an enum (CASSANDRA-2482)
 * add a server-wide cap on measured memtable memory usage and aggressively
   flush to keep under that threshold (CASSANDRA-2006)
 * add unified UUIDType (CASSANDRA-2233)
 * add off-heap row cache support (CASSANDRA-1969)


0.7.5
 * improvements/fixes to PIG driver (CASSANDRA-1618, CASSANDRA-2387,
   CASSANDRA-2465, CASSANDRA-2484)
 * validate index names (CASSANDRA-1761)
 * reduce contention on Table.flusherLock (CASSANDRA-1954)
 * try harder to detect failures during streaming, cleaning up temporary
   files more reliably (CASSANDRA-2088)
 * shut down server for OOM on a Thrift thread (CASSANDRA-2269)
 * fix tombstone handling in repair and sstable2json (CASSANDRA-2279)
 * preserve version when streaming data from old sstables (CASSANDRA-2283)
 * don't start repair if a neighboring node is marked as dead (CASSANDRA-2290)
 * purge tombstones from row cache (CASSANDRA-2305)
 * Avoid seeking when sstable2json exports the entire file (CASSANDRA-2318)
 * clear Built flag in system table when dropping an index (CASSANDRA-2320)
 * don't allow arbitrary argument for stress.java (CASSANDRA-2323)
 * validate values for index predicates in get_indexed_slice (CASSANDRA-2328)
 * queue secondary indexes for flush before the parent (CASSANDRA-2330)
 * allow job configuration to set the CL used in Hadoop jobs (CASSANDRA-2331)
 * add memtable_flush_queue_size defaulting to 4 (CASSANDRA-2333)
 * Allow overriding of initial_token, storage_port and rpc_port from system
   properties (CASSANDRA-2343)
 * fix comparator used for non-indexed secondary expressions in index scan
   (CASSANDRA-2347)
 * ensure size calculation and write phase of large-row compaction use
   the same threshold for TTL expiration (CASSANDRA-2349)
 * fix race when iterating CFs during add/drop (CASSANDRA-2350)
 * add ConsistencyLevel command to CLI (CASSANDRA-2354)
 * allow negative numbers in the cli (CASSANDRA-2358)
 * hard code serialVersionUID for tokens class (CASSANDRA-2361)
 * fix potential infinite loop in ByteBufferUtil.inputStream (CASSANDRA-2365)
 * fix encoding bugs in HintedHandoffManager, SystemTable when default
   charset is not UTF8 (CASSANDRA-2367)
 * avoids having removed node reappearing in Gossip (CASSANDRA-2371)
 * fix incorrect truncation of long to int when reading columns via block
   index (CASSANDRA-2376)
 * fix NPE during stream session (CASSANDRA-2377)
 * fix race condition that could leave orphaned data files when dropping CF or
   KS (CASSANDRA-2381)
 * fsync statistics component on write (CASSANDRA-2382)
 * fix duplicate results from CFS.scan (CASSANDRA-2406)
 * add IntegerType to CLI help (CASSANDRA-2414)
 * avoid caching token-only decoratedkeys (CASSANDRA-2416)
 * convert mmap assertion to if/throw so scrub can catch it (CASSANDRA-2417)
 * don't overwrite gc log (CASSANDR-2418)
 * invalidate row cache for streamed row to avoid inconsitencies
   (CASSANDRA-2420)
 * avoid copies in range/index scans (CASSANDRA-2425)
 * make sure we don't wipe data during cleanup if the node has not join
   the ring (CASSANDRA-2428)
 * Try harder to close files after compaction (CASSANDRA-2431)
 * re-set bootstrapped flag after move finishes (CASSANDRA-2435)
 * display validation_class in CLI 'describe keyspace' (CASSANDRA-2442)
 * make cleanup compactions cleanup the row cache (CASSANDRA-2451)
 * add column fields validation to scrub (CASSANDRA-2460)
 * use 64KB flush buffer instead of in_memory_compaction_limit (CASSANDRA-2463)
 * fix backslash substitutions in CLI (CASSANDRA-2492)
 * disable cache saving for system CFS (CASSANDRA-2502)
 * fixes for verifying destination availability under hinted conditions
   so UE can be thrown intead of timing out (CASSANDRA-2514)
 * fix update of validation class in column metadata (CASSANDRA-2512)
 * support LOCAL_QUORUM, EACH_QUORUM CLs outside of NTS (CASSANDRA-2516)
 * preserve version when streaming data from old sstables (CASSANDRA-2283)
 * fix backslash substitutions in CLI (CASSANDRA-2492)
 * count a row deletion as one operation towards memtable threshold 
   (CASSANDRA-2519)
 * support LOCAL_QUORUM, EACH_QUORUM CLs outside of NTS (CASSANDRA-2516)


0.7.4
 * add nodetool join command (CASSANDRA-2160)
 * fix secondary indexes on pre-existing or streamed data (CASSANDRA-2244)
 * initialize endpoint in gossiper earlier (CASSANDRA-2228)
 * add ability to write to Cassandra from Pig (CASSANDRA-1828)
 * add rpc_[min|max]_threads (CASSANDRA-2176)
 * add CL.TWO, CL.THREE (CASSANDRA-2013)
 * avoid exporting an un-requested row in sstable2json, when exporting 
   a key that does not exist (CASSANDRA-2168)
 * add incremental_backups option (CASSANDRA-1872)
 * add configurable row limit to Pig loadfunc (CASSANDRA-2276)
 * validate column values in batches as well as single-Column inserts
   (CASSANDRA-2259)
 * move sample schema from cassandra.yaml to schema-sample.txt,
   a cli scripts (CASSANDRA-2007)
 * avoid writing empty rows when scrubbing tombstoned rows (CASSANDRA-2296)
 * fix assertion error in range and index scans for CL < ALL
   (CASSANDRA-2282)
 * fix commitlog replay when flush position refers to data that didn't
   get synced before server died (CASSANDRA-2285)
 * fix fd leak in sstable2json with non-mmap'd i/o (CASSANDRA-2304)
 * reduce memory use during streaming of multiple sstables (CASSANDRA-2301)
 * purge tombstoned rows from cache after GCGraceSeconds (CASSANDRA-2305)
 * allow zero replicas in a NTS datacenter (CASSANDRA-1924)
 * make range queries respect snitch for local replicas (CASSANDRA-2286)
 * fix HH delivery when column index is larger than 2GB (CASSANDRA-2297)
 * make 2ary indexes use parent CF flush thresholds during initial build
   (CASSANDRA-2294)
 * update memtable_throughput to be a long (CASSANDRA-2158)


0.7.3
 * Keep endpoint state until aVeryLongTime (CASSANDRA-2115)
 * lower-latency read repair (CASSANDRA-2069)
 * add hinted_handoff_throttle_delay_in_ms option (CASSANDRA-2161)
 * fixes for cache save/load (CASSANDRA-2172, -2174)
 * Handle whole-row deletions in CFOutputFormat (CASSANDRA-2014)
 * Make memtable_flush_writers flush in parallel (CASSANDRA-2178)
 * Add compaction_preheat_key_cache option (CASSANDRA-2175)
 * refactor stress.py to have only one copy of the format string 
   used for creating row keys (CASSANDRA-2108)
 * validate index names for \w+ (CASSANDRA-2196)
 * Fix Cassandra cli to respect timeout if schema does not settle 
   (CASSANDRA-2187)
 * fix for compaction and cleanup writing old-format data into new-version 
   sstable (CASSANDRA-2211, -2216)
 * add nodetool scrub (CASSANDRA-2217, -2240)
 * fix sstable2json large-row pagination (CASSANDRA-2188)
 * fix EOFing on requests for the last bytes in a file (CASSANDRA-2213)
 * fix BufferedRandomAccessFile bugs (CASSANDRA-2218, -2241)
 * check for memtable flush_after_mins exceeded every 10s (CASSANDRA-2183)
 * fix cache saving on Windows (CASSANDRA-2207)
 * add validateSchemaAgreement call + synchronization to schema
   modification operations (CASSANDRA-2222)
 * fix for reversed slice queries on large rows (CASSANDRA-2212)
 * fat clients were writing local data (CASSANDRA-2223)
 * set DEFAULT_MEMTABLE_LIFETIME_IN_MINS to 24h
 * improve detection and cleanup of partially-written sstables 
   (CASSANDRA-2206)
 * fix supercolumn de/serialization when subcolumn comparator is different
   from supercolumn's (CASSANDRA-2104)
 * fix starting up on Windows when CASSANDRA_HOME contains whitespace
   (CASSANDRA-2237)
 * add [get|set][row|key]cacheSavePeriod to JMX (CASSANDRA-2100)
 * fix Hadoop ColumnFamilyOutputFormat dropping of mutations
   when batch fills up (CASSANDRA-2255)
 * move file deletions off of scheduledtasks executor (CASSANDRA-2253)


0.7.2
 * copy DecoratedKey.key when inserting into caches to avoid retaining
   a reference to the underlying buffer (CASSANDRA-2102)
 * format subcolumn names with subcomparator (CASSANDRA-2136)
 * fix column bloom filter deserialization (CASSANDRA-2165)


0.7.1
 * refactor MessageDigest creation code. (CASSANDRA-2107)
 * buffer network stack to avoid inefficient small TCP messages while avoiding
   the nagle/delayed ack problem (CASSANDRA-1896)
 * check log4j configuration for changes every 10s (CASSANDRA-1525, 1907)
 * more-efficient cross-DC replication (CASSANDRA-1530, -2051, -2138)
 * avoid polluting page cache with commitlog or sstable writes
   and seq scan operations (CASSANDRA-1470)
 * add RMI authentication options to nodetool (CASSANDRA-1921)
 * make snitches configurable at runtime (CASSANDRA-1374)
 * retry hadoop split requests on connection failure (CASSANDRA-1927)
 * implement describeOwnership for BOP, COPP (CASSANDRA-1928)
 * make read repair behave as expected for ConsistencyLevel > ONE
   (CASSANDRA-982, 2038)
 * distributed test harness (CASSANDRA-1859, 1964)
 * reduce flush lock contention (CASSANDRA-1930)
 * optimize supercolumn deserialization (CASSANDRA-1891)
 * fix CFMetaData.apply to only compare objects of the same class 
   (CASSANDRA-1962)
 * allow specifying specific SSTables to compact from JMX (CASSANDRA-1963)
 * fix race condition in MessagingService.targets (CASSANDRA-1959, 2094, 2081)
 * refuse to open sstables from a future version (CASSANDRA-1935)
 * zero-copy reads (CASSANDRA-1714)
 * fix copy bounds for word Text in wordcount demo (CASSANDRA-1993)
 * fixes for contrib/javautils (CASSANDRA-1979)
 * check more frequently for memtable expiration (CASSANDRA-2000)
 * fix writing SSTable column count statistics (CASSANDRA-1976)
 * fix streaming of multiple CFs during bootstrap (CASSANDRA-1992)
 * explicitly set JVM GC new generation size with -Xmn (CASSANDRA-1968)
 * add short options for CLI flags (CASSANDRA-1565)
 * make keyspace argument to "describe keyspace" in CLI optional
   when authenticated to keyspace already (CASSANDRA-2029)
 * added option to specify -Dcassandra.join_ring=false on startup
   to allow "warm spare" nodes or performing JMX maintenance before
   joining the ring (CASSANDRA-526)
 * log migrations at INFO (CASSANDRA-2028)
 * add CLI verbose option in file mode (CASSANDRA-2030)
 * add single-line "--" comments to CLI (CASSANDRA-2032)
 * message serialization tests (CASSANDRA-1923)
 * switch from ivy to maven-ant-tasks (CASSANDRA-2017)
 * CLI attempts to block for new schema to propagate (CASSANDRA-2044)
 * fix potential overflow in nodetool cfstats (CASSANDRA-2057)
 * add JVM shutdownhook to sync commitlog (CASSANDRA-1919)
 * allow nodes to be up without being part of  normal traffic (CASSANDRA-1951)
 * fix CLI "show keyspaces" with null options on NTS (CASSANDRA-2049)
 * fix possible ByteBuffer race conditions (CASSANDRA-2066)
 * reduce garbage generated by MessagingService to prevent load spikes
   (CASSANDRA-2058)
 * fix math in RandomPartitioner.describeOwnership (CASSANDRA-2071)
 * fix deletion of sstable non-data components (CASSANDRA-2059)
 * avoid blocking gossip while deleting handoff hints (CASSANDRA-2073)
 * ignore messages from newer versions, keep track of nodes in gossip 
   regardless of version (CASSANDRA-1970)
 * cache writing moved to CompactionManager to reduce i/o contention and
   updated to use non-cache-polluting writes (CASSANDRA-2053)
 * page through large rows when exporting to JSON (CASSANDRA-2041)
 * add flush_largest_memtables_at and reduce_cache_sizes_at options
   (CASSANDRA-2142)
 * add cli 'describe cluster' command (CASSANDRA-2127)
 * add cli support for setting username/password at 'connect' command 
   (CASSANDRA-2111)
 * add -D option to Stress.java to allow reading hosts from a file 
   (CASSANDRA-2149)
 * bound hints CF throughput between 32M and 256M (CASSANDRA-2148)
 * continue starting when invalid saved cache entries are encountered
   (CASSANDRA-2076)
 * add max_hint_window_in_ms option (CASSANDRA-1459)


0.7.0-final
 * fix offsets to ByteBuffer.get (CASSANDRA-1939)


0.7.0-rc4
 * fix cli crash after backgrounding (CASSANDRA-1875)
 * count timeouts in storageproxy latencies, and include latency 
   histograms in StorageProxyMBean (CASSANDRA-1893)
 * fix CLI get recognition of supercolumns (CASSANDRA-1899)
 * enable keepalive on intra-cluster sockets (CASSANDRA-1766)
 * count timeouts towards dynamicsnitch latencies (CASSANDRA-1905)
 * Expose index-building status in JMX + cli schema description
   (CASSANDRA-1871)
 * allow [LOCAL|EACH]_QUORUM to be used with non-NetworkTopology 
   replication Strategies
 * increased amount of index locks for faster commitlog replay
 * collect secondary index tombstones immediately (CASSANDRA-1914)
 * revert commitlog changes from #1780 (CASSANDRA-1917)
 * change RandomPartitioner min token to -1 to avoid collision w/
   tokens on actual nodes (CASSANDRA-1901)
 * examine the right nibble when validating TimeUUID (CASSANDRA-1910)
 * include secondary indexes in cleanup (CASSANDRA-1916)
 * CFS.scrubDataDirectories should also cleanup invalid secondary indexes
   (CASSANDRA-1904)
 * ability to disable/enable gossip on nodes to force them down
   (CASSANDRA-1108)


0.7.0-rc3
 * expose getNaturalEndpoints in StorageServiceMBean taking byte[]
   key; RMI cannot serialize ByteBuffer (CASSANDRA-1833)
 * infer org.apache.cassandra.locator for replication strategy classes
   when not otherwise specified
 * validation that generates less garbage (CASSANDRA-1814)
 * add TTL support to CLI (CASSANDRA-1838)
 * cli defaults to bytestype for subcomparator when creating
   column families (CASSANDRA-1835)
 * unregister index MBeans when index is dropped (CASSANDRA-1843)
 * make ByteBufferUtil.clone thread-safe (CASSANDRA-1847)
 * change exception for read requests during bootstrap from 
   InvalidRequest to Unavailable (CASSANDRA-1862)
 * respect row-level tombstones post-flush in range scans
   (CASSANDRA-1837)
 * ReadResponseResolver check digests against each other (CASSANDRA-1830)
 * return InvalidRequest when remove of subcolumn without supercolumn
   is requested (CASSANDRA-1866)
 * flush before repair (CASSANDRA-1748)
 * SSTableExport validates key order (CASSANDRA-1884)
 * large row support for SSTableExport (CASSANDRA-1867)
 * Re-cache hot keys post-compaction without hitting disk (CASSANDRA-1878)
 * manage read repair in coordinator instead of data source, to
   provide latency information to dynamic snitch (CASSANDRA-1873)


0.7.0-rc2
 * fix live-column-count of slice ranges including tombstoned supercolumn 
   with live subcolumn (CASSANDRA-1591)
 * rename o.a.c.internal.AntientropyStage -> AntiEntropyStage,
   o.a.c.request.Request_responseStage -> RequestResponseStage,
   o.a.c.internal.Internal_responseStage -> InternalResponseStage
 * add AbstractType.fromString (CASSANDRA-1767)
 * require index_type to be present when specifying index_name
   on ColumnDef (CASSANDRA-1759)
 * fix add/remove index bugs in CFMetadata (CASSANDRA-1768)
 * rebuild Strategy during system_update_keyspace (CASSANDRA-1762)
 * cli updates prompt to ... in continuation lines (CASSANDRA-1770)
 * support multiple Mutations per key in hadoop ColumnFamilyOutputFormat
   (CASSANDRA-1774)
 * improvements to Debian init script (CASSANDRA-1772)
 * use local classloader to check for version.properties (CASSANDRA-1778)
 * Validate that column names in column_metadata are valid for the
   defined comparator, and decode properly in cli (CASSANDRA-1773)
 * use cross-platform newlines in cli (CASSANDRA-1786)
 * add ExpiringColumn support to sstable import/export (CASSANDRA-1754)
 * add flush for each append to periodic commitlog mode; added
   periodic_without_flush option to disable this (CASSANDRA-1780)
 * close file handle used for post-flush truncate (CASSANDRA-1790)
 * various code cleanup (CASSANDRA-1793, -1794, -1795)
 * fix range queries against wrapped range (CASSANDRA-1781)
 * fix consistencylevel calculations for NetworkTopologyStrategy
   (CASSANDRA-1804)
 * cli support index type enum names (CASSANDRA-1810)
 * improved validation of column_metadata (CASSANDRA-1813)
 * reads at ConsistencyLevel > 1 throw UnavailableException
   immediately if insufficient live nodes exist (CASSANDRA-1803)
 * copy bytebuffers for local writes to avoid retaining the entire
   Thrift frame (CASSANDRA-1801)
 * fix NPE adding index to column w/o prior metadata (CASSANDRA-1764)
 * reduce fat client timeout (CASSANDRA-1730)
 * fix botched merge of CASSANDRA-1316


0.7.0-rc1
 * fix compaction and flush races with schema updates (CASSANDRA-1715)
 * add clustertool, config-converter, sstablekeys, and schematool 
   Windows .bat files (CASSANDRA-1723)
 * reject range queries received during bootstrap (CASSANDRA-1739)
 * fix wrapping-range queries on non-minimum token (CASSANDRA-1700)
 * add nodetool cfhistogram (CASSANDRA-1698)
 * limit repaired ranges to what the nodes have in common (CASSANDRA-1674)
 * index scan treats missing columns as not matching secondary
   expressions (CASSANDRA-1745)
 * Fix misuse of DataOutputBuffer.getData in AntiEntropyService
   (CASSANDRA-1729)
 * detect and warn when obsolete version of JNA is present (CASSANDRA-1760)
 * reduce fat client timeout (CASSANDRA-1730)
 * cleanup smallest CFs first to increase free temp space for larger ones
   (CASSANDRA-1811)
 * Update windows .bat files to work outside of main Cassandra
   directory (CASSANDRA-1713)
 * fix read repair regression from 0.6.7 (CASSANDRA-1727)
 * more-efficient read repair (CASSANDRA-1719)
 * fix hinted handoff replay (CASSANDRA-1656)
 * log type of dropped messages (CASSANDRA-1677)
 * upgrade to SLF4J 1.6.1
 * fix ByteBuffer bug in ExpiringColumn.updateDigest (CASSANDRA-1679)
 * fix IntegerType.getString (CASSANDRA-1681)
 * make -Djava.net.preferIPv4Stack=true the default (CASSANDRA-628)
 * add INTERNAL_RESPONSE verb to differentiate from responses related
   to client requests (CASSANDRA-1685)
 * log tpstats when dropping messages (CASSANDRA-1660)
 * include unreachable nodes in describeSchemaVersions (CASSANDRA-1678)
 * Avoid dropping messages off the client request path (CASSANDRA-1676)
 * fix jna errno reporting (CASSANDRA-1694)
 * add friendlier error for UnknownHostException on startup (CASSANDRA-1697)
 * include jna dependency in RPM package (CASSANDRA-1690)
 * add --skip-keys option to stress.py (CASSANDRA-1696)
 * improve cli handling of non-string keys and column names 
   (CASSANDRA-1701, -1693)
 * r/m extra subcomparator line in cli keyspaces output (CASSANDRA-1712)
 * add read repair chance to cli "show keyspaces"
 * upgrade to ConcurrentLinkedHashMap 1.1 (CASSANDRA-975)
 * fix index scan routing (CASSANDRA-1722)
 * fix tombstoning of supercolumns in range queries (CASSANDRA-1734)
 * clear endpoint cache after updating keyspace metadata (CASSANDRA-1741)
 * fix wrapping-range queries on non-minimum token (CASSANDRA-1700)
 * truncate includes secondary indexes (CASSANDRA-1747)
 * retain reference to PendingFile sstables (CASSANDRA-1749)
 * fix sstableimport regression (CASSANDRA-1753)
 * fix for bootstrap when no non-system tables are defined (CASSANDRA-1732)
 * handle replica unavailability in index scan (CASSANDRA-1755)
 * fix service initialization order deadlock (CASSANDRA-1756)
 * multi-line cli commands (CASSANDRA-1742)
 * fix race between snapshot and compaction (CASSANDRA-1736)
 * add listEndpointsPendingHints, deleteHintsForEndpoint JMX methods 
   (CASSANDRA-1551)


0.7.0-beta3
 * add strategy options to describe_keyspace output (CASSANDRA-1560)
 * log warning when using randomly generated token (CASSANDRA-1552)
 * re-organize JMX into .db, .net, .internal, .request (CASSANDRA-1217)
 * allow nodes to change IPs between restarts (CASSANDRA-1518)
 * remember ring state between restarts by default (CASSANDRA-1518)
 * flush index built flag so we can read it before log replay (CASSANDRA-1541)
 * lock row cache updates to prevent race condition (CASSANDRA-1293)
 * remove assertion causing rare (and harmless) error messages in
   commitlog (CASSANDRA-1330)
 * fix moving nodes with no keyspaces defined (CASSANDRA-1574)
 * fix unbootstrap when no data is present in a transfer range (CASSANDRA-1573)
 * take advantage of AVRO-495 to simplify our avro IDL (CASSANDRA-1436)
 * extend authorization hierarchy to column family (CASSANDRA-1554)
 * deletion support in secondary indexes (CASSANDRA-1571)
 * meaningful error message for invalid replication strategy class 
   (CASSANDRA-1566)
 * allow keyspace creation with RF > N (CASSANDRA-1428)
 * improve cli error handling (CASSANDRA-1580)
 * add cache save/load ability (CASSANDRA-1417, 1606, 1647)
 * add StorageService.getDrainProgress (CASSANDRA-1588)
 * Disallow bootstrap to an in-use token (CASSANDRA-1561)
 * Allow dynamic secondary index creation and destruction (CASSANDRA-1532)
 * log auto-guessed memtable thresholds (CASSANDRA-1595)
 * add ColumnDef support to cli (CASSANDRA-1583)
 * reduce index sample time by 75% (CASSANDRA-1572)
 * add cli support for column, strategy metadata (CASSANDRA-1578, 1612)
 * add cli support for schema modification (CASSANDRA-1584)
 * delete temp files on failed compactions (CASSANDRA-1596)
 * avoid blocking for dead nodes during removetoken (CASSANDRA-1605)
 * remove ConsistencyLevel.ZERO (CASSANDRA-1607)
 * expose in-progress compaction type in jmx (CASSANDRA-1586)
 * removed IClock & related classes from internals (CASSANDRA-1502)
 * fix removing tokens from SystemTable on decommission and removetoken
   (CASSANDRA-1609)
 * include CF metadata in cli 'show keyspaces' (CASSANDRA-1613)
 * switch from Properties to HashMap in PropertyFileSnitch to
   avoid synchronization bottleneck (CASSANDRA-1481)
 * PropertyFileSnitch configuration file renamed to 
   cassandra-topology.properties
 * add cli support for get_range_slices (CASSANDRA-1088, CASSANDRA-1619)
 * Make memtable flush thresholds per-CF instead of global 
   (CASSANDRA-1007, 1637)
 * add cli support for binary data without CfDef hints (CASSANDRA-1603)
 * fix building SSTable statistics post-stream (CASSANDRA-1620)
 * fix potential infinite loop in 2ary index queries (CASSANDRA-1623)
 * allow creating NTS keyspaces with no replicas configured (CASSANDRA-1626)
 * add jmx histogram of sstables accessed per read (CASSANDRA-1624)
 * remove system_rename_column_family and system_rename_keyspace from the
   client API until races can be fixed (CASSANDRA-1630, CASSANDRA-1585)
 * add cli sanity tests (CASSANDRA-1582)
 * update GC settings in cassandra.bat (CASSANDRA-1636)
 * cli support for index queries (CASSANDRA-1635)
 * cli support for updating schema memtable settings (CASSANDRA-1634)
 * cli --file option (CASSANDRA-1616)
 * reduce automatically chosen memtable sizes by 50% (CASSANDRA-1641)
 * move endpoint cache from snitch to strategy (CASSANDRA-1643)
 * fix commitlog recovery deleting the newly-created segment as well as
   the old ones (CASSANDRA-1644)
 * upgrade to Thrift 0.5 (CASSANDRA-1367)
 * renamed CL.DCQUORUM to LOCAL_QUORUM and DCQUORUMSYNC to EACH_QUORUM
 * cli truncate support (CASSANDRA-1653)
 * update GC settings in cassandra.bat (CASSANDRA-1636)
 * avoid logging when a node's ip/token is gossipped back to it (CASSANDRA-1666)


0.7-beta2
 * always use UTF-8 for hint keys (CASSANDRA-1439)
 * remove cassandra.yaml dependency from Hadoop and Pig (CASSADRA-1322)
 * expose CfDef metadata in describe_keyspaces (CASSANDRA-1363)
 * restore use of mmap_index_only option (CASSANDRA-1241)
 * dropping a keyspace with no column families generated an error 
   (CASSANDRA-1378)
 * rename RackAwareStrategy to OldNetworkTopologyStrategy, RackUnawareStrategy 
   to SimpleStrategy, DatacenterShardStrategy to NetworkTopologyStrategy,
   AbstractRackAwareSnitch to AbstractNetworkTopologySnitch (CASSANDRA-1392)
 * merge StorageProxy.mutate, mutateBlocking (CASSANDRA-1396)
 * faster UUIDType, LongType comparisons (CASSANDRA-1386, 1393)
 * fix setting read_repair_chance from CLI addColumnFamily (CASSANDRA-1399)
 * fix updates to indexed columns (CASSANDRA-1373)
 * fix race condition leaving to FileNotFoundException (CASSANDRA-1382)
 * fix sharded lock hash on index write path (CASSANDRA-1402)
 * add support for GT/E, LT/E in subordinate index clauses (CASSANDRA-1401)
 * cfId counter got out of sync when CFs were added (CASSANDRA-1403)
 * less chatty schema updates (CASSANDRA-1389)
 * rename column family mbeans. 'type' will now include either 
   'IndexColumnFamilies' or 'ColumnFamilies' depending on the CFS type.
   (CASSANDRA-1385)
 * disallow invalid keyspace and column family names. This includes name that
   matches a '^\w+' regex. (CASSANDRA-1377)
 * use JNA, if present, to take snapshots (CASSANDRA-1371)
 * truncate hints if starting 0.7 for the first time (CASSANDRA-1414)
 * fix FD leak in single-row slicepredicate queries (CASSANDRA-1416)
 * allow index expressions against columns that are not part of the 
   SlicePredicate (CASSANDRA-1410)
 * config-converter properly handles snitches and framed support 
   (CASSANDRA-1420)
 * remove keyspace argument from multiget_count (CASSANDRA-1422)
 * allow specifying cassandra.yaml location as (local or remote) URL
   (CASSANDRA-1126)
 * fix using DynamicEndpointSnitch with NetworkTopologyStrategy
   (CASSANDRA-1429)
 * Add CfDef.default_validation_class (CASSANDRA-891)
 * fix EstimatedHistogram.max (CASSANDRA-1413)
 * quorum read optimization (CASSANDRA-1622)
 * handle zero-length (or missing) rows during HH paging (CASSANDRA-1432)
 * include secondary indexes during schema migrations (CASSANDRA-1406)
 * fix commitlog header race during schema change (CASSANDRA-1435)
 * fix ColumnFamilyStoreMBeanIterator to use new type name (CASSANDRA-1433)
 * correct filename generated by xml->yaml converter (CASSANDRA-1419)
 * add CMSInitiatingOccupancyFraction=75 and UseCMSInitiatingOccupancyOnly
   to default JVM options
 * decrease jvm heap for cassandra-cli (CASSANDRA-1446)
 * ability to modify keyspaces and column family definitions on a live cluster
   (CASSANDRA-1285)
 * support for Hadoop Streaming [non-jvm map/reduce via stdin/out]
   (CASSANDRA-1368)
 * Move persistent sstable stats from the system table to an sstable component
   (CASSANDRA-1430)
 * remove failed bootstrap attempt from pending ranges when gossip times
   it out after 1h (CASSANDRA-1463)
 * eager-create tcp connections to other cluster members (CASSANDRA-1465)
 * enumerate stages and derive stage from message type instead of 
   transmitting separately (CASSANDRA-1465)
 * apply reversed flag during collation from different data sources
   (CASSANDRA-1450)
 * make failure to remove commitlog segment non-fatal (CASSANDRA-1348)
 * correct ordering of drain operations so CL.recover is no longer 
   necessary (CASSANDRA-1408)
 * removed keyspace from describe_splits method (CASSANDRA-1425)
 * rename check_schema_agreement to describe_schema_versions
   (CASSANDRA-1478)
 * fix QUORUM calculation for RF > 3 (CASSANDRA-1487)
 * remove tombstones during non-major compactions when bloom filter
   verifies that row does not exist in other sstables (CASSANDRA-1074)
 * nodes that coordinated a loadbalance in the past could not be seen by
   newly added nodes (CASSANDRA-1467)
 * exposed endpoint states (gossip details) via jmx (CASSANDRA-1467)
 * ensure that compacted sstables are not included when new readers are
   instantiated (CASSANDRA-1477)
 * by default, calculate heap size and memtable thresholds at runtime (CASSANDRA-1469)
 * fix races dealing with adding/dropping keyspaces and column families in
   rapid succession (CASSANDRA-1477)
 * clean up of Streaming system (CASSANDRA-1503, 1504, 1506)
 * add options to configure Thrift socket keepalive and buffer sizes (CASSANDRA-1426)
 * make contrib CassandraServiceDataCleaner recursive (CASSANDRA-1509)
 * min, max compaction threshold are configurable and persistent 
   per-ColumnFamily (CASSANDRA-1468)
 * fix replaying the last mutation in a commitlog unnecessarily 
   (CASSANDRA-1512)
 * invoke getDefaultUncaughtExceptionHandler from DTPE with the original
   exception rather than the ExecutionException wrapper (CASSANDRA-1226)
 * remove Clock from the Thrift (and Avro) API (CASSANDRA-1501)
 * Close intra-node sockets when connection is broken (CASSANDRA-1528)
 * RPM packaging spec file (CASSANDRA-786)
 * weighted request scheduler (CASSANDRA-1485)
 * treat expired columns as deleted (CASSANDRA-1539)
 * make IndexInterval configurable (CASSANDRA-1488)
 * add describe_snitch to Thrift API (CASSANDRA-1490)
 * MD5 authenticator compares plain text submitted password with MD5'd
   saved property, instead of vice versa (CASSANDRA-1447)
 * JMX MessagingService pending and completed counts (CASSANDRA-1533)
 * fix race condition processing repair responses (CASSANDRA-1511)
 * make repair blocking (CASSANDRA-1511)
 * create EndpointSnitchInfo and MBean to expose rack and DC (CASSANDRA-1491)
 * added option to contrib/word_count to output results back to Cassandra
   (CASSANDRA-1342)
 * rewrite Hadoop ColumnFamilyRecordWriter to pool connections, retry to
   multiple Cassandra nodes, and smooth impact on the Cassandra cluster
   by using smaller batch sizes (CASSANDRA-1434)
 * fix setting gc_grace_seconds via CLI (CASSANDRA-1549)
 * support TTL'd index values (CASSANDRA-1536)
 * make removetoken work like decommission (CASSANDRA-1216)
 * make cli comparator-aware and improve quote rules (CASSANDRA-1523,-1524)
 * make nodetool compact and cleanup blocking (CASSANDRA-1449)
 * add memtable, cache information to GCInspector logs (CASSANDRA-1558)
 * enable/disable HintedHandoff via JMX (CASSANDRA-1550)
 * Ignore stray files in the commit log directory (CASSANDRA-1547)
 * Disallow bootstrap to an in-use token (CASSANDRA-1561)


0.7-beta1
 * sstable versioning (CASSANDRA-389)
 * switched to slf4j logging (CASSANDRA-625)
 * add (optional) expiration time for column (CASSANDRA-699)
 * access levels for authentication/authorization (CASSANDRA-900)
 * add ReadRepairChance to CF definition (CASSANDRA-930)
 * fix heisenbug in system tests, especially common on OS X (CASSANDRA-944)
 * convert to byte[] keys internally and all public APIs (CASSANDRA-767)
 * ability to alter schema definitions on a live cluster (CASSANDRA-44)
 * renamed configuration file to cassandra.xml, and log4j.properties to
   log4j-server.properties, which must now be loaded from
   the classpath (which is how our scripts in bin/ have always done it)
   (CASSANDRA-971)
 * change get_count to require a SlicePredicate. create multi_get_count
   (CASSANDRA-744)
 * re-organized endpointsnitch implementations and added SimpleSnitch
   (CASSANDRA-994)
 * Added preload_row_cache option (CASSANDRA-946)
 * add CRC to commitlog header (CASSANDRA-999)
 * removed deprecated batch_insert and get_range_slice methods (CASSANDRA-1065)
 * add truncate thrift method (CASSANDRA-531)
 * http mini-interface using mx4j (CASSANDRA-1068)
 * optimize away copy of sliced row on memtable read path (CASSANDRA-1046)
 * replace constant-size 2GB mmaped segments and special casing for index 
   entries spanning segment boundaries, with SegmentedFile that computes 
   segments that always contain entire entries/rows (CASSANDRA-1117)
 * avoid reading large rows into memory during compaction (CASSANDRA-16)
 * added hadoop OutputFormat (CASSANDRA-1101)
 * efficient Streaming (no more anticompaction) (CASSANDRA-579)
 * split commitlog header into separate file and add size checksum to
   mutations (CASSANDRA-1179)
 * avoid allocating a new byte[] for each mutation on replay (CASSANDRA-1219)
 * revise HH schema to be per-endpoint (CASSANDRA-1142)
 * add joining/leaving status to nodetool ring (CASSANDRA-1115)
 * allow multiple repair sessions per node (CASSANDRA-1190)
 * optimize away MessagingService for local range queries (CASSANDRA-1261)
 * make framed transport the default so malformed requests can't OOM the 
   server (CASSANDRA-475)
 * significantly faster reads from row cache (CASSANDRA-1267)
 * take advantage of row cache during range queries (CASSANDRA-1302)
 * make GCGraceSeconds a per-ColumnFamily value (CASSANDRA-1276)
 * keep persistent row size and column count statistics (CASSANDRA-1155)
 * add IntegerType (CASSANDRA-1282)
 * page within a single row during hinted handoff (CASSANDRA-1327)
 * push DatacenterShardStrategy configuration into keyspace definition,
   eliminating datacenter.properties. (CASSANDRA-1066)
 * optimize forward slices starting with '' and single-index-block name 
   queries by skipping the column index (CASSANDRA-1338)
 * streaming refactor (CASSANDRA-1189)
 * faster comparison for UUID types (CASSANDRA-1043)
 * secondary index support (CASSANDRA-749 and subtasks)
 * make compaction buckets deterministic (CASSANDRA-1265)


0.6.6
 * Allow using DynamicEndpointSnitch with RackAwareStrategy (CASSANDRA-1429)
 * remove the remaining vestiges of the unfinished DatacenterShardStrategy 
   (replaced by NetworkTopologyStrategy in 0.7)
   

0.6.5
 * fix key ordering in range query results with RandomPartitioner
   and ConsistencyLevel > ONE (CASSANDRA-1145)
 * fix for range query starting with the wrong token range (CASSANDRA-1042)
 * page within a single row during hinted handoff (CASSANDRA-1327)
 * fix compilation on non-sun JDKs (CASSANDRA-1061)
 * remove String.trim() call on row keys in batch mutations (CASSANDRA-1235)
 * Log summary of dropped messages instead of spamming log (CASSANDRA-1284)
 * add dynamic endpoint snitch (CASSANDRA-981)
 * fix streaming for keyspaces with hyphens in their name (CASSANDRA-1377)
 * fix errors in hard-coded bloom filter optKPerBucket by computing it
   algorithmically (CASSANDRA-1220
 * remove message deserialization stage, and uncap read/write stages
   so slow reads/writes don't block gossip processing (CASSANDRA-1358)
 * add jmx port configuration to Debian package (CASSANDRA-1202)
 * use mlockall via JNA, if present, to prevent Linux from swapping
   out parts of the JVM (CASSANDRA-1214)


0.6.4
 * avoid queuing multiple hint deliveries for the same endpoint
   (CASSANDRA-1229)
 * better performance for and stricter checking of UTF8 column names
   (CASSANDRA-1232)
 * extend option to lower compaction priority to hinted handoff
   as well (CASSANDRA-1260)
 * log errors in gossip instead of re-throwing (CASSANDRA-1289)
 * avoid aborting commitlog replay prematurely if a flushed-but-
   not-removed commitlog segment is encountered (CASSANDRA-1297)
 * fix duplicate rows being read during mapreduce (CASSANDRA-1142)
 * failure detection wasn't closing command sockets (CASSANDRA-1221)
 * cassandra-cli.bat works on windows (CASSANDRA-1236)
 * pre-emptively drop requests that cannot be processed within RPCTimeout
   (CASSANDRA-685)
 * add ack to Binary write verb and update CassandraBulkLoader
   to wait for acks for each row (CASSANDRA-1093)
 * added describe_partitioner Thrift method (CASSANDRA-1047)
 * Hadoop jobs no longer require the Cassandra storage-conf.xml
   (CASSANDRA-1280, CASSANDRA-1047)
 * log thread pool stats when GC is excessive (CASSANDRA-1275)
 * remove gossip message size limit (CASSANDRA-1138)
 * parallelize local and remote reads during multiget, and respect snitch 
   when determining whether to do local read for CL.ONE (CASSANDRA-1317)
 * fix read repair to use requested consistency level on digest mismatch,
   rather than assuming QUORUM (CASSANDRA-1316)
 * process digest mismatch re-reads in parallel (CASSANDRA-1323)
 * switch hints CF comparator to BytesType (CASSANDRA-1274)


0.6.3
 * retry to make streaming connections up to 8 times. (CASSANDRA-1019)
 * reject describe_ring() calls on invalid keyspaces (CASSANDRA-1111)
 * fix cache size calculation for size of 100% (CASSANDRA-1129)
 * fix cache capacity only being recalculated once (CASSANDRA-1129)
 * remove hourly scan of all hints on the off chance that the gossiper
   missed a status change; instead, expose deliverHintsToEndpoint to JMX
   so it can be done manually, if necessary (CASSANDRA-1141)
 * don't reject reads at CL.ALL (CASSANDRA-1152)
 * reject deletions to supercolumns in CFs containing only standard
   columns (CASSANDRA-1139)
 * avoid preserving login information after client disconnects
   (CASSANDRA-1057)
 * prefer sun jdk to openjdk in debian init script (CASSANDRA-1174)
 * detect partioner config changes between restarts and fail fast 
   (CASSANDRA-1146)
 * use generation time to resolve node token reassignment disagreements
   (CASSANDRA-1118)
 * restructure the startup ordering of Gossiper and MessageService to avoid
   timing anomalies (CASSANDRA-1160)
 * detect incomplete commit log hearders (CASSANDRA-1119)
 * force anti-entropy service to stream files on the stream stage to avoid
   sending streams out of order (CASSANDRA-1169)
 * remove inactive stream managers after AES streams files (CASSANDRA-1169)
 * allow removing entire row through batch_mutate Deletion (CASSANDRA-1027)
 * add JMX metrics for row-level bloom filter false positives (CASSANDRA-1212)
 * added a redhat init script to contrib (CASSANDRA-1201)
 * use midpoint when bootstrapping a new machine into range with not
   much data yet instead of random token (CASSANDRA-1112)
 * kill server on OOM in executor stage as well as Thrift (CASSANDRA-1226)
 * remove opportunistic repairs, when two machines with overlapping replica
   responsibilities happen to finish major compactions of the same CF near
   the same time.  repairs are now fully manual (CASSANDRA-1190)
 * add ability to lower compaction priority (default is no change from 0.6.2)
   (CASSANDRA-1181)


0.6.2
 * fix contrib/word_count build. (CASSANDRA-992)
 * split CommitLogExecutorService into BatchCommitLogExecutorService and 
   PeriodicCommitLogExecutorService (CASSANDRA-1014)
 * add latency histograms to CFSMBean (CASSANDRA-1024)
 * make resolving timestamp ties deterministic by using value bytes
   as a tiebreaker (CASSANDRA-1039)
 * Add option to turn off Hinted Handoff (CASSANDRA-894)
 * fix windows startup (CASSANDRA-948)
 * make concurrent_reads, concurrent_writes configurable at runtime via JMX
   (CASSANDRA-1060)
 * disable GCInspector on non-Sun JVMs (CASSANDRA-1061)
 * fix tombstone handling in sstable rows with no other data (CASSANDRA-1063)
 * fix size of row in spanned index entries (CASSANDRA-1056)
 * install json2sstable, sstable2json, and sstablekeys to Debian package
 * StreamingService.StreamDestinations wouldn't empty itself after streaming
   finished (CASSANDRA-1076)
 * added Collections.shuffle(splits) before returning the splits in 
   ColumnFamilyInputFormat (CASSANDRA-1096)
 * do not recalculate cache capacity post-compaction if it's been manually 
   modified (CASSANDRA-1079)
 * better defaults for flush sorter + writer executor queue sizes
   (CASSANDRA-1100)
 * windows scripts for SSTableImport/Export (CASSANDRA-1051)
 * windows script for nodetool (CASSANDRA-1113)
 * expose PhiConvictThreshold (CASSANDRA-1053)
 * make repair of RF==1 a no-op (CASSANDRA-1090)
 * improve default JVM GC options (CASSANDRA-1014)
 * fix SlicePredicate serialization inside Hadoop jobs (CASSANDRA-1049)
 * close Thrift sockets in Hadoop ColumnFamilyRecordReader (CASSANDRA-1081)


0.6.1
 * fix NPE in sstable2json when no excluded keys are given (CASSANDRA-934)
 * keep the replica set constant throughout the read repair process
   (CASSANDRA-937)
 * allow querying getAllRanges with empty token list (CASSANDRA-933)
 * fix command line arguments inversion in clustertool (CASSANDRA-942)
 * fix race condition that could trigger a false-positive assertion
   during post-flush discard of old commitlog segments (CASSANDRA-936)
 * fix neighbor calculation for anti-entropy repair (CASSANDRA-924)
 * perform repair even for small entropy differences (CASSANDRA-924)
 * Use hostnames in CFInputFormat to allow Hadoop's naive string-based
   locality comparisons to work (CASSANDRA-955)
 * cache read-only BufferedRandomAccessFile length to avoid
   3 system calls per invocation (CASSANDRA-950)
 * nodes with IPv6 (and no IPv4) addresses could not join cluster
   (CASSANDRA-969)
 * Retrieve the correct number of undeleted columns, if any, from
   a supercolumn in a row that had been deleted previously (CASSANDRA-920)
 * fix index scans that cross the 2GB mmap boundaries for both mmap
   and standard i/o modes (CASSANDRA-866)
 * expose drain via nodetool (CASSANDRA-978)


0.6.0-RC1
 * JMX drain to flush memtables and run through commit log (CASSANDRA-880)
 * Bootstrapping can skip ranges under the right conditions (CASSANDRA-902)
 * fix merging row versions in range_slice for CL > ONE (CASSANDRA-884)
 * default write ConsistencyLeven chaned from ZERO to ONE
 * fix for index entries spanning mmap buffer boundaries (CASSANDRA-857)
 * use lexical comparison if time part of TimeUUIDs are the same 
   (CASSANDRA-907)
 * bound read, mutation, and response stages to fix possible OOM
   during log replay (CASSANDRA-885)
 * Use microseconds-since-epoch (UTC) in cli, instead of milliseconds
 * Treat batch_mutate Deletion with null supercolumn as "apply this predicate 
   to top level supercolumns" (CASSANDRA-834)
 * Streaming destination nodes do not update their JMX status (CASSANDRA-916)
 * Fix internal RPC timeout calculation (CASSANDRA-911)
 * Added Pig loadfunc to contrib/pig (CASSANDRA-910)


0.6.0-beta3
 * fix compaction bucketing bug (CASSANDRA-814)
 * update windows batch file (CASSANDRA-824)
 * deprecate KeysCachedFraction configuration directive in favor
   of KeysCached; move to unified-per-CF key cache (CASSANDRA-801)
 * add invalidateRowCache to ColumnFamilyStoreMBean (CASSANDRA-761)
 * send Handoff hints to natural locations to reduce load on
   remaining nodes in a failure scenario (CASSANDRA-822)
 * Add RowWarningThresholdInMB configuration option to warn before very 
   large rows get big enough to threaten node stability, and -x option to
   be able to remove them with sstable2json if the warning is unheeded
   until it's too late (CASSANDRA-843)
 * Add logging of GC activity (CASSANDRA-813)
 * fix ConcurrentModificationException in commitlog discard (CASSANDRA-853)
 * Fix hardcoded row count in Hadoop RecordReader (CASSANDRA-837)
 * Add a jmx status to the streaming service and change several DEBUG
   messages to INFO (CASSANDRA-845)
 * fix classpath in cassandra-cli.bat for Windows (CASSANDRA-858)
 * allow re-specifying host, port to cassandra-cli if invalid ones
   are first tried (CASSANDRA-867)
 * fix race condition handling rpc timeout in the coordinator
   (CASSANDRA-864)
 * Remove CalloutLocation and StagingFileDirectory from storage-conf files 
   since those settings are no longer used (CASSANDRA-878)
 * Parse a long from RowWarningThresholdInMB instead of an int (CASSANDRA-882)
 * Remove obsolete ControlPort code from DatabaseDescriptor (CASSANDRA-886)
 * move skipBytes side effect out of assert (CASSANDRA-899)
 * add "double getLoad" to StorageServiceMBean (CASSANDRA-898)
 * track row stats per CF at compaction time (CASSANDRA-870)
 * disallow CommitLogDirectory matching a DataFileDirectory (CASSANDRA-888)
 * default key cache size is 200k entries, changed from 10% (CASSANDRA-863)
 * add -Dcassandra-foreground=yes to cassandra.bat
 * exit if cluster name is changed unexpectedly (CASSANDRA-769)


0.6.0-beta1/beta2
 * add batch_mutate thrift command, deprecating batch_insert (CASSANDRA-336)
 * remove get_key_range Thrift API, deprecated in 0.5 (CASSANDRA-710)
 * add optional login() Thrift call for authentication (CASSANDRA-547)
 * support fat clients using gossiper and StorageProxy to perform
   replication in-process [jvm-only] (CASSANDRA-535)
 * support mmapped I/O for reads, on by default on 64bit JVMs 
   (CASSANDRA-408, CASSANDRA-669)
 * improve insert concurrency, particularly during Hinted Handoff
   (CASSANDRA-658)
 * faster network code (CASSANDRA-675)
 * stress.py moved to contrib (CASSANDRA-635)
 * row caching [must be explicitly enabled per-CF in config] (CASSANDRA-678)
 * present a useful measure of compaction progress in JMX (CASSANDRA-599)
 * add bin/sstablekeys (CASSNADRA-679)
 * add ConsistencyLevel.ANY (CASSANDRA-687)
 * make removetoken remove nodes from gossip entirely (CASSANDRA-644)
 * add ability to set cache sizes at runtime (CASSANDRA-708)
 * report latency and cache hit rate statistics with lifetime totals
   instead of average over the last minute (CASSANDRA-702)
 * support get_range_slice for RandomPartitioner (CASSANDRA-745)
 * per-keyspace replication factory and replication strategy (CASSANDRA-620)
 * track latency in microseconds (CASSANDRA-733)
 * add describe_ Thrift methods, deprecating get_string_property and 
   get_string_list_property
 * jmx interface for tracking operation mode and streams in general.
   (CASSANDRA-709)
 * keep memtables in sorted order to improve range query performance
   (CASSANDRA-799)
 * use while loop instead of recursion when trimming sstables compaction list 
   to avoid blowing stack in pathological cases (CASSANDRA-804)
 * basic Hadoop map/reduce support (CASSANDRA-342)


0.5.1
 * ensure all files for an sstable are streamed to the same directory.
   (CASSANDRA-716)
 * more accurate load estimate for bootstrapping (CASSANDRA-762)
 * tolerate dead or unavailable bootstrap target on write (CASSANDRA-731)
 * allow larger numbers of keys (> 140M) in a sstable bloom filter
   (CASSANDRA-790)
 * include jvm argument improvements from CASSANDRA-504 in debian package
 * change streaming chunk size to 32MB to accomodate Windows XP limitations
   (was 64MB) (CASSANDRA-795)
 * fix get_range_slice returning results in the wrong order (CASSANDRA-781)
 

0.5.0 final
 * avoid attempting to delete temporary bootstrap files twice (CASSANDRA-681)
 * fix bogus NaN in nodeprobe cfstats output (CASSANDRA-646)
 * provide a policy for dealing with single thread executors w/ a full queue
   (CASSANDRA-694)
 * optimize inner read in MessagingService, vastly improving multiple-node
   performance (CASSANDRA-675)
 * wait for table flush before streaming data back to a bootstrapping node.
   (CASSANDRA-696)
 * keep track of bootstrapping sources by table so that bootstrapping doesn't 
   give the indication of finishing early (CASSANDRA-673)


0.5.0 RC3
 * commit the correct version of the patch for CASSANDRA-663


0.5.0 RC2 (unreleased)
 * fix bugs in converting get_range_slice results to Thrift 
   (CASSANDRA-647, CASSANDRA-649)
 * expose java.util.concurrent.TimeoutException in StorageProxy methods
   (CASSANDRA-600)
 * TcpConnectionManager was holding on to disconnected connections, 
   giving the false indication they were being used. (CASSANDRA-651)
 * Remove duplicated write. (CASSANDRA-662)
 * Abort bootstrap if IP is already in the token ring (CASSANDRA-663)
 * increase default commitlog sync period, and wait for last sync to 
   finish before submitting another (CASSANDRA-668)


0.5.0 RC1
 * Fix potential NPE in get_range_slice (CASSANDRA-623)
 * add CRC32 to commitlog entries (CASSANDRA-605)
 * fix data streaming on windows (CASSANDRA-630)
 * GC compacted sstables after cleanup and compaction (CASSANDRA-621)
 * Speed up anti-entropy validation (CASSANDRA-629)
 * Fix anti-entropy assertion error (CASSANDRA-639)
 * Fix pending range conflicts when bootstapping or moving
   multiple nodes at once (CASSANDRA-603)
 * Handle obsolete gossip related to node movement in the case where
   one or more nodes is down when the movement occurs (CASSANDRA-572)
 * Include dead nodes in gossip to avoid a variety of problems
   and fix HH to removed nodes (CASSANDRA-634)
 * return an InvalidRequestException for mal-formed SlicePredicates
   (CASSANDRA-643)
 * fix bug determining closest neighbor for use in multiple datacenters
   (CASSANDRA-648)
 * Vast improvements in anticompaction speed (CASSANDRA-607)
 * Speed up log replay and writes by avoiding redundant serializations
   (CASSANDRA-652)


0.5.0 beta 2
 * Bootstrap improvements (several tickets)
 * add nodeprobe repair anti-entropy feature (CASSANDRA-193, CASSANDRA-520)
 * fix possibility of partition when many nodes restart at once
   in clusters with multiple seeds (CASSANDRA-150)
 * fix NPE in get_range_slice when no data is found (CASSANDRA-578)
 * fix potential NPE in hinted handoff (CASSANDRA-585)
 * fix cleanup of local "system" keyspace (CASSANDRA-576)
 * improve computation of cluster load balance (CASSANDRA-554)
 * added super column read/write, column count, and column/row delete to
   cassandra-cli (CASSANDRA-567, CASSANDRA-594)
 * fix returning live subcolumns of deleted supercolumns (CASSANDRA-583)
 * respect JAVA_HOME in bin/ scripts (several tickets)
 * add StorageService.initClient for fat clients on the JVM (CASSANDRA-535)
   (see contrib/client_only for an example of use)
 * make consistency_level functional in get_range_slice (CASSANDRA-568)
 * optimize key deserialization for RandomPartitioner (CASSANDRA-581)
 * avoid GCing tombstones except on major compaction (CASSANDRA-604)
 * increase failure conviction threshold, resulting in less nodes
   incorrectly (and temporarily) marked as down (CASSANDRA-610)
 * respect memtable thresholds during log replay (CASSANDRA-609)
 * support ConsistencyLevel.ALL on read (CASSANDRA-584)
 * add nodeprobe removetoken command (CASSANDRA-564)


0.5.0 beta
 * Allow multiple simultaneous flushes, improving flush throughput 
   on multicore systems (CASSANDRA-401)
 * Split up locks to improve write and read throughput on multicore systems
   (CASSANDRA-444, CASSANDRA-414)
 * More efficient use of memory during compaction (CASSANDRA-436)
 * autobootstrap option: when enabled, all non-seed nodes will attempt
   to bootstrap when started, until bootstrap successfully
   completes. -b option is removed.  (CASSANDRA-438)
 * Unless a token is manually specified in the configuration xml,
   a bootstraping node will use a token that gives it half the
   keys from the most-heavily-loaded node in the cluster,
   instead of generating a random token. 
   (CASSANDRA-385, CASSANDRA-517)
 * Miscellaneous bootstrap fixes (several tickets)
 * Ability to change a node's token even after it has data on it
   (CASSANDRA-541)
 * Ability to decommission a live node from the ring (CASSANDRA-435)
 * Semi-automatic loadbalancing via nodeprobe (CASSANDRA-192)
 * Add ability to set compaction thresholds at runtime via
   JMX / nodeprobe.  (CASSANDRA-465)
 * Add "comment" field to ColumnFamily definition. (CASSANDRA-481)
 * Additional JMX metrics (CASSANDRA-482)
 * JSON based export and import tools (several tickets)
 * Hinted Handoff fixes (several tickets)
 * Add key cache to improve read performance (CASSANDRA-423)
 * Simplified construction of custom ReplicationStrategy classes
   (CASSANDRA-497)
 * Graphical application (Swing) for ring integrity verification and 
   visualization was added to contrib (CASSANDRA-252)
 * Add DCQUORUM, DCQUORUMSYNC consistency levels and corresponding
   ReplicationStrategy / EndpointSnitch classes.  Experimental.
   (CASSANDRA-492)
 * Web client interface added to contrib (CASSANDRA-457)
 * More-efficient flush for Random, CollatedOPP partitioners 
   for normal writes (CASSANDRA-446) and bulk load (CASSANDRA-420)
 * Add MemtableFlushAfterMinutes, a global replacement for the old 
   per-CF FlushPeriodInMinutes setting (CASSANDRA-463)
 * optimizations to slice reading (CASSANDRA-350) and supercolumn
   queries (CASSANDRA-510)
 * force binding to given listenaddress for nodes with multiple
   interfaces (CASSANDRA-546)
 * stress.py benchmarking tool improvements (several tickets)
 * optimized replica placement code (CASSANDRA-525)
 * faster log replay on restart (CASSANDRA-539, CASSANDRA-540)
 * optimized local-node writes (CASSANDRA-558)
 * added get_range_slice, deprecating get_key_range (CASSANDRA-344)
 * expose TimedOutException to thrift (CASSANDRA-563)
 

0.4.2
 * Add validation disallowing null keys (CASSANDRA-486)
 * Fix race conditions in TCPConnectionManager (CASSANDRA-487)
 * Fix using non-utf8-aware comparison as a sanity check.
   (CASSANDRA-493)
 * Improve default garbage collector options (CASSANDRA-504)
 * Add "nodeprobe flush" (CASSANDRA-505)
 * remove NotFoundException from get_slice throws list (CASSANDRA-518)
 * fix get (not get_slice) of entire supercolumn (CASSANDRA-508)
 * fix null token during bootstrap (CASSANDRA-501)


0.4.1
 * Fix FlushPeriod columnfamily configuration regression
   (CASSANDRA-455)
 * Fix long column name support (CASSANDRA-460)
 * Fix for serializing a row that only contains tombstones
   (CASSANDRA-458)
 * Fix for discarding unneeded commitlog segments (CASSANDRA-459)
 * Add SnapshotBeforeCompaction configuration option (CASSANDRA-426)
 * Fix compaction abort under insufficient disk space (CASSANDRA-473)
 * Fix reading subcolumn slice from tombstoned CF (CASSANDRA-484)
 * Fix race condition in RVH causing occasional NPE (CASSANDRA-478)


0.4.0
 * fix get_key_range problems when a node is down (CASSANDRA-440)
   and add UnavailableException to more Thrift methods
 * Add example EndPointSnitch contrib code (several tickets)


0.4.0 RC2
 * fix SSTable generation clash during compaction (CASSANDRA-418)
 * reject method calls with null parameters (CASSANDRA-308)
 * properly order ranges in nodeprobe output (CASSANDRA-421)
 * fix logging of certain errors on executor threads (CASSANDRA-425)


0.4.0 RC1
 * Bootstrap feature is live; use -b on startup (several tickets)
 * Added multiget api (CASSANDRA-70)
 * fix Deadlock with SelectorManager.doProcess and TcpConnection.write
   (CASSANDRA-392)
 * remove key cache b/c of concurrency bugs in third-party
   CLHM library (CASSANDRA-405)
 * update non-major compaction logic to use two threshold values
   (CASSANDRA-407)
 * add periodic / batch commitlog sync modes (several tickets)
 * inline BatchMutation into batch_insert params (CASSANDRA-403)
 * allow setting the logging level at runtime via mbean (CASSANDRA-402)
 * change default comparator to BytesType (CASSANDRA-400)
 * add forwards-compatible ConsistencyLevel parameter to get_key_range
   (CASSANDRA-322)
 * r/m special case of blocking for local destination when writing with 
   ConsistencyLevel.ZERO (CASSANDRA-399)
 * Fixes to make BinaryMemtable [bulk load interface] useful (CASSANDRA-337);
   see contrib/bmt_example for an example of using it.
 * More JMX properties added (several tickets)
 * Thrift changes (several tickets)
    - Merged _super get methods with the normal ones; return values
      are now of ColumnOrSuperColumn.
    - Similarly, merged batch_insert_super into batch_insert.



0.4.0 beta
 * On-disk data format has changed to allow billions of keys/rows per
   node instead of only millions
 * Multi-keyspace support
 * Scan all sstables for all queries to avoid situations where
   different types of operation on the same ColumnFamily could
   disagree on what data was present
 * Snapshot support via JMX
 * Thrift API has changed a _lot_:
    - removed time-sorted CFs; instead, user-defined comparators
      may be defined on the column names, which are now byte arrays.
      Default comparators are provided for UTF8, Bytes, Ascii, Long (i64),
      and UUID types.
    - removed colon-delimited strings in thrift api in favor of explicit
      structs such as ColumnPath, ColumnParent, etc.  Also normalized
      thrift struct and argument naming.
    - Added columnFamily argument to get_key_range.
    - Change signature of get_slice to accept starting and ending
      columns as well as an offset.  (This allows use of indexes.)
      Added "ascending" flag to allow reasonably-efficient reverse
      scans as well.  Removed get_slice_by_range as redundant.
    - get_key_range operates on one CF at a time
    - changed `block` boolean on insert methods to ConsistencyLevel enum,
      with options of NONE, ONE, QUORUM, and ALL.
    - added similar consistency_level parameter to read methods
    - column-name-set slice with no names given now returns zero columns
      instead of all of them.  ("all" can run your server out of memory.
      use a range-based slice with a high max column count instead.)
 * Removed the web interface. Node information can now be obtained by 
   using the newly introduced nodeprobe utility.
 * More JMX stats
 * Remove magic values from internals (e.g. special key to indicate
   when to flush memtables)
 * Rename configuration "table" to "keyspace"
 * Moved to crash-only design; no more shutdown (just kill the process)
 * Lots of bug fixes

Full list of issues resolved in 0.4 is at https://issues.apache.org/jira/secure/IssueNavigator.jspa?reset=true&&pid=12310865&fixfor=12313862&resolution=1&sorter/field=issuekey&sorter/order=DESC


0.3.0 RC3
 * Fix potential deadlock under load in TCPConnection.
   (CASSANDRA-220)


0.3.0 RC2
 * Fix possible data loss when server is stopped after replaying
   log but before new inserts force memtable flush.
   (CASSANDRA-204)
 * Added BUGS file


0.3.0 RC1
 * Range queries on keys, including user-defined key collation
 * Remove support
 * Workarounds for a weird bug in JDK select/register that seems
   particularly common on VM environments. Cassandra should deploy
   fine on EC2 now
 * Much improved infrastructure: the beginnings of a decent test suite
   ("ant test" for unit tests; "nosetests" for system tests), code
   coverage reporting, etc.
 * Expanded node status reporting via JMX
 * Improved error reporting/logging on both server and client
 * Reduced memory footprint in default configuration
 * Combined blocking and non-blocking versions of insert APIs
 * Added FlushPeriodInMinutes configuration parameter to force
   flushing of infrequently-updated ColumnFamilies<|MERGE_RESOLUTION|>--- conflicted
+++ resolved
@@ -26,17 +26,8 @@
  * CQL3: support pre-epoch longs for TimestampType (CASSANDRA-6212)
  * Add reloadtriggers command to nodetool (CASSANDRA-4949)
  * cqlsh: ignore empty 'value alias' in DESCRIBE (CASSANDRA-6139)
- * cqlsh: fix CREATE/ALTER WITH completion (CASSANDRA-6196)
 Merged from 1.2:
  * (Hadoop) Require CFRR batchSize to be at least 2 (CASSANDRA-6114)
-<<<<<<< HEAD
-=======
- * Fix altering column types (CASSANDRA-6185)
- * cqlsh: fix CREATE/ALTER WITH completion (CASSANDRA-6196)
-
-
-1.2.11
->>>>>>> 12413ad1
  * Add a warning for small LCS sstable size (CASSANDRA-6191)
  * Add ability to list specific KS/CF combinations in nodetool cfstats (CASSANDRA-4191)
  * Mark CF clean if a mutation raced the drop and got it marked dirty 
@@ -71,6 +62,7 @@
  * Skip replaying mutations that pass CRC but fail to deserialize (CASSANDRA-6183)
  * Rework token replacement to use replace_address (CASSANDRA-5916)
  * Fix altering column types (CASSANDRA-6185)
+ * cqlsh: fix CREATE/ALTER WITH completion (CASSANDRA-6196)
 
 
 2.0.1
