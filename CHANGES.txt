--- conflicted
+++ resolved
@@ -1,16 +1,10 @@
-<<<<<<< HEAD
 2.1.0
  * (cqlsh) Fix COPY FROM handling of null/empty primary key
    values (CASSANDRA-7792)
  * Fix ordering of static cells (CASSANDRA-7763)
-Merged from 2.0:
-=======
 2.0.10
  * Fix ALTER clustering column type from DateType to TimestampType when
    using DESC clustering order (CASSANRDA-7797)
- * Stop inheriting liveRatio and liveRatioComputedAt from previous
-   memtables (CASSANDRA-7796)
->>>>>>> a4e108c4
  * Throw EOFException if we run out of chunks in compressed datafile
    (CASSANDRA-7664)
  * Fix PRSI handling of CQL3 row markers for row cleanup (CASSANDRA-7787)
