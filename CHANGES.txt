--- conflicted
+++ resolved
@@ -1,4 +1,3 @@
-<<<<<<< HEAD
 3.10
  * Check for hash conflicts in prepared statements (CASSANDRA-12733)
  * Exit query parsing upon first error (CASSANDRA-12598)
@@ -80,10 +79,7 @@
  * Remove compaction Severity from DynamicEndpointSnitch (CASSANDRA-11738)
  * Restore resumable hints delivery (CASSANDRA-11960)
 Merged from 3.0:
-=======
-3.0.10
  * mx4j does not work in 3.0.8 (CASSANDRA-12274)
->>>>>>> d5f2d0f0
  * Abort cqlsh copy-from in case of no answer after prolonged period of time (CASSANDRA-12740)
  * Avoid sstable corrupt exception due to dropped static column (CASSANDRA-12582)
  * Make stress use client mode to avoid checking commit log size on startup (CASSANDRA-12478)
