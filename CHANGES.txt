--- conflicted
+++ resolved
@@ -1,4 +1,3 @@
-<<<<<<< HEAD
 1.0.1
  * describe_ring should include datacenter/topology information (CASSANDRA-2882)
  * Thrift sockets are not properly buffered (CASSANDRA-3261)
@@ -8,6 +7,9 @@
    (CASSANDRA-3349)
  * (CQL) allow numeric keyspace names in USE statement (CASSANDRA-3350)
  * reduce network copies (CASSANDRA-3333)
+ * (Hadoop) skip empty rows when slicing the entire row (CASSANDRA-2855)
+ * Fix handling of tombstone by SSTableExport/Import (CASSANDRA-3357)
+ * fix ColumnIndexer to use long offsets (CASSANDRA-3358)
 
 
 1.0.0-final
@@ -93,13 +95,6 @@
  * File descriptor limit increased in packaging (CASSANDRA-3206)
  * Fix deadlock in commit log during flush (CASSANDRA-3253)
  
-=======
-0.7.10
- * Fix divide by zero error in GCInspector (CASSANDRA-3164)
- * revert CASSANDRA-2388
- * fix ColumnIndexer to use long offsets (CASSANDRA-3358)
-
->>>>>>> e5c70def
 
 1.0.0-beta1
  * removed binarymemtable (CASSANDRA-2692)
