<<<<<<< HEAD
3.0.3
 * Add back support for 3rd party auth providers to bulk loader (CASSANDRA-10873)
 * Eliminate the dependency on jgrapht for UDT resolution (CASSANDRA-10653)
 * (Hadoop) Close Clusters and Sessions in Hadoop Input/Output classes (CASSANDRA-1837)
 * Fix sstableloader not working with upper case keyspace name (CASSANDRA-10806)
Merged from 2.2:
=======
2.2.5
 * (cqlsh) show correct column names for empty result sets (CASSANDRA-9813)
>>>>>>> bcd68b54
 * Add new types to Stress (CASSANDRA-9556)
 * Add property to allow listening on broadcast interface (CASSANDRA-9748)
 * Fix regression in split size on CqlInputFormat (CASSANDRA-10835)
 * Better handling of SSL connection errors inter-node (CASSANDRA-10816)
 * Disable reloading of GossipingPropertyFileSnitch (CASSANDRA-9474)
 * Verify tables in pseudo-system keyspaces at startup (CASSANDRA-10761)
Merged from 2.1:
 * (cqlsh) further optimise COPY FROM (CASSANDRA-9302)
 * Allow CREATE TABLE WITH ID (CASSANDRA-9179)
 * Make Stress compiles within eclipse (CASSANDRA-10807)
 * Cassandra Daemon should print JVM arguments (CASSANDRA-10764)
 * Allow cancellation of index summary redistribution (CASSANDRA-8805)


3.0.2
 * Fix upgrade data loss due to range tombstone deleting more data than then should
   (CASSANDRA-10822)


3.0.1
 * Avoid MV race during node decommission (CASSANDRA-10674)
 * Disable reloading of GossipingPropertyFileSnitch (CASSANDRA-9474)
 * Handle single-column deletions correction in materialized views
   when the column is part of the view primary key (CASSANDRA-10796)
 * Fix issue with datadir migration on upgrade (CASSANDRA-10788)
 * Fix bug with range tombstones on reverse queries and test coverage for
   AbstractBTreePartition (CASSANDRA-10059)
 * Remove 64k limit on collection elements (CASSANDRA-10374)
 * Remove unclear Indexer.indexes() method (CASSANDRA-10690)
 * Fix NPE on stream read error (CASSANDRA-10771)
 * Normalize cqlsh DESC output (CASSANDRA-10431)
 * Rejects partition range deletions when columns are specified (CASSANDRA-10739)
 * Fix error when saving cached key for old format sstable (CASSANDRA-10778)
 * Invalidate prepared statements on DROP INDEX (CASSANDRA-10758)
 * Fix SELECT statement with IN restrictions on partition key,
   ORDER BY and LIMIT (CASSANDRA-10729)
 * Improve stress performance over 1k threads (CASSANDRA-7217)
 * Wait for migration responses to complete before bootstrapping (CASSANDRA-10731)
 * Unable to create a function with argument of type Inet (CASSANDRA-10741)
 * Fix backward incompatibiliy in CqlInputFormat (CASSANDRA-10717)
 * Correctly preserve deletion info on updated rows when notifying indexers
   of single-row deletions (CASSANDRA-10694)
 * Notify indexers of partition delete during cleanup (CASSANDRA-10685)
 * Keep the file open in trySkipCache (CASSANDRA-10669)
 * Updated trigger example (CASSANDRA-10257)
Merged from 2.2:
 * Fix regression on split size in CqlInputFormat (CASSANDRA-10835)
 * Better handling of SSL connection errors inter-node (CASSANDRA-10816)
 * Verify tables in pseudo-system keyspaces at startup (CASSANDRA-10761)
 * Fix IllegalArgumentException in DataOutputBuffer.reallocate for large buffers (CASSANDRA-10592)
 * Show CQL help in cqlsh in web browser (CASSANDRA-7225)
 * Serialize on disk the proper SSTable compression ratio (CASSANDRA-10775)
 * Reject index queries while the index is building (CASSANDRA-8505)
 * CQL.textile syntax incorrectly includes optional keyspace for aggregate SFUNC and FINALFUNC (CASSANDRA-10747)
 * Fix JSON update with prepared statements (CASSANDRA-10631)
 * Don't do anticompaction after subrange repair (CASSANDRA-10422)
 * Fix SimpleDateType type compatibility (CASSANDRA-10027)
 * (Hadoop) fix splits calculation (CASSANDRA-10640)
 * (Hadoop) ensure that Cluster instances are always closed (CASSANDRA-10058)
Merged from 2.1:
 * Fix Stress profile parsing on Windows (CASSANDRA-10808)
 * Fix incremental repair hang when replica is down (CASSANDRA-10288)
 * Optimize the way we check if a token is repaired in anticompaction (CASSANDRA-10768)
 * Add proper error handling to stream receiver (CASSANDRA-10774)
 * Warn or fail when changing cluster topology live (CASSANDRA-10243)
 * Status command in debian/ubuntu init script doesn't work (CASSANDRA-10213)
 * Some DROP ... IF EXISTS incorrectly result in exceptions on non-existing KS (CASSANDRA-10658)
 * DeletionTime.compareTo wrong in rare cases (CASSANDRA-10749)
 * Force encoding when computing statement ids (CASSANDRA-10755)
 * Properly reject counters as map keys (CASSANDRA-10760)
 * Fix the sstable-needs-cleanup check (CASSANDRA-10740)
 * (cqlsh) Print column names before COPY operation (CASSANDRA-8935)
 * Fix CompressedInputStream for proper cleanup (CASSANDRA-10012)
 * (cqlsh) Support counters in COPY commands (CASSANDRA-9043)
 * Try next replica if not possible to connect to primary replica on
   ColumnFamilyRecordReader (CASSANDRA-2388)
 * Limit window size in DTCS (CASSANDRA-10280)
 * sstableloader does not use MAX_HEAP_SIZE env parameter (CASSANDRA-10188)
 * (cqlsh) Improve COPY TO performance and error handling (CASSANDRA-9304)
 * Create compression chunk for sending file only (CASSANDRA-10680)
 * Forbid compact clustering column type changes in ALTER TABLE (CASSANDRA-8879)
 * Reject incremental repair with subrange repair (CASSANDRA-10422)
 * Add a nodetool command to refresh size_estimates (CASSANDRA-9579)
 * Invalidate cache after stream receive task is completed (CASSANDRA-10341)
 * Reject counter writes in CQLSSTableWriter (CASSANDRA-10258)
 * Remove superfluous COUNTER_MUTATION stage mapping (CASSANDRA-10605)


3.0
 * Fix AssertionError while flushing memtable due to materialized views
   incorrectly inserting empty rows (CASSANDRA-10614)
 * Store UDA initcond as CQL literal in the schema table, instead of a blob (CASSANDRA-10650)
 * Don't use -1 for the position of partition key in schema (CASSANDRA-10491)
 * Fix distinct queries in mixed version cluster (CASSANDRA-10573)
 * Skip sstable on clustering in names query (CASSANDRA-10571)
 * Remove value skipping as it breaks read-repair (CASSANDRA-10655)
 * Fix bootstrapping with MVs (CASSANDRA-10621)
 * Make sure EACH_QUORUM reads are using NTS (CASSANDRA-10584)
 * Fix MV replica filtering for non-NetworkTopologyStrategy (CASSANDRA-10634)
 * (Hadoop) fix CIF describeSplits() not handling 0 size estimates (CASSANDRA-10600)
 * Fix reading of legacy sstables (CASSANDRA-10590)
 * Use CQL type names in schema metadata tables (CASSANDRA-10365)
 * Guard batchlog replay against integer division by zero (CASSANDRA-9223)
 * Fix bug when adding a column to thrift with the same name than a primary key (CASSANDRA-10608)
 * Add client address argument to IAuthenticator::newSaslNegotiator (CASSANDRA-8068)
 * Fix implementation of LegacyLayout.LegacyBoundComparator (CASSANDRA-10602)
 * Don't use 'names query' read path for counters (CASSANDRA-10572)
 * Fix backward compatibility for counters (CASSANDRA-10470)
 * Remove memory_allocator paramter from cassandra.yaml (CASSANDRA-10581,10628)
 * Execute the metadata reload task of all registered indexes on CFS::reload (CASSANDRA-10604)
 * Fix thrift cas operations with defined columns (CASSANDRA-10576)
 * Fix PartitionUpdate.operationCount()for updates with static column operations (CASSANDRA-10606)
 * Fix thrift get() queries with defined columns (CASSANDRA-10586)
 * Fix marking of indexes as built and removed (CASSANDRA-10601)
 * Skip initialization of non-registered 2i instances, remove Index::getIndexName (CASSANDRA-10595)
 * Fix batches on multiple tables (CASSANDRA-10554)
 * Ensure compaction options are validated when updating KeyspaceMetadata (CASSANDRA-10569)
 * Flatten Iterator Transformation Hierarchy (CASSANDRA-9975)
 * Remove token generator (CASSANDRA-5261)
 * RolesCache should not be created for any authenticator that does not requireAuthentication (CASSANDRA-10562)
 * Fix LogTransaction checking only a single directory for files (CASSANDRA-10421)
 * Fix handling of range tombstones when reading old format sstables (CASSANDRA-10360)
 * Aggregate with Initial Condition fails with C* 3.0 (CASSANDRA-10367)
Merged from 2.2:
 * (cqlsh) show partial trace if incomplete after max_trace_wait (CASSANDRA-7645)
 * Use most up-to-date version of schema for system tables (CASSANDRA-10652)
 * Deprecate memory_allocator in cassandra.yaml (CASSANDRA-10581,10628)
 * Expose phi values from failure detector via JMX and tweak debug
   and trace logging (CASSANDRA-9526)
 * Fix IllegalArgumentException in DataOutputBuffer.reallocate for large buffers (CASSANDRA-10592)
Merged from 2.1:
 * Shutdown compaction in drain to prevent leak (CASSANDRA-10079)
 * (cqlsh) fix COPY using wrong variable name for time_format (CASSANDRA-10633)
 * Do not run SizeEstimatesRecorder if a node is not a member of the ring (CASSANDRA-9912)
 * Improve handling of dead nodes in gossip (CASSANDRA-10298)
 * Fix logback-tools.xml incorrectly configured for outputing to System.err
   (CASSANDRA-9937)
 * Fix streaming to catch exception so retry not fail (CASSANDRA-10557)
 * Add validation method to PerRowSecondaryIndex (CASSANDRA-10092)
 * Support encrypted and plain traffic on the same port (CASSANDRA-10559)
 * Do STCS in DTCS windows (CASSANDRA-10276)
 * Avoid repetition of JVM_OPTS in debian package (CASSANDRA-10251)
 * Fix potential NPE from handling result of SIM.highestSelectivityIndex (CASSANDRA-10550)
 * Fix paging issues with partitions containing only static columns data (CASSANDRA-10381)
 * Fix conditions on static columns (CASSANDRA-10264)
 * AssertionError: attempted to delete non-existing file CommitLog (CASSANDRA-10377)
 * Fix sorting for queries with an IN condition on partition key columns (CASSANDRA-10363)


3.0-rc2
 * Fix SELECT DISTINCT queries between 2.2.2 nodes and 3.0 nodes (CASSANDRA-10473)
 * Remove circular references in SegmentedFile (CASSANDRA-10543)
 * Ensure validation of indexed values only occurs once per-partition (CASSANDRA-10536)
 * Fix handling of static columns for range tombstones in thrift (CASSANDRA-10174)
 * Support empty ColumnFilter for backward compatility on empty IN (CASSANDRA-10471)
 * Remove Pig support (CASSANDRA-10542)
 * Fix LogFile throws Exception when assertion is disabled (CASSANDRA-10522)
 * Revert CASSANDRA-7486, make CMS default GC, move GC config to
   conf/jvm.options (CASSANDRA-10403)
 * Fix TeeingAppender causing some logs to be truncated/empty (CASSANDRA-10447)
 * Allow EACH_QUORUM for reads (CASSANDRA-9602)
 * Fix potential ClassCastException while upgrading (CASSANDRA-10468)
 * Fix NPE in MVs on update (CASSANDRA-10503)
 * Only include modified cell data in indexing deltas (CASSANDRA-10438)
 * Do not load keyspace when creating sstable writer (CASSANDRA-10443)
 * If node is not yet gossiping write all MV updates to batchlog only (CASSANDRA-10413)
 * Re-populate token metadata after commit log recovery (CASSANDRA-10293)
 * Provide additional metrics for materialized views (CASSANDRA-10323)
 * Flush system schema tables after local schema changes (CASSANDRA-10429)
Merged from 2.2:
 * Reduce contention getting instances of CompositeType (CASSANDRA-10433)
 * Fix the regression when using LIMIT with aggregates (CASSANDRA-10487)
 * Avoid NoClassDefFoundError during DataDescriptor initialization on windows (CASSANDRA-10412)
 * Preserve case of quoted Role & User names (CASSANDRA-10394)
 * cqlsh pg-style-strings broken (CASSANDRA-10484)
 * cqlsh prompt includes name of keyspace after failed `use` statement (CASSANDRA-10369)
Merged from 2.1:
 * (cqlsh) Distinguish negative and positive infinity in output (CASSANDRA-10523)
 * (cqlsh) allow custom time_format for COPY TO (CASSANDRA-8970)
 * Don't allow startup if the node's rack has changed (CASSANDRA-10242)
 * (cqlsh) show partial trace if incomplete after max_trace_wait (CASSANDRA-7645)
 * Allow LOCAL_JMX to be easily overridden (CASSANDRA-10275)
 * Mark nodes as dead even if they've already left (CASSANDRA-10205)


3.0.0-rc1
 * Fix mixed version read request compatibility for compact static tables
   (CASSANDRA-10373)
 * Fix paging of DISTINCT with static and IN (CASSANDRA-10354)
 * Allow MATERIALIZED VIEW's SELECT statement to restrict primary key
   columns (CASSANDRA-9664)
 * Move crc_check_chance out of compression options (CASSANDRA-9839)
 * Fix descending iteration past end of BTreeSearchIterator (CASSANDRA-10301)
 * Transfer hints to a different node on decommission (CASSANDRA-10198)
 * Check partition keys for CAS operations during stmt validation (CASSANDRA-10338)
 * Add custom query expressions to SELECT (CASSANDRA-10217)
 * Fix minor bugs in MV handling (CASSANDRA-10362)
 * Allow custom indexes with 0,1 or multiple target columns (CASSANDRA-10124)
 * Improve MV schema representation (CASSANDRA-9921)
 * Add flag to enable/disable coordinator batchlog for MV writes (CASSANDRA-10230)
 * Update cqlsh COPY for new internal driver serialization interface (CASSANDRA-10318)
 * Give index implementations more control over rebuild operations (CASSANDRA-10312)
 * Update index file format (CASSANDRA-10314)
 * Add "shadowable" row tombstones to deal with mv timestamp issues (CASSANDRA-10261)
 * CFS.loadNewSSTables() broken for pre-3.0 sstables
 * Cache selected index in read command to reduce lookups (CASSANDRA-10215)
 * Small optimizations of sstable index serialization (CASSANDRA-10232)
 * Support for both encrypted and unencrypted native transport connections (CASSANDRA-9590)
Merged from 2.2:
 * Configurable page size in cqlsh (CASSANDRA-9855)
 * Defer default role manager setup until all nodes are on 2.2+ (CASSANDRA-9761)
 * Handle missing RoleManager in config after upgrade to 2.2 (CASSANDRA-10209)
Merged from 2.1:
 * Bulk Loader API could not tolerate even node failure (CASSANDRA-10347)
 * Avoid misleading pushed notifications when multiple nodes
   share an rpc_address (CASSANDRA-10052)
 * Fix dropping undroppable when message queue is full (CASSANDRA-10113)
 * Fix potential ClassCastException during paging (CASSANDRA-10352)
 * Prevent ALTER TYPE from creating circular references (CASSANDRA-10339)
 * Fix cache handling of 2i and base tables (CASSANDRA-10155, 10359)
 * Fix NPE in nodetool compactionhistory (CASSANDRA-9758)
 * (Pig) support BulkOutputFormat as a URL parameter (CASSANDRA-7410)
 * BATCH statement is broken in cqlsh (CASSANDRA-10272)
 * (cqlsh) Make cqlsh PEP8 Compliant (CASSANDRA-10066)
 * (cqlsh) Fix error when starting cqlsh with --debug (CASSANDRA-10282)
 * Scrub, Cleanup and Upgrade do not unmark compacting until all operations
   have completed, regardless of the occurence of exceptions (CASSANDRA-10274)


3.0.0-beta2
 * Fix columns returned by AbstractBtreePartitions (CASSANDRA-10220)
 * Fix backward compatibility issue due to AbstractBounds serialization bug (CASSANDRA-9857)
 * Fix startup error when upgrading nodes (CASSANDRA-10136)
 * Base table PRIMARY KEY can be assumed to be NOT NULL in MV creation (CASSANDRA-10147)
 * Improve batchlog write patch (CASSANDRA-9673)
 * Re-apply MaterializedView updates on commitlog replay (CASSANDRA-10164)
 * Require AbstractType.isByteOrderComparable declaration in constructor (CASSANDRA-9901)
 * Avoid digest mismatch on upgrade to 3.0 (CASSANDRA-9554)
 * Fix Materialized View builder when adding multiple MVs (CASSANDRA-10156)
 * Choose better poolingOptions for protocol v4 in cassandra-stress (CASSANDRA-10182)
 * Fix LWW bug affecting Materialized Views (CASSANDRA-10197)
 * Ensures frozen sets and maps are always sorted (CASSANDRA-10162)
 * Don't deadlock when flushing CFS backed custom indexes (CASSANDRA-10181)
 * Fix double flushing of secondary index tables (CASSANDRA-10180)
 * Fix incorrect handling of range tombstones in thrift (CASSANDRA-10046)
 * Only use batchlog when paired materialized view replica is remote (CASSANDRA-10061)
 * Reuse TemporalRow when updating multiple MaterializedViews (CASSANDRA-10060)
 * Validate gc_grace_seconds for batchlog writes and MVs (CASSANDRA-9917)
 * Fix sstablerepairedset (CASSANDRA-10132)
Merged from 2.2:
 * Cancel transaction for sstables we wont redistribute index summary
   for (CASSANDRA-10270)
 * Retry snapshot deletion after compaction and gc on Windows (CASSANDRA-10222)
 * Fix failure to start with space in directory path on Windows (CASSANDRA-10239)
 * Fix repair hang when snapshot failed (CASSANDRA-10057)
 * Fall back to 1/4 commitlog volume for commitlog_total_space on small disks
   (CASSANDRA-10199)
Merged from 2.1:
 * Added configurable warning threshold for GC duration (CASSANDRA-8907)
 * Fix handling of streaming EOF (CASSANDRA-10206)
 * Only check KeyCache when it is enabled
 * Change streaming_socket_timeout_in_ms default to 1 hour (CASSANDRA-8611)
 * (cqlsh) update list of CQL keywords (CASSANDRA-9232)
 * Add nodetool gettraceprobability command (CASSANDRA-10234)
Merged from 2.0:
 * Fix rare race where older gossip states can be shadowed (CASSANDRA-10366)
 * Fix consolidating racks violating the RF contract (CASSANDRA-10238)
 * Disallow decommission when node is in drained state (CASSANDRA-8741)


2.2.1
 * Fix race during construction of commit log (CASSANDRA-10049)
 * Fix LeveledCompactionStrategyTest (CASSANDRA-9757)
 * Fix broken UnbufferedDataOutputStreamPlus.writeUTF (CASSANDRA-10203)
 * (cqlsh) default load-from-file encoding to utf-8 (CASSANDRA-9898)
 * Avoid returning Permission.NONE when failing to query users table (CASSANDRA-10168)
 * (cqlsh) add CLEAR command (CASSANDRA-10086)
 * Support string literals as Role names for compatibility (CASSANDRA-10135)
Merged from 2.1:
 * Only check KeyCache when it is enabled
 * Change streaming_socket_timeout_in_ms default to 1 hour (CASSANDRA-8611)
 * (cqlsh) update list of CQL keywords (CASSANDRA-9232)


3.0.0-beta1
 * Redesign secondary index API (CASSANDRA-9459, 7771, 9041)
 * Fix throwing ReadFailure instead of ReadTimeout on range queries (CASSANDRA-10125)
 * Rewrite hinted handoff (CASSANDRA-6230)
 * Fix query on static compact tables (CASSANDRA-10093)
 * Fix race during construction of commit log (CASSANDRA-10049)
 * Add option to only purge repaired tombstones (CASSANDRA-6434)
 * Change authorization handling for MVs (CASSANDRA-9927)
 * Add custom JMX enabled executor for UDF sandbox (CASSANDRA-10026)
 * Fix row deletion bug for Materialized Views (CASSANDRA-10014)
 * Support mixed-version clusters with Cassandra 2.1 and 2.2 (CASSANDRA-9704)
 * Fix multiple slices on RowSearchers (CASSANDRA-10002)
 * Fix bug in merging of collections (CASSANDRA-10001)
 * Optimize batchlog replay to avoid full scans (CASSANDRA-7237)
 * Repair improvements when using vnodes (CASSANDRA-5220)
 * Disable scripted UDFs by default (CASSANDRA-9889)
 * Bytecode inspection for Java-UDFs (CASSANDRA-9890)
 * Use byte to serialize MT hash length (CASSANDRA-9792)
 * Replace usage of Adler32 with CRC32 (CASSANDRA-8684)
 * Fix migration to new format from 2.1 SSTable (CASSANDRA-10006)
 * SequentialWriter should extend BufferedDataOutputStreamPlus (CASSANDRA-9500)
 * Use the same repairedAt timestamp within incremental repair session (CASSANDRA-9111)
Merged from 2.2:
 * Allow count(*) and count(1) to be use as normal aggregation (CASSANDRA-10114)
 * An NPE is thrown if the column name is unknown for an IN relation (CASSANDRA-10043)
 * Apply commit_failure_policy to more errors on startup (CASSANDRA-9749)
 * Fix histogram overflow exception (CASSANDRA-9973)
 * Route gossip messages over dedicated socket (CASSANDRA-9237)
 * Add checksum to saved cache files (CASSANDRA-9265)
 * Log warning when using an aggregate without partition key (CASSANDRA-9737)
Merged from 2.1:
 * (cqlsh) Allow encoding to be set through command line (CASSANDRA-10004)
 * Add new JMX methods to change local compaction strategy (CASSANDRA-9965)
 * Write hints for paxos commits (CASSANDRA-7342)
 * (cqlsh) Fix timestamps before 1970 on Windows, always
   use UTC for timestamp display (CASSANDRA-10000)
 * (cqlsh) Avoid overwriting new config file with old config
   when both exist (CASSANDRA-9777)
 * Release snapshot selfRef when doing snapshot repair (CASSANDRA-9998)
 * Cannot replace token does not exist - DN node removed as Fat Client (CASSANDRA-9871)
Merged from 2.0:
 * Don't cast expected bf size to an int (CASSANDRA-9959)
 * Make getFullyExpiredSSTables less expensive (CASSANDRA-9882)


3.0.0-alpha1
 * Implement proper sandboxing for UDFs (CASSANDRA-9402)
 * Simplify (and unify) cleanup of compaction leftovers (CASSANDRA-7066)
 * Allow extra schema definitions in cassandra-stress yaml (CASSANDRA-9850)
 * Metrics should use up to date nomenclature (CASSANDRA-9448)
 * Change CREATE/ALTER TABLE syntax for compression (CASSANDRA-8384)
 * Cleanup crc and adler code for java 8 (CASSANDRA-9650)
 * Storage engine refactor (CASSANDRA-8099, 9743, 9746, 9759, 9781, 9808, 9825,
   9848, 9705, 9859, 9867, 9874, 9828, 9801)
 * Update Guava to 18.0 (CASSANDRA-9653)
 * Bloom filter false positive ratio is not honoured (CASSANDRA-8413)
 * New option for cassandra-stress to leave a ratio of columns null (CASSANDRA-9522)
 * Change hinted_handoff_enabled yaml setting, JMX (CASSANDRA-9035)
 * Add algorithmic token allocation (CASSANDRA-7032)
 * Add nodetool command to replay batchlog (CASSANDRA-9547)
 * Make file buffer cache independent of paths being read (CASSANDRA-8897)
 * Remove deprecated legacy Hadoop code (CASSANDRA-9353)
 * Decommissioned nodes will not rejoin the cluster (CASSANDRA-8801)
 * Change gossip stabilization to use endpoit size (CASSANDRA-9401)
 * Change default garbage collector to G1 (CASSANDRA-7486)
 * Populate TokenMetadata early during startup (CASSANDRA-9317)
 * Undeprecate cache recentHitRate (CASSANDRA-6591)
 * Add support for selectively varint encoding fields (CASSANDRA-9499, 9865)
 * Materialized Views (CASSANDRA-6477)
Merged from 2.2:
 * Avoid grouping sstables for anticompaction with DTCS (CASSANDRA-9900)
 * UDF / UDA execution time in trace (CASSANDRA-9723)
 * Fix broken internode SSL (CASSANDRA-9884)
Merged from 2.1:
 * Add new JMX methods to change local compaction strategy (CASSANDRA-9965)
 * Fix handling of enable/disable autocompaction (CASSANDRA-9899)
 * Add consistency level to tracing ouput (CASSANDRA-9827)
 * Remove repair snapshot leftover on startup (CASSANDRA-7357)
 * Use random nodes for batch log when only 2 racks (CASSANDRA-8735)
 * Ensure atomicity inside thrift and stream session (CASSANDRA-7757)
 * Fix nodetool info error when the node is not joined (CASSANDRA-9031)
Merged from 2.0:
 * Log when messages are dropped due to cross_node_timeout (CASSANDRA-9793)
 * Don't track hotness when opening from snapshot for validation (CASSANDRA-9382)


2.2.0
 * Allow the selection of columns together with aggregates (CASSANDRA-9767)
 * Fix cqlsh copy methods and other windows specific issues (CASSANDRA-9795)
 * Don't wrap byte arrays in SequentialWriter (CASSANDRA-9797)
 * sum() and avg() functions missing for smallint and tinyint types (CASSANDRA-9671)
 * Revert CASSANDRA-9542 (allow native functions in UDA) (CASSANDRA-9771)
Merged from 2.1:
 * Fix MarshalException when upgrading superColumn family (CASSANDRA-9582)
 * Fix broken logging for "empty" flushes in Memtable (CASSANDRA-9837)
 * Handle corrupt files on startup (CASSANDRA-9686)
 * Fix clientutil jar and tests (CASSANDRA-9760)
 * (cqlsh) Allow the SSL protocol version to be specified through the
    config file or environment variables (CASSANDRA-9544)
Merged from 2.0:
 * Add tool to find why expired sstables are not getting dropped (CASSANDRA-10015)
 * Remove erroneous pending HH tasks from tpstats/jmx (CASSANDRA-9129)
 * Don't cast expected bf size to an int (CASSANDRA-9959)
 * checkForEndpointCollision fails for legitimate collisions (CASSANDRA-9765)
 * Complete CASSANDRA-8448 fix (CASSANDRA-9519)
 * Don't include auth credentials in debug log (CASSANDRA-9682)
 * Can't transition from write survey to normal mode (CASSANDRA-9740)
 * Scrub (recover) sstables even when -Index.db is missing (CASSANDRA-9591)
 * Fix growing pending background compaction (CASSANDRA-9662)


2.2.0-rc2
 * Re-enable memory-mapped I/O on Windows (CASSANDRA-9658)
 * Warn when an extra-large partition is compacted (CASSANDRA-9643)
 * (cqlsh) Allow setting the initial connection timeout (CASSANDRA-9601)
 * BulkLoader has --transport-factory option but does not use it (CASSANDRA-9675)
 * Allow JMX over SSL directly from nodetool (CASSANDRA-9090)
 * Update cqlsh for UDFs (CASSANDRA-7556)
 * Change Windows kernel default timer resolution (CASSANDRA-9634)
 * Deprected sstable2json and json2sstable (CASSANDRA-9618)
 * Allow native functions in user-defined aggregates (CASSANDRA-9542)
 * Don't repair system_distributed by default (CASSANDRA-9621)
 * Fix mixing min, max, and count aggregates for blob type (CASSANRA-9622)
 * Rename class for DATE type in Java driver (CASSANDRA-9563)
 * Duplicate compilation of UDFs on coordinator (CASSANDRA-9475)
 * Fix connection leak in CqlRecordWriter (CASSANDRA-9576)
 * Mlockall before opening system sstables & remove boot_without_jna option (CASSANDRA-9573)
 * Add functions to convert timeuuid to date or time, deprecate dateOf and unixTimestampOf (CASSANDRA-9229)
 * Make sure we cancel non-compacting sstables from LifecycleTransaction (CASSANDRA-9566)
 * Fix deprecated repair JMX API (CASSANDRA-9570)
 * Add logback metrics (CASSANDRA-9378)
 * Update and refactor ant test/test-compression to run the tests in parallel (CASSANDRA-9583)
 * Fix upgrading to new directory for secondary index (CASSANDRA-9687)
Merged from 2.1:
 * (cqlsh) Fix bad check for CQL compatibility when DESCRIBE'ing
   COMPACT STORAGE tables with no clustering columns
 * Eliminate strong self-reference chains in sstable ref tidiers (CASSANDRA-9656)
 * Ensure StreamSession uses canonical sstable reader instances (CASSANDRA-9700) 
 * Ensure memtable book keeping is not corrupted in the event we shrink usage (CASSANDRA-9681)
 * Update internal python driver for cqlsh (CASSANDRA-9064)
 * Fix IndexOutOfBoundsException when inserting tuple with too many
   elements using the string literal notation (CASSANDRA-9559)
 * Enable describe on indices (CASSANDRA-7814)
 * Fix incorrect result for IN queries where column not found (CASSANDRA-9540)
 * ColumnFamilyStore.selectAndReference may block during compaction (CASSANDRA-9637)
 * Fix bug in cardinality check when compacting (CASSANDRA-9580)
 * Fix memory leak in Ref due to ConcurrentLinkedQueue.remove() behaviour (CASSANDRA-9549)
 * Make rebuild only run one at a time (CASSANDRA-9119)
Merged from 2.0:
 * Avoid NPE in AuthSuccess#decode (CASSANDRA-9727)
 * Add listen_address to system.local (CASSANDRA-9603)
 * Bug fixes to resultset metadata construction (CASSANDRA-9636)
 * Fix setting 'durable_writes' in ALTER KEYSPACE (CASSANDRA-9560)
 * Avoids ballot clash in Paxos (CASSANDRA-9649)
 * Improve trace messages for RR (CASSANDRA-9479)
 * Fix suboptimal secondary index selection when restricted
   clustering column is also indexed (CASSANDRA-9631)
 * (cqlsh) Add min_threshold to DTCS option autocomplete (CASSANDRA-9385)
 * Fix error message when attempting to create an index on a column
   in a COMPACT STORAGE table with clustering columns (CASSANDRA-9527)
 * 'WITH WITH' in alter keyspace statements causes NPE (CASSANDRA-9565)
 * Expose some internals of SelectStatement for inspection (CASSANDRA-9532)
 * ArrivalWindow should use primitives (CASSANDRA-9496)
 * Periodically submit background compaction tasks (CASSANDRA-9592)
 * Set HAS_MORE_PAGES flag to false when PagingState is null (CASSANDRA-9571)


2.2.0-rc1
 * Compressed commit log should measure compressed space used (CASSANDRA-9095)
 * Fix comparison bug in CassandraRoleManager#collectRoles (CASSANDRA-9551)
 * Add tinyint,smallint,time,date support for UDFs (CASSANDRA-9400)
 * Deprecates SSTableSimpleWriter and SSTableSimpleUnsortedWriter (CASSANDRA-9546)
 * Empty INITCOND treated as null in aggregate (CASSANDRA-9457)
 * Remove use of Cell in Thrift MapReduce classes (CASSANDRA-8609)
 * Integrate pre-release Java Driver 2.2-rc1, custom build (CASSANDRA-9493)
 * Clean up gossiper logic for old versions (CASSANDRA-9370)
 * Fix custom payload coding/decoding to match the spec (CASSANDRA-9515)
 * ant test-all results incomplete when parsed (CASSANDRA-9463)
 * Disallow frozen<> types in function arguments and return types for
   clarity (CASSANDRA-9411)
 * Static Analysis to warn on unsafe use of Autocloseable instances (CASSANDRA-9431)
 * Update commitlog archiving examples now that commitlog segments are
   not recycled (CASSANDRA-9350)
 * Extend Transactional API to sstable lifecycle management (CASSANDRA-8568)
 * (cqlsh) Add support for native protocol 4 (CASSANDRA-9399)
 * Ensure that UDF and UDAs are keyspace-isolated (CASSANDRA-9409)
 * Revert CASSANDRA-7807 (tracing completion client notifications) (CASSANDRA-9429)
 * Add ability to stop compaction by ID (CASSANDRA-7207)
 * Let CassandraVersion handle SNAPSHOT version (CASSANDRA-9438)
Merged from 2.1:
 * (cqlsh) Fix using COPY through SOURCE or -f (CASSANDRA-9083)
 * Fix occasional lack of `system` keyspace in schema tables (CASSANDRA-8487)
 * Use ProtocolError code instead of ServerError code for native protocol
   error responses to unsupported protocol versions (CASSANDRA-9451)
 * Default commitlog_sync_batch_window_in_ms changed to 2ms (CASSANDRA-9504)
 * Fix empty partition assertion in unsorted sstable writing tools (CASSANDRA-9071)
 * Ensure truncate without snapshot cannot produce corrupt responses (CASSANDRA-9388) 
 * Consistent error message when a table mixes counter and non-counter
   columns (CASSANDRA-9492)
 * Avoid getting unreadable keys during anticompaction (CASSANDRA-9508)
 * (cqlsh) Better float precision by default (CASSANDRA-9224)
 * Improve estimated row count (CASSANDRA-9107)
 * Optimize range tombstone memory footprint (CASSANDRA-8603)
 * Use configured gcgs in anticompaction (CASSANDRA-9397)
Merged from 2.0:
 * Don't accumulate more range than necessary in RangeTombstone.Tracker (CASSANDRA-9486)
 * Add broadcast and rpc addresses to system.local (CASSANDRA-9436)
 * Always mark sstable suspect when corrupted (CASSANDRA-9478)
 * Add database users and permissions to CQL3 documentation (CASSANDRA-7558)
 * Allow JVM_OPTS to be passed to standalone tools (CASSANDRA-5969)
 * Fix bad condition in RangeTombstoneList (CASSANDRA-9485)
 * Fix potential StackOverflow when setting CrcCheckChance over JMX (CASSANDRA-9488)
 * Fix null static columns in pages after the first, paged reversed
   queries (CASSANDRA-8502)
 * Fix counting cache serialization in request metrics (CASSANDRA-9466)
 * Add option not to validate atoms during scrub (CASSANDRA-9406)


2.2.0-beta1
 * Introduce Transactional API for internal state changes (CASSANDRA-8984)
 * Add a flag in cassandra.yaml to enable UDFs (CASSANDRA-9404)
 * Better support of null for UDF (CASSANDRA-8374)
 * Use ecj instead of javassist for UDFs (CASSANDRA-8241)
 * faster async logback configuration for tests (CASSANDRA-9376)
 * Add `smallint` and `tinyint` data types (CASSANDRA-8951)
 * Avoid thrift schema creation when native driver is used in stress tool (CASSANDRA-9374)
 * Make Functions.declared thread-safe
 * Add client warnings to native protocol v4 (CASSANDRA-8930)
 * Allow roles cache to be invalidated (CASSANDRA-8967)
 * Upgrade Snappy (CASSANDRA-9063)
 * Don't start Thrift rpc by default (CASSANDRA-9319)
 * Only stream from unrepaired sstables with incremental repair (CASSANDRA-8267)
 * Aggregate UDFs allow SFUNC return type to differ from STYPE if FFUNC specified (CASSANDRA-9321)
 * Remove Thrift dependencies in bundled tools (CASSANDRA-8358)
 * Disable memory mapping of hsperfdata file for JVM statistics (CASSANDRA-9242)
 * Add pre-startup checks to detect potential incompatibilities (CASSANDRA-8049)
 * Distinguish between null and unset in protocol v4 (CASSANDRA-7304)
 * Add user/role permissions for user-defined functions (CASSANDRA-7557)
 * Allow cassandra config to be updated to restart daemon without unloading classes (CASSANDRA-9046)
 * Don't initialize compaction writer before checking if iter is empty (CASSANDRA-9117)
 * Don't execute any functions at prepare-time (CASSANDRA-9037)
 * Share file handles between all instances of a SegmentedFile (CASSANDRA-8893)
 * Make it possible to major compact LCS (CASSANDRA-7272)
 * Make FunctionExecutionException extend RequestExecutionException
   (CASSANDRA-9055)
 * Add support for SELECT JSON, INSERT JSON syntax and new toJson(), fromJson()
   functions (CASSANDRA-7970)
 * Optimise max purgeable timestamp calculation in compaction (CASSANDRA-8920)
 * Constrain internode message buffer sizes, and improve IO class hierarchy (CASSANDRA-8670) 
 * New tool added to validate all sstables in a node (CASSANDRA-5791)
 * Push notification when tracing completes for an operation (CASSANDRA-7807)
 * Delay "node up" and "node added" notifications until native protocol server is started (CASSANDRA-8236)
 * Compressed Commit Log (CASSANDRA-6809)
 * Optimise IntervalTree (CASSANDRA-8988)
 * Add a key-value payload for third party usage (CASSANDRA-8553, 9212)
 * Bump metrics-reporter-config dependency for metrics 3.0 (CASSANDRA-8149)
 * Partition intra-cluster message streams by size, not type (CASSANDRA-8789)
 * Add WriteFailureException to native protocol, notify coordinator of
   write failures (CASSANDRA-8592)
 * Convert SequentialWriter to nio (CASSANDRA-8709)
 * Add role based access control (CASSANDRA-7653, 8650, 7216, 8760, 8849, 8761, 8850)
 * Record client ip address in tracing sessions (CASSANDRA-8162)
 * Indicate partition key columns in response metadata for prepared
   statements (CASSANDRA-7660)
 * Merge UUIDType and TimeUUIDType parse logic (CASSANDRA-8759)
 * Avoid memory allocation when searching index summary (CASSANDRA-8793)
 * Optimise (Time)?UUIDType Comparisons (CASSANDRA-8730)
 * Make CRC32Ex into a separate maven dependency (CASSANDRA-8836)
 * Use preloaded jemalloc w/ Unsafe (CASSANDRA-8714, 9197)
 * Avoid accessing partitioner through StorageProxy (CASSANDRA-8244, 8268)
 * Upgrade Metrics library and remove depricated metrics (CASSANDRA-5657)
 * Serializing Row cache alternative, fully off heap (CASSANDRA-7438)
 * Duplicate rows returned when in clause has repeated values (CASSANDRA-6707)
 * Make CassandraException unchecked, extend RuntimeException (CASSANDRA-8560)
 * Support direct buffer decompression for reads (CASSANDRA-8464)
 * DirectByteBuffer compatible LZ4 methods (CASSANDRA-7039)
 * Group sstables for anticompaction correctly (CASSANDRA-8578)
 * Add ReadFailureException to native protocol, respond
   immediately when replicas encounter errors while handling
   a read request (CASSANDRA-7886)
 * Switch CommitLogSegment from RandomAccessFile to nio (CASSANDRA-8308)
 * Allow mixing token and partition key restrictions (CASSANDRA-7016)
 * Support index key/value entries on map collections (CASSANDRA-8473)
 * Modernize schema tables (CASSANDRA-8261)
 * Support for user-defined aggregation functions (CASSANDRA-8053)
 * Fix NPE in SelectStatement with empty IN values (CASSANDRA-8419)
 * Refactor SelectStatement, return IN results in natural order instead
   of IN value list order and ignore duplicate values in partition key IN restrictions (CASSANDRA-7981)
 * Support UDTs, tuples, and collections in user-defined
   functions (CASSANDRA-7563)
 * Fix aggregate fn results on empty selection, result column name,
   and cqlsh parsing (CASSANDRA-8229)
 * Mark sstables as repaired after full repair (CASSANDRA-7586)
 * Extend Descriptor to include a format value and refactor reader/writer
   APIs (CASSANDRA-7443)
 * Integrate JMH for microbenchmarks (CASSANDRA-8151)
 * Keep sstable levels when bootstrapping (CASSANDRA-7460)
 * Add Sigar library and perform basic OS settings check on startup (CASSANDRA-7838)
 * Support for aggregation functions (CASSANDRA-4914)
 * Remove cassandra-cli (CASSANDRA-7920)
 * Accept dollar quoted strings in CQL (CASSANDRA-7769)
 * Make assassinate a first class command (CASSANDRA-7935)
 * Support IN clause on any partition key column (CASSANDRA-7855)
 * Support IN clause on any clustering column (CASSANDRA-4762)
 * Improve compaction logging (CASSANDRA-7818)
 * Remove YamlFileNetworkTopologySnitch (CASSANDRA-7917)
 * Do anticompaction in groups (CASSANDRA-6851)
 * Support user-defined functions (CASSANDRA-7395, 7526, 7562, 7740, 7781, 7929,
   7924, 7812, 8063, 7813, 7708)
 * Permit configurable timestamps with cassandra-stress (CASSANDRA-7416)
 * Move sstable RandomAccessReader to nio2, which allows using the
   FILE_SHARE_DELETE flag on Windows (CASSANDRA-4050)
 * Remove CQL2 (CASSANDRA-5918)
 * Optimize fetching multiple cells by name (CASSANDRA-6933)
 * Allow compilation in java 8 (CASSANDRA-7028)
 * Make incremental repair default (CASSANDRA-7250)
 * Enable code coverage thru JaCoCo (CASSANDRA-7226)
 * Switch external naming of 'column families' to 'tables' (CASSANDRA-4369) 
 * Shorten SSTable path (CASSANDRA-6962)
 * Use unsafe mutations for most unit tests (CASSANDRA-6969)
 * Fix race condition during calculation of pending ranges (CASSANDRA-7390)
 * Fail on very large batch sizes (CASSANDRA-8011)
 * Improve concurrency of repair (CASSANDRA-6455, 8208, 9145)
 * Select optimal CRC32 implementation at runtime (CASSANDRA-8614)
 * Evaluate MurmurHash of Token once per query (CASSANDRA-7096)
 * Generalize progress reporting (CASSANDRA-8901)
 * Resumable bootstrap streaming (CASSANDRA-8838, CASSANDRA-8942)
 * Allow scrub for secondary index (CASSANDRA-5174)
 * Save repair data to system table (CASSANDRA-5839)
 * fix nodetool names that reference column families (CASSANDRA-8872)
 Merged from 2.1:
 * Warn on misuse of unlogged batches (CASSANDRA-9282)
 * Failure detector detects and ignores local pauses (CASSANDRA-9183)
 * Add utility class to support for rate limiting a given log statement (CASSANDRA-9029)
 * Add missing consistency levels to cassandra-stess (CASSANDRA-9361)
 * Fix commitlog getCompletedTasks to not increment (CASSANDRA-9339)
 * Fix for harmless exceptions logged as ERROR (CASSANDRA-8564)
 * Delete processed sstables in sstablesplit/sstableupgrade (CASSANDRA-8606)
 * Improve sstable exclusion from partition tombstones (CASSANDRA-9298)
 * Validate the indexed column rather than the cell's contents for 2i (CASSANDRA-9057)
 * Add support for top-k custom 2i queries (CASSANDRA-8717)
 * Fix error when dropping table during compaction (CASSANDRA-9251)
 * cassandra-stress supports validation operations over user profiles (CASSANDRA-8773)
 * Add support for rate limiting log messages (CASSANDRA-9029)
 * Log the partition key with tombstone warnings (CASSANDRA-8561)
 * Reduce runWithCompactionsDisabled poll interval to 1ms (CASSANDRA-9271)
 * Fix PITR commitlog replay (CASSANDRA-9195)
 * GCInspector logs very different times (CASSANDRA-9124)
 * Fix deleting from an empty list (CASSANDRA-9198)
 * Update tuple and collection types that use a user-defined type when that UDT
   is modified (CASSANDRA-9148, CASSANDRA-9192)
 * Use higher timeout for prepair and snapshot in repair (CASSANDRA-9261)
 * Fix anticompaction blocking ANTI_ENTROPY stage (CASSANDRA-9151)
 * Repair waits for anticompaction to finish (CASSANDRA-9097)
 * Fix streaming not holding ref when stream error (CASSANDRA-9295)
 * Fix canonical view returning early opened SSTables (CASSANDRA-9396)
Merged from 2.0:
 * (cqlsh) Add LOGIN command to switch users (CASSANDRA-7212)
 * Clone SliceQueryFilter in AbstractReadCommand implementations (CASSANDRA-8940)
 * Push correct protocol notification for DROP INDEX (CASSANDRA-9310)
 * token-generator - generated tokens too long (CASSANDRA-9300)
 * Fix counting of tombstones for TombstoneOverwhelmingException (CASSANDRA-9299)
 * Fix ReconnectableSnitch reconnecting to peers during upgrade (CASSANDRA-6702)
 * Include keyspace and table name in error log for collections over the size
   limit (CASSANDRA-9286)
 * Avoid potential overlap in LCS with single-partition sstables (CASSANDRA-9322)
 * Log warning message when a table is queried before the schema has fully
   propagated (CASSANDRA-9136)
 * Overload SecondaryIndex#indexes to accept the column definition (CASSANDRA-9314)
 * (cqlsh) Add SERIAL and LOCAL_SERIAL consistency levels (CASSANDRA-8051)
 * Fix index selection during rebuild with certain table layouts (CASSANDRA-9281)
 * Fix partition-level-delete-only workload accounting (CASSANDRA-9194)
 * Allow scrub to handle corrupted compressed chunks (CASSANDRA-9140)
 * Fix assertion error when resetlocalschema is run during repair (CASSANDRA-9249)
 * Disable single sstable tombstone compactions for DTCS by default (CASSANDRA-9234)
 * IncomingTcpConnection thread is not named (CASSANDRA-9262)
 * Close incoming connections when MessagingService is stopped (CASSANDRA-9238)
 * Fix streaming hang when retrying (CASSANDRA-9132)


2.1.5
 * Re-add deprecated cold_reads_to_omit param for backwards compat (CASSANDRA-9203)
 * Make anticompaction visible in compactionstats (CASSANDRA-9098)
 * Improve nodetool getendpoints documentation about the partition
   key parameter (CASSANDRA-6458)
 * Don't check other keyspaces for schema changes when an user-defined
   type is altered (CASSANDRA-9187)
 * Add generate-idea-files target to build.xml (CASSANDRA-9123)
 * Allow takeColumnFamilySnapshot to take a list of tables (CASSANDRA-8348)
 * Limit major sstable operations to their canonical representation (CASSANDRA-8669)
 * cqlsh: Add tests for INSERT and UPDATE tab completion (CASSANDRA-9125)
 * cqlsh: quote column names when needed in COPY FROM inserts (CASSANDRA-9080)
 * Do not load read meter for offline operations (CASSANDRA-9082)
 * cqlsh: Make CompositeType data readable (CASSANDRA-8919)
 * cqlsh: Fix display of triggers (CASSANDRA-9081)
 * Fix NullPointerException when deleting or setting an element by index on
   a null list collection (CASSANDRA-9077)
 * Buffer bloom filter serialization (CASSANDRA-9066)
 * Fix anti-compaction target bloom filter size (CASSANDRA-9060)
 * Make FROZEN and TUPLE unreserved keywords in CQL (CASSANDRA-9047)
 * Prevent AssertionError from SizeEstimatesRecorder (CASSANDRA-9034)
 * Avoid overwriting index summaries for sstables with an older format that
   does not support downsampling; rebuild summaries on startup when this
   is detected (CASSANDRA-8993)
 * Fix potential data loss in CompressedSequentialWriter (CASSANDRA-8949)
 * Make PasswordAuthenticator number of hashing rounds configurable (CASSANDRA-8085)
 * Fix AssertionError when binding nested collections in DELETE (CASSANDRA-8900)
 * Check for overlap with non-early sstables in LCS (CASSANDRA-8739)
 * Only calculate max purgable timestamp if we have to (CASSANDRA-8914)
 * (cqlsh) Greatly improve performance of COPY FROM (CASSANDRA-8225)
 * IndexSummary effectiveIndexInterval is now a guideline, not a rule (CASSANDRA-8993)
 * Use correct bounds for page cache eviction of compressed files (CASSANDRA-8746)
 * SSTableScanner enforces its bounds (CASSANDRA-8946)
 * Cleanup cell equality (CASSANDRA-8947)
 * Introduce intra-cluster message coalescing (CASSANDRA-8692)
 * DatabaseDescriptor throws NPE when rpc_interface is used (CASSANDRA-8839)
 * Don't check if an sstable is live for offline compactions (CASSANDRA-8841)
 * Don't set clientMode in SSTableLoader (CASSANDRA-8238)
 * Fix SSTableRewriter with disabled early open (CASSANDRA-8535)
 * Fix cassandra-stress so it respects the CL passed in user mode (CASSANDRA-8948)
 * Fix rare NPE in ColumnDefinition#hasIndexOption() (CASSANDRA-8786)
 * cassandra-stress reports per-operation statistics, plus misc (CASSANDRA-8769)
 * Add SimpleDate (cql date) and Time (cql time) types (CASSANDRA-7523)
 * Use long for key count in cfstats (CASSANDRA-8913)
 * Make SSTableRewriter.abort() more robust to failure (CASSANDRA-8832)
 * Remove cold_reads_to_omit from STCS (CASSANDRA-8860)
 * Make EstimatedHistogram#percentile() use ceil instead of floor (CASSANDRA-8883)
 * Fix top partitions reporting wrong cardinality (CASSANDRA-8834)
 * Fix rare NPE in KeyCacheSerializer (CASSANDRA-8067)
 * Pick sstables for validation as late as possible inc repairs (CASSANDRA-8366)
 * Fix commitlog getPendingTasks to not increment (CASSANDRA-8862)
 * Fix parallelism adjustment in range and secondary index queries
   when the first fetch does not satisfy the limit (CASSANDRA-8856)
 * Check if the filtered sstables is non-empty in STCS (CASSANDRA-8843)
 * Upgrade java-driver used for cassandra-stress (CASSANDRA-8842)
 * Fix CommitLog.forceRecycleAllSegments() memory access error (CASSANDRA-8812)
 * Improve assertions in Memory (CASSANDRA-8792)
 * Fix SSTableRewriter cleanup (CASSANDRA-8802)
 * Introduce SafeMemory for CompressionMetadata.Writer (CASSANDRA-8758)
 * 'nodetool info' prints exception against older node (CASSANDRA-8796)
 * Ensure SSTableReader.last corresponds exactly with the file end (CASSANDRA-8750)
 * Make SSTableWriter.openEarly more robust and obvious (CASSANDRA-8747)
 * Enforce SSTableReader.first/last (CASSANDRA-8744)
 * Cleanup SegmentedFile API (CASSANDRA-8749)
 * Avoid overlap with early compaction replacement (CASSANDRA-8683)
 * Safer Resource Management++ (CASSANDRA-8707)
 * Write partition size estimates into a system table (CASSANDRA-7688)
 * cqlsh: Fix keys() and full() collection indexes in DESCRIBE output
   (CASSANDRA-8154)
 * Show progress of streaming in nodetool netstats (CASSANDRA-8886)
 * IndexSummaryBuilder utilises offheap memory, and shares data between
   each IndexSummary opened from it (CASSANDRA-8757)
 * markCompacting only succeeds if the exact SSTableReader instances being 
   marked are in the live set (CASSANDRA-8689)
 * cassandra-stress support for varint (CASSANDRA-8882)
 * Fix Adler32 digest for compressed sstables (CASSANDRA-8778)
 * Add nodetool statushandoff/statusbackup (CASSANDRA-8912)
 * Use stdout for progress and stats in sstableloader (CASSANDRA-8982)
 * Correctly identify 2i datadir from older versions (CASSANDRA-9116)
Merged from 2.0:
 * Ignore gossip SYNs after shutdown (CASSANDRA-9238)
 * Avoid overflow when calculating max sstable size in LCS (CASSANDRA-9235)
 * Make sstable blacklisting work with compression (CASSANDRA-9138)
 * Do not attempt to rebuild indexes if no index accepts any column (CASSANDRA-9196)
 * Don't initiate snitch reconnection for dead states (CASSANDRA-7292)
 * Fix ArrayIndexOutOfBoundsException in CQLSSTableWriter (CASSANDRA-8978)
 * Add shutdown gossip state to prevent timeouts during rolling restarts (CASSANDRA-8336)
 * Fix running with java.net.preferIPv6Addresses=true (CASSANDRA-9137)
 * Fix failed bootstrap/replace attempts being persisted in system.peers (CASSANDRA-9180)
 * Flush system.IndexInfo after marking index built (CASSANDRA-9128)
 * Fix updates to min/max_compaction_threshold through cassandra-cli
   (CASSANDRA-8102)
 * Don't include tmp files when doing offline relevel (CASSANDRA-9088)
 * Use the proper CAS WriteType when finishing a previous round during Paxos
   preparation (CASSANDRA-8672)
 * Avoid race in cancelling compactions (CASSANDRA-9070)
 * More aggressive check for expired sstables in DTCS (CASSANDRA-8359)
 * Fix ignored index_interval change in ALTER TABLE statements (CASSANDRA-7976)
 * Do more aggressive compaction in old time windows in DTCS (CASSANDRA-8360)
 * java.lang.AssertionError when reading saved cache (CASSANDRA-8740)
 * "disk full" when running cleanup (CASSANDRA-9036)
 * Lower logging level from ERROR to DEBUG when a scheduled schema pull
   cannot be completed due to a node being down (CASSANDRA-9032)
 * Fix MOVED_NODE client event (CASSANDRA-8516)
 * Allow overriding MAX_OUTSTANDING_REPLAY_COUNT (CASSANDRA-7533)
 * Fix malformed JMX ObjectName containing IPv6 addresses (CASSANDRA-9027)
 * (cqlsh) Allow increasing CSV field size limit through
   cqlshrc config option (CASSANDRA-8934)
 * Stop logging range tombstones when exceeding the threshold
   (CASSANDRA-8559)
 * Fix NullPointerException when nodetool getendpoints is run
   against invalid keyspaces or tables (CASSANDRA-8950)
 * Allow specifying the tmp dir (CASSANDRA-7712)
 * Improve compaction estimated tasks estimation (CASSANDRA-8904)
 * Fix duplicate up/down messages sent to native clients (CASSANDRA-7816)
 * Expose commit log archive status via JMX (CASSANDRA-8734)
 * Provide better exceptions for invalid replication strategy parameters
   (CASSANDRA-8909)
 * Fix regression in mixed single and multi-column relation support for
   SELECT statements (CASSANDRA-8613)
 * Add ability to limit number of native connections (CASSANDRA-8086)
 * Fix CQLSSTableWriter throwing exception and spawning threads
   (CASSANDRA-8808)
 * Fix MT mismatch between empty and GC-able data (CASSANDRA-8979)
 * Fix incorrect validation when snapshotting single table (CASSANDRA-8056)
 * Add offline tool to relevel sstables (CASSANDRA-8301)
 * Preserve stream ID for more protocol errors (CASSANDRA-8848)
 * Fix combining token() function with multi-column relations on
   clustering columns (CASSANDRA-8797)
 * Make CFS.markReferenced() resistant to bad refcounting (CASSANDRA-8829)
 * Fix StreamTransferTask abort/complete bad refcounting (CASSANDRA-8815)
 * Fix AssertionError when querying a DESC clustering ordered
   table with ASC ordering and paging (CASSANDRA-8767)
 * AssertionError: "Memory was freed" when running cleanup (CASSANDRA-8716)
 * Make it possible to set max_sstable_age to fractional days (CASSANDRA-8406)
 * Fix some multi-column relations with indexes on some clustering
   columns (CASSANDRA-8275)
 * Fix memory leak in SSTableSimple*Writer and SSTableReader.validate()
   (CASSANDRA-8748)
 * Throw OOM if allocating memory fails to return a valid pointer (CASSANDRA-8726)
 * Fix SSTableSimpleUnsortedWriter ConcurrentModificationException (CASSANDRA-8619)
 * 'nodetool info' prints exception against older node (CASSANDRA-8796)
 * Ensure SSTableSimpleUnsortedWriter.close() terminates if
   disk writer has crashed (CASSANDRA-8807)


2.1.4
 * Bind JMX to localhost unless explicitly configured otherwise (CASSANDRA-9085)


2.1.3
 * Fix HSHA/offheap_objects corruption (CASSANDRA-8719)
 * Upgrade libthrift to 0.9.2 (CASSANDRA-8685)
 * Don't use the shared ref in sstableloader (CASSANDRA-8704)
 * Purge internal prepared statements if related tables or
   keyspaces are dropped (CASSANDRA-8693)
 * (cqlsh) Handle unicode BOM at start of files (CASSANDRA-8638)
 * Stop compactions before exiting offline tools (CASSANDRA-8623)
 * Update tools/stress/README.txt to match current behaviour (CASSANDRA-7933)
 * Fix schema from Thrift conversion with empty metadata (CASSANDRA-8695)
 * Safer Resource Management (CASSANDRA-7705)
 * Make sure we compact highly overlapping cold sstables with
   STCS (CASSANDRA-8635)
 * rpc_interface and listen_interface generate NPE on startup when specified
   interface doesn't exist (CASSANDRA-8677)
 * Fix ArrayIndexOutOfBoundsException in nodetool cfhistograms (CASSANDRA-8514)
 * Switch from yammer metrics for nodetool cf/proxy histograms (CASSANDRA-8662)
 * Make sure we don't add tmplink files to the compaction
   strategy (CASSANDRA-8580)
 * (cqlsh) Handle maps with blob keys (CASSANDRA-8372)
 * (cqlsh) Handle DynamicCompositeType schemas correctly (CASSANDRA-8563)
 * Duplicate rows returned when in clause has repeated values (CASSANDRA-6706)
 * Add tooling to detect hot partitions (CASSANDRA-7974)
 * Fix cassandra-stress user-mode truncation of partition generation (CASSANDRA-8608)
 * Only stream from unrepaired sstables during inc repair (CASSANDRA-8267)
 * Don't allow starting multiple inc repairs on the same sstables (CASSANDRA-8316)
 * Invalidate prepared BATCH statements when related tables
   or keyspaces are dropped (CASSANDRA-8652)
 * Fix missing results in secondary index queries on collections
   with ALLOW FILTERING (CASSANDRA-8421)
 * Expose EstimatedHistogram metrics for range slices (CASSANDRA-8627)
 * (cqlsh) Escape clqshrc passwords properly (CASSANDRA-8618)
 * Fix NPE when passing wrong argument in ALTER TABLE statement (CASSANDRA-8355)
 * Pig: Refactor and deprecate CqlStorage (CASSANDRA-8599)
 * Don't reuse the same cleanup strategy for all sstables (CASSANDRA-8537)
 * Fix case-sensitivity of index name on CREATE and DROP INDEX
   statements (CASSANDRA-8365)
 * Better detection/logging for corruption in compressed sstables (CASSANDRA-8192)
 * Use the correct repairedAt value when closing writer (CASSANDRA-8570)
 * (cqlsh) Handle a schema mismatch being detected on startup (CASSANDRA-8512)
 * Properly calculate expected write size during compaction (CASSANDRA-8532)
 * Invalidate affected prepared statements when a table's columns
   are altered (CASSANDRA-7910)
 * Stress - user defined writes should populate sequentally (CASSANDRA-8524)
 * Fix regression in SSTableRewriter causing some rows to become unreadable 
   during compaction (CASSANDRA-8429)
 * Run major compactions for repaired/unrepaired in parallel (CASSANDRA-8510)
 * (cqlsh) Fix compression options in DESCRIBE TABLE output when compression
   is disabled (CASSANDRA-8288)
 * (cqlsh) Fix DESCRIBE output after keyspaces are altered (CASSANDRA-7623)
 * Make sure we set lastCompactedKey correctly (CASSANDRA-8463)
 * (cqlsh) Fix output of CONSISTENCY command (CASSANDRA-8507)
 * (cqlsh) Fixed the handling of LIST statements (CASSANDRA-8370)
 * Make sstablescrub check leveled manifest again (CASSANDRA-8432)
 * Check first/last keys in sstable when giving out positions (CASSANDRA-8458)
 * Disable mmap on Windows (CASSANDRA-6993)
 * Add missing ConsistencyLevels to cassandra-stress (CASSANDRA-8253)
 * Add auth support to cassandra-stress (CASSANDRA-7985)
 * Fix ArrayIndexOutOfBoundsException when generating error message
   for some CQL syntax errors (CASSANDRA-8455)
 * Scale memtable slab allocation logarithmically (CASSANDRA-7882)
 * cassandra-stress simultaneous inserts over same seed (CASSANDRA-7964)
 * Reduce cassandra-stress sampling memory requirements (CASSANDRA-7926)
 * Ensure memtable flush cannot expire commit log entries from its future (CASSANDRA-8383)
 * Make read "defrag" async to reclaim memtables (CASSANDRA-8459)
 * Remove tmplink files for offline compactions (CASSANDRA-8321)
 * Reduce maxHintsInProgress (CASSANDRA-8415)
 * BTree updates may call provided update function twice (CASSANDRA-8018)
 * Release sstable references after anticompaction (CASSANDRA-8386)
 * Handle abort() in SSTableRewriter properly (CASSANDRA-8320)
 * Centralize shared executors (CASSANDRA-8055)
 * Fix filtering for CONTAINS (KEY) relations on frozen collection
   clustering columns when the query is restricted to a single
   partition (CASSANDRA-8203)
 * Do more aggressive entire-sstable TTL expiry checks (CASSANDRA-8243)
 * Add more log info if readMeter is null (CASSANDRA-8238)
 * add check of the system wall clock time at startup (CASSANDRA-8305)
 * Support for frozen collections (CASSANDRA-7859)
 * Fix overflow on histogram computation (CASSANDRA-8028)
 * Have paxos reuse the timestamp generation of normal queries (CASSANDRA-7801)
 * Fix incremental repair not remove parent session on remote (CASSANDRA-8291)
 * Improve JBOD disk utilization (CASSANDRA-7386)
 * Log failed host when preparing incremental repair (CASSANDRA-8228)
 * Force config client mode in CQLSSTableWriter (CASSANDRA-8281)
 * Fix sstableupgrade throws exception (CASSANDRA-8688)
 * Fix hang when repairing empty keyspace (CASSANDRA-8694)
Merged from 2.0:
 * Fix IllegalArgumentException in dynamic snitch (CASSANDRA-8448)
 * Add support for UPDATE ... IF EXISTS (CASSANDRA-8610)
 * Fix reversal of list prepends (CASSANDRA-8733)
 * Prevent non-zero default_time_to_live on tables with counters
   (CASSANDRA-8678)
 * Fix SSTableSimpleUnsortedWriter ConcurrentModificationException
   (CASSANDRA-8619)
 * Round up time deltas lower than 1ms in BulkLoader (CASSANDRA-8645)
 * Add batch remove iterator to ABSC (CASSANDRA-8414, 8666)
 * Round up time deltas lower than 1ms in BulkLoader (CASSANDRA-8645)
 * Fix isClientMode check in Keyspace (CASSANDRA-8687)
 * Use more efficient slice size for querying internal secondary
   index tables (CASSANDRA-8550)
 * Fix potentially returning deleted rows with range tombstone (CASSANDRA-8558)
 * Check for available disk space before starting a compaction (CASSANDRA-8562)
 * Fix DISTINCT queries with LIMITs or paging when some partitions
   contain only tombstones (CASSANDRA-8490)
 * Introduce background cache refreshing to permissions cache
   (CASSANDRA-8194)
 * Fix race condition in StreamTransferTask that could lead to
   infinite loops and premature sstable deletion (CASSANDRA-7704)
 * Add an extra version check to MigrationTask (CASSANDRA-8462)
 * Ensure SSTableWriter cleans up properly after failure (CASSANDRA-8499)
 * Increase bf true positive count on key cache hit (CASSANDRA-8525)
 * Move MeteredFlusher to its own thread (CASSANDRA-8485)
 * Fix non-distinct results in DISTNCT queries on static columns when
   paging is enabled (CASSANDRA-8087)
 * Move all hints related tasks to hints internal executor (CASSANDRA-8285)
 * Fix paging for multi-partition IN queries (CASSANDRA-8408)
 * Fix MOVED_NODE topology event never being emitted when a node
   moves its token (CASSANDRA-8373)
 * Fix validation of indexes in COMPACT tables (CASSANDRA-8156)
 * Avoid StackOverflowError when a large list of IN values
   is used for a clustering column (CASSANDRA-8410)
 * Fix NPE when writetime() or ttl() calls are wrapped by
   another function call (CASSANDRA-8451)
 * Fix NPE after dropping a keyspace (CASSANDRA-8332)
 * Fix error message on read repair timeouts (CASSANDRA-7947)
 * Default DTCS base_time_seconds changed to 60 (CASSANDRA-8417)
 * Refuse Paxos operation with more than one pending endpoint (CASSANDRA-8346, 8640)
 * Throw correct exception when trying to bind a keyspace or table
   name (CASSANDRA-6952)
 * Make HHOM.compact synchronized (CASSANDRA-8416)
 * cancel latency-sampling task when CF is dropped (CASSANDRA-8401)
 * don't block SocketThread for MessagingService (CASSANDRA-8188)
 * Increase quarantine delay on replacement (CASSANDRA-8260)
 * Expose off-heap memory usage stats (CASSANDRA-7897)
 * Ignore Paxos commits for truncated tables (CASSANDRA-7538)
 * Validate size of indexed column values (CASSANDRA-8280)
 * Make LCS split compaction results over all data directories (CASSANDRA-8329)
 * Fix some failing queries that use multi-column relations
   on COMPACT STORAGE tables (CASSANDRA-8264)
 * Fix InvalidRequestException with ORDER BY (CASSANDRA-8286)
 * Disable SSLv3 for POODLE (CASSANDRA-8265)
 * Fix millisecond timestamps in Tracing (CASSANDRA-8297)
 * Include keyspace name in error message when there are insufficient
   live nodes to stream from (CASSANDRA-8221)
 * Avoid overlap in L1 when L0 contains many nonoverlapping
   sstables (CASSANDRA-8211)
 * Improve PropertyFileSnitch logging (CASSANDRA-8183)
 * Add DC-aware sequential repair (CASSANDRA-8193)
 * Use live sstables in snapshot repair if possible (CASSANDRA-8312)
 * Fix hints serialized size calculation (CASSANDRA-8587)


2.1.2
 * (cqlsh) parse_for_table_meta errors out on queries with undefined
   grammars (CASSANDRA-8262)
 * (cqlsh) Fix SELECT ... TOKEN() function broken in C* 2.1.1 (CASSANDRA-8258)
 * Fix Cassandra crash when running on JDK8 update 40 (CASSANDRA-8209)
 * Optimize partitioner tokens (CASSANDRA-8230)
 * Improve compaction of repaired/unrepaired sstables (CASSANDRA-8004)
 * Make cache serializers pluggable (CASSANDRA-8096)
 * Fix issues with CONTAINS (KEY) queries on secondary indexes
   (CASSANDRA-8147)
 * Fix read-rate tracking of sstables for some queries (CASSANDRA-8239)
 * Fix default timestamp in QueryOptions (CASSANDRA-8246)
 * Set socket timeout when reading remote version (CASSANDRA-8188)
 * Refactor how we track live size (CASSANDRA-7852)
 * Make sure unfinished compaction files are removed (CASSANDRA-8124)
 * Fix shutdown when run as Windows service (CASSANDRA-8136)
 * Fix DESCRIBE TABLE with custom indexes (CASSANDRA-8031)
 * Fix race in RecoveryManagerTest (CASSANDRA-8176)
 * Avoid IllegalArgumentException while sorting sstables in
   IndexSummaryManager (CASSANDRA-8182)
 * Shutdown JVM on file descriptor exhaustion (CASSANDRA-7579)
 * Add 'die' policy for commit log and disk failure (CASSANDRA-7927)
 * Fix installing as service on Windows (CASSANDRA-8115)
 * Fix CREATE TABLE for CQL2 (CASSANDRA-8144)
 * Avoid boxing in ColumnStats min/max trackers (CASSANDRA-8109)
Merged from 2.0:
 * Correctly handle non-text column names in cql3 (CASSANDRA-8178)
 * Fix deletion for indexes on primary key columns (CASSANDRA-8206)
 * Add 'nodetool statusgossip' (CASSANDRA-8125)
 * Improve client notification that nodes are ready for requests (CASSANDRA-7510)
 * Handle negative timestamp in writetime method (CASSANDRA-8139)
 * Pig: Remove errant LIMIT clause in CqlNativeStorage (CASSANDRA-8166)
 * Throw ConfigurationException when hsha is used with the default
   rpc_max_threads setting of 'unlimited' (CASSANDRA-8116)
 * Allow concurrent writing of the same table in the same JVM using
   CQLSSTableWriter (CASSANDRA-7463)
 * Fix totalDiskSpaceUsed calculation (CASSANDRA-8205)


2.1.1
 * Fix spin loop in AtomicSortedColumns (CASSANDRA-7546)
 * Dont notify when replacing tmplink files (CASSANDRA-8157)
 * Fix validation with multiple CONTAINS clause (CASSANDRA-8131)
 * Fix validation of collections in TriggerExecutor (CASSANDRA-8146)
 * Fix IllegalArgumentException when a list of IN values containing tuples
   is passed as a single arg to a prepared statement with the v1 or v2
   protocol (CASSANDRA-8062)
 * Fix ClassCastException in DISTINCT query on static columns with
   query paging (CASSANDRA-8108)
 * Fix NPE on null nested UDT inside a set (CASSANDRA-8105)
 * Fix exception when querying secondary index on set items or map keys
   when some clustering columns are specified (CASSANDRA-8073)
 * Send proper error response when there is an error during native
   protocol message decode (CASSANDRA-8118)
 * Gossip should ignore generation numbers too far in the future (CASSANDRA-8113)
 * Fix NPE when creating a table with frozen sets, lists (CASSANDRA-8104)
 * Fix high memory use due to tracking reads on incrementally opened sstable
   readers (CASSANDRA-8066)
 * Fix EXECUTE request with skipMetadata=false returning no metadata
   (CASSANDRA-8054)
 * Allow concurrent use of CQLBulkOutputFormat (CASSANDRA-7776)
 * Shutdown JVM on OOM (CASSANDRA-7507)
 * Upgrade netty version and enable epoll event loop (CASSANDRA-7761)
 * Don't duplicate sstables smaller than split size when using
   the sstablesplitter tool (CASSANDRA-7616)
 * Avoid re-parsing already prepared statements (CASSANDRA-7923)
 * Fix some Thrift slice deletions and updates of COMPACT STORAGE
   tables with some clustering columns omitted (CASSANDRA-7990)
 * Fix filtering for CONTAINS on sets (CASSANDRA-8033)
 * Properly track added size (CASSANDRA-7239)
 * Allow compilation in java 8 (CASSANDRA-7208)
 * Fix Assertion error on RangeTombstoneList diff (CASSANDRA-8013)
 * Release references to overlapping sstables during compaction (CASSANDRA-7819)
 * Send notification when opening compaction results early (CASSANDRA-8034)
 * Make native server start block until properly bound (CASSANDRA-7885)
 * (cqlsh) Fix IPv6 support (CASSANDRA-7988)
 * Ignore fat clients when checking for endpoint collision (CASSANDRA-7939)
 * Make sstablerepairedset take a list of files (CASSANDRA-7995)
 * (cqlsh) Tab completeion for indexes on map keys (CASSANDRA-7972)
 * (cqlsh) Fix UDT field selection in select clause (CASSANDRA-7891)
 * Fix resource leak in event of corrupt sstable
 * (cqlsh) Add command line option for cqlshrc file path (CASSANDRA-7131)
 * Provide visibility into prepared statements churn (CASSANDRA-7921, CASSANDRA-7930)
 * Invalidate prepared statements when their keyspace or table is
   dropped (CASSANDRA-7566)
 * cassandra-stress: fix support for NetworkTopologyStrategy (CASSANDRA-7945)
 * Fix saving caches when a table is dropped (CASSANDRA-7784)
 * Add better error checking of new stress profile (CASSANDRA-7716)
 * Use ThreadLocalRandom and remove FBUtilities.threadLocalRandom (CASSANDRA-7934)
 * Prevent operator mistakes due to simultaneous bootstrap (CASSANDRA-7069)
 * cassandra-stress supports whitelist mode for node config (CASSANDRA-7658)
 * GCInspector more closely tracks GC; cassandra-stress and nodetool report it (CASSANDRA-7916)
 * nodetool won't output bogus ownership info without a keyspace (CASSANDRA-7173)
 * Add human readable option to nodetool commands (CASSANDRA-5433)
 * Don't try to set repairedAt on old sstables (CASSANDRA-7913)
 * Add metrics for tracking PreparedStatement use (CASSANDRA-7719)
 * (cqlsh) tab-completion for triggers (CASSANDRA-7824)
 * (cqlsh) Support for query paging (CASSANDRA-7514)
 * (cqlsh) Show progress of COPY operations (CASSANDRA-7789)
 * Add syntax to remove multiple elements from a map (CASSANDRA-6599)
 * Support non-equals conditions in lightweight transactions (CASSANDRA-6839)
 * Add IF [NOT] EXISTS to create/drop triggers (CASSANDRA-7606)
 * (cqlsh) Display the current logged-in user (CASSANDRA-7785)
 * (cqlsh) Don't ignore CTRL-C during COPY FROM execution (CASSANDRA-7815)
 * (cqlsh) Order UDTs according to cross-type dependencies in DESCRIBE
   output (CASSANDRA-7659)
 * (cqlsh) Fix handling of CAS statement results (CASSANDRA-7671)
 * (cqlsh) COPY TO/FROM improvements (CASSANDRA-7405)
 * Support list index operations with conditions (CASSANDRA-7499)
 * Add max live/tombstoned cells to nodetool cfstats output (CASSANDRA-7731)
 * Validate IPv6 wildcard addresses properly (CASSANDRA-7680)
 * (cqlsh) Error when tracing query (CASSANDRA-7613)
 * Avoid IOOBE when building SyntaxError message snippet (CASSANDRA-7569)
 * SSTableExport uses correct validator to create string representation of partition
   keys (CASSANDRA-7498)
 * Avoid NPEs when receiving type changes for an unknown keyspace (CASSANDRA-7689)
 * Add support for custom 2i validation (CASSANDRA-7575)
 * Pig support for hadoop CqlInputFormat (CASSANDRA-6454)
 * Add duration mode to cassandra-stress (CASSANDRA-7468)
 * Add listen_interface and rpc_interface options (CASSANDRA-7417)
 * Improve schema merge performance (CASSANDRA-7444)
 * Adjust MT depth based on # of partition validating (CASSANDRA-5263)
 * Optimise NativeCell comparisons (CASSANDRA-6755)
 * Configurable client timeout for cqlsh (CASSANDRA-7516)
 * Include snippet of CQL query near syntax error in messages (CASSANDRA-7111)
 * Make repair -pr work with -local (CASSANDRA-7450)
 * Fix error in sstableloader with -cph > 1 (CASSANDRA-8007)
 * Fix snapshot repair error on indexed tables (CASSANDRA-8020)
 * Do not exit nodetool repair when receiving JMX NOTIF_LOST (CASSANDRA-7909)
 * Stream to private IP when available (CASSANDRA-8084)
Merged from 2.0:
 * Reject conditions on DELETE unless full PK is given (CASSANDRA-6430)
 * Properly reject the token function DELETE (CASSANDRA-7747)
 * Force batchlog replay before decommissioning a node (CASSANDRA-7446)
 * Fix hint replay with many accumulated expired hints (CASSANDRA-6998)
 * Fix duplicate results in DISTINCT queries on static columns with query
   paging (CASSANDRA-8108)
 * Add DateTieredCompactionStrategy (CASSANDRA-6602)
 * Properly validate ascii and utf8 string literals in CQL queries (CASSANDRA-8101)
 * (cqlsh) Fix autocompletion for alter keyspace (CASSANDRA-8021)
 * Create backup directories for commitlog archiving during startup (CASSANDRA-8111)
 * Reduce totalBlockFor() for LOCAL_* consistency levels (CASSANDRA-8058)
 * Fix merging schemas with re-dropped keyspaces (CASSANDRA-7256)
 * Fix counters in supercolumns during live upgrades from 1.2 (CASSANDRA-7188)
 * Notify DT subscribers when a column family is truncated (CASSANDRA-8088)
 * Add sanity check of $JAVA on startup (CASSANDRA-7676)
 * Schedule fat client schema pull on join (CASSANDRA-7993)
 * Don't reset nodes' versions when closing IncomingTcpConnections
   (CASSANDRA-7734)
 * Record the real messaging version in all cases in OutboundTcpConnection
   (CASSANDRA-8057)
 * SSL does not work in cassandra-cli (CASSANDRA-7899)
 * Fix potential exception when using ReversedType in DynamicCompositeType
   (CASSANDRA-7898)
 * Better validation of collection values (CASSANDRA-7833)
 * Track min/max timestamps correctly (CASSANDRA-7969)
 * Fix possible overflow while sorting CL segments for replay (CASSANDRA-7992)
 * Increase nodetool Xmx (CASSANDRA-7956)
 * Archive any commitlog segments present at startup (CASSANDRA-6904)
 * CrcCheckChance should adjust based on live CFMetadata not 
   sstable metadata (CASSANDRA-7978)
 * token() should only accept columns in the partitioning
   key order (CASSANDRA-6075)
 * Add method to invalidate permission cache via JMX (CASSANDRA-7977)
 * Allow propagating multiple gossip states atomically (CASSANDRA-6125)
 * Log exceptions related to unclean native protocol client disconnects
   at DEBUG or INFO (CASSANDRA-7849)
 * Allow permissions cache to be set via JMX (CASSANDRA-7698)
 * Include schema_triggers CF in readable system resources (CASSANDRA-7967)
 * Fix RowIndexEntry to report correct serializedSize (CASSANDRA-7948)
 * Make CQLSSTableWriter sync within partitions (CASSANDRA-7360)
 * Potentially use non-local replicas in CqlConfigHelper (CASSANDRA-7906)
 * Explicitly disallow mixing multi-column and single-column
   relations on clustering columns (CASSANDRA-7711)
 * Better error message when condition is set on PK column (CASSANDRA-7804)
 * Don't send schema change responses and events for no-op DDL
   statements (CASSANDRA-7600)
 * (Hadoop) fix cluster initialisation for a split fetching (CASSANDRA-7774)
 * Throw InvalidRequestException when queries contain relations on entire
   collection columns (CASSANDRA-7506)
 * (cqlsh) enable CTRL-R history search with libedit (CASSANDRA-7577)
 * (Hadoop) allow ACFRW to limit nodes to local DC (CASSANDRA-7252)
 * (cqlsh) cqlsh should automatically disable tracing when selecting
   from system_traces (CASSANDRA-7641)
 * (Hadoop) Add CqlOutputFormat (CASSANDRA-6927)
 * Don't depend on cassandra config for nodetool ring (CASSANDRA-7508)
 * (cqlsh) Fix failing cqlsh formatting tests (CASSANDRA-7703)
 * Fix IncompatibleClassChangeError from hadoop2 (CASSANDRA-7229)
 * Add 'nodetool sethintedhandoffthrottlekb' (CASSANDRA-7635)
 * (cqlsh) Add tab-completion for CREATE/DROP USER IF [NOT] EXISTS (CASSANDRA-7611)
 * Catch errors when the JVM pulls the rug out from GCInspector (CASSANDRA-5345)
 * cqlsh fails when version number parts are not int (CASSANDRA-7524)
 * Fix NPE when table dropped during streaming (CASSANDRA-7946)
 * Fix wrong progress when streaming uncompressed (CASSANDRA-7878)
 * Fix possible infinite loop in creating repair range (CASSANDRA-7983)
 * Fix unit in nodetool for streaming throughput (CASSANDRA-7375)
Merged from 1.2:
 * Don't index tombstones (CASSANDRA-7828)
 * Improve PasswordAuthenticator default super user setup (CASSANDRA-7788)


2.1.0
 * (cqlsh) Removed "ALTER TYPE <name> RENAME TO <name>" from tab-completion
   (CASSANDRA-7895)
 * Fixed IllegalStateException in anticompaction (CASSANDRA-7892)
 * cqlsh: DESCRIBE support for frozen UDTs, tuples (CASSANDRA-7863)
 * Avoid exposing internal classes over JMX (CASSANDRA-7879)
 * Add null check for keys when freezing collection (CASSANDRA-7869)
 * Improve stress workload realism (CASSANDRA-7519)
Merged from 2.0:
 * Configure system.paxos with LeveledCompactionStrategy (CASSANDRA-7753)
 * Fix ALTER clustering column type from DateType to TimestampType when
   using DESC clustering order (CASSANRDA-7797)
 * Throw EOFException if we run out of chunks in compressed datafile
   (CASSANDRA-7664)
 * Fix PRSI handling of CQL3 row markers for row cleanup (CASSANDRA-7787)
 * Fix dropping collection when it's the last regular column (CASSANDRA-7744)
 * Make StreamReceiveTask thread safe and gc friendly (CASSANDRA-7795)
 * Validate empty cell names from counter updates (CASSANDRA-7798)
Merged from 1.2:
 * Don't allow compacted sstables to be marked as compacting (CASSANDRA-7145)
 * Track expired tombstones (CASSANDRA-7810)


2.1.0-rc7
 * Add frozen keyword and require UDT to be frozen (CASSANDRA-7857)
 * Track added sstable size correctly (CASSANDRA-7239)
 * (cqlsh) Fix case insensitivity (CASSANDRA-7834)
 * Fix failure to stream ranges when moving (CASSANDRA-7836)
 * Correctly remove tmplink files (CASSANDRA-7803)
 * (cqlsh) Fix column name formatting for functions, CAS operations,
   and UDT field selections (CASSANDRA-7806)
 * (cqlsh) Fix COPY FROM handling of null/empty primary key
   values (CASSANDRA-7792)
 * Fix ordering of static cells (CASSANDRA-7763)
Merged from 2.0:
 * Forbid re-adding dropped counter columns (CASSANDRA-7831)
 * Fix CFMetaData#isThriftCompatible() for PK-only tables (CASSANDRA-7832)
 * Always reject inequality on the partition key without token()
   (CASSANDRA-7722)
 * Always send Paxos commit to all replicas (CASSANDRA-7479)
 * Make disruptor_thrift_server invocation pool configurable (CASSANDRA-7594)
 * Make repair no-op when RF=1 (CASSANDRA-7864)


2.1.0-rc6
 * Fix OOM issue from netty caching over time (CASSANDRA-7743)
 * json2sstable couldn't import JSON for CQL table (CASSANDRA-7477)
 * Invalidate all caches on table drop (CASSANDRA-7561)
 * Skip strict endpoint selection for ranges if RF == nodes (CASSANRA-7765)
 * Fix Thrift range filtering without 2ary index lookups (CASSANDRA-7741)
 * Add tracing entries about concurrent range requests (CASSANDRA-7599)
 * (cqlsh) Fix DESCRIBE for NTS keyspaces (CASSANDRA-7729)
 * Remove netty buffer ref-counting (CASSANDRA-7735)
 * Pass mutated cf to index updater for use by PRSI (CASSANDRA-7742)
 * Include stress yaml example in release and deb (CASSANDRA-7717)
 * workaround for netty issue causing corrupted data off the wire (CASSANDRA-7695)
 * cqlsh DESC CLUSTER fails retrieving ring information (CASSANDRA-7687)
 * Fix binding null values inside UDT (CASSANDRA-7685)
 * Fix UDT field selection with empty fields (CASSANDRA-7670)
 * Bogus deserialization of static cells from sstable (CASSANDRA-7684)
 * Fix NPE on compaction leftover cleanup for dropped table (CASSANDRA-7770)
Merged from 2.0:
 * Fix race condition in StreamTransferTask that could lead to
   infinite loops and premature sstable deletion (CASSANDRA-7704)
 * (cqlsh) Wait up to 10 sec for a tracing session (CASSANDRA-7222)
 * Fix NPE in FileCacheService.sizeInBytes (CASSANDRA-7756)
 * Remove duplicates from StorageService.getJoiningNodes (CASSANDRA-7478)
 * Clone token map outside of hot gossip loops (CASSANDRA-7758)
 * Fix MS expiring map timeout for Paxos messages (CASSANDRA-7752)
 * Do not flush on truncate if durable_writes is false (CASSANDRA-7750)
 * Give CRR a default input_cql Statement (CASSANDRA-7226)
 * Better error message when adding a collection with the same name
   than a previously dropped one (CASSANDRA-6276)
 * Fix validation when adding static columns (CASSANDRA-7730)
 * (Thrift) fix range deletion of supercolumns (CASSANDRA-7733)
 * Fix potential AssertionError in RangeTombstoneList (CASSANDRA-7700)
 * Validate arguments of blobAs* functions (CASSANDRA-7707)
 * Fix potential AssertionError with 2ndary indexes (CASSANDRA-6612)
 * Avoid logging CompactionInterrupted at ERROR (CASSANDRA-7694)
 * Minor leak in sstable2jon (CASSANDRA-7709)
 * Add cassandra.auto_bootstrap system property (CASSANDRA-7650)
 * Update java driver (for hadoop) (CASSANDRA-7618)
 * Remove CqlPagingRecordReader/CqlPagingInputFormat (CASSANDRA-7570)
 * Support connecting to ipv6 jmx with nodetool (CASSANDRA-7669)


2.1.0-rc5
 * Reject counters inside user types (CASSANDRA-7672)
 * Switch to notification-based GCInspector (CASSANDRA-7638)
 * (cqlsh) Handle nulls in UDTs and tuples correctly (CASSANDRA-7656)
 * Don't use strict consistency when replacing (CASSANDRA-7568)
 * Fix min/max cell name collection on 2.0 SSTables with range
   tombstones (CASSANDRA-7593)
 * Tolerate min/max cell names of different lengths (CASSANDRA-7651)
 * Filter cached results correctly (CASSANDRA-7636)
 * Fix tracing on the new SEPExecutor (CASSANDRA-7644)
 * Remove shuffle and taketoken (CASSANDRA-7601)
 * Clean up Windows batch scripts (CASSANDRA-7619)
 * Fix native protocol drop user type notification (CASSANDRA-7571)
 * Give read access to system.schema_usertypes to all authenticated users
   (CASSANDRA-7578)
 * (cqlsh) Fix cqlsh display when zero rows are returned (CASSANDRA-7580)
 * Get java version correctly when JAVA_TOOL_OPTIONS is set (CASSANDRA-7572)
 * Fix NPE when dropping index from non-existent keyspace, AssertionError when
   dropping non-existent index with IF EXISTS (CASSANDRA-7590)
 * Fix sstablelevelresetter hang (CASSANDRA-7614)
 * (cqlsh) Fix deserialization of blobs (CASSANDRA-7603)
 * Use "keyspace updated" schema change message for UDT changes in v1 and
   v2 protocols (CASSANDRA-7617)
 * Fix tracing of range slices and secondary index lookups that are local
   to the coordinator (CASSANDRA-7599)
 * Set -Dcassandra.storagedir for all tool shell scripts (CASSANDRA-7587)
 * Don't swap max/min col names when mutating sstable metadata (CASSANDRA-7596)
 * (cqlsh) Correctly handle paged result sets (CASSANDRA-7625)
 * (cqlsh) Improve waiting for a trace to complete (CASSANDRA-7626)
 * Fix tracing of concurrent range slices and 2ary index queries (CASSANDRA-7626)
 * Fix scrub against collection type (CASSANDRA-7665)
Merged from 2.0:
 * Set gc_grace_seconds to seven days for system schema tables (CASSANDRA-7668)
 * SimpleSeedProvider no longer caches seeds forever (CASSANDRA-7663)
 * Always flush on truncate (CASSANDRA-7511)
 * Fix ReversedType(DateType) mapping to native protocol (CASSANDRA-7576)
 * Always merge ranges owned by a single node (CASSANDRA-6930)
 * Track max/min timestamps for range tombstones (CASSANDRA-7647)
 * Fix NPE when listing saved caches dir (CASSANDRA-7632)


2.1.0-rc4
 * Fix word count hadoop example (CASSANDRA-7200)
 * Updated memtable_cleanup_threshold and memtable_flush_writers defaults 
   (CASSANDRA-7551)
 * (Windows) fix startup when WMI memory query fails (CASSANDRA-7505)
 * Anti-compaction proceeds if any part of the repair failed (CASSANDRA-7521)
 * Add missing table name to DROP INDEX responses and notifications (CASSANDRA-7539)
 * Bump CQL version to 3.2.0 and update CQL documentation (CASSANDRA-7527)
 * Fix configuration error message when running nodetool ring (CASSANDRA-7508)
 * Support conditional updates, tuple type, and the v3 protocol in cqlsh (CASSANDRA-7509)
 * Handle queries on multiple secondary index types (CASSANDRA-7525)
 * Fix cqlsh authentication with v3 native protocol (CASSANDRA-7564)
 * Fix NPE when unknown prepared statement ID is used (CASSANDRA-7454)
Merged from 2.0:
 * (Windows) force range-based repair to non-sequential mode (CASSANDRA-7541)
 * Fix range merging when DES scores are zero (CASSANDRA-7535)
 * Warn when SSL certificates have expired (CASSANDRA-7528)
 * Fix error when doing reversed queries with static columns (CASSANDRA-7490)
Merged from 1.2:
 * Set correct stream ID on responses when non-Exception Throwables
   are thrown while handling native protocol messages (CASSANDRA-7470)


2.1.0-rc3
 * Consider expiry when reconciling otherwise equal cells (CASSANDRA-7403)
 * Introduce CQL support for stress tool (CASSANDRA-6146)
 * Fix ClassCastException processing expired messages (CASSANDRA-7496)
 * Fix prepared marker for collections inside UDT (CASSANDRA-7472)
 * Remove left-over populate_io_cache_on_flush and replicate_on_write
   uses (CASSANDRA-7493)
 * (Windows) handle spaces in path names (CASSANDRA-7451)
 * Ensure writes have completed after dropping a table, before recycling
   commit log segments (CASSANDRA-7437)
 * Remove left-over rows_per_partition_to_cache (CASSANDRA-7493)
 * Fix error when CONTAINS is used with a bind marker (CASSANDRA-7502)
 * Properly reject unknown UDT field (CASSANDRA-7484)
Merged from 2.0:
 * Fix CC#collectTimeOrderedData() tombstone optimisations (CASSANDRA-7394)
 * Support DISTINCT for static columns and fix behaviour when DISTINC is
   not use (CASSANDRA-7305).
 * Workaround JVM NPE on JMX bind failure (CASSANDRA-7254)
 * Fix race in FileCacheService RemovalListener (CASSANDRA-7278)
 * Fix inconsistent use of consistencyForCommit that allowed LOCAL_QUORUM
   operations to incorrect become full QUORUM (CASSANDRA-7345)
 * Properly handle unrecognized opcodes and flags (CASSANDRA-7440)
 * (Hadoop) close CqlRecordWriter clients when finished (CASSANDRA-7459)
 * Commit disk failure policy (CASSANDRA-7429)
 * Make sure high level sstables get compacted (CASSANDRA-7414)
 * Fix AssertionError when using empty clustering columns and static columns
   (CASSANDRA-7455)
 * Add option to disable STCS in L0 (CASSANDRA-6621)
 * Upgrade to snappy-java 1.0.5.2 (CASSANDRA-7476)


2.1.0-rc2
 * Fix heap size calculation for CompoundSparseCellName and 
   CompoundSparseCellName.WithCollection (CASSANDRA-7421)
 * Allow counter mutations in UNLOGGED batches (CASSANDRA-7351)
 * Modify reconcile logic to always pick a tombstone over a counter cell
   (CASSANDRA-7346)
 * Avoid incremental compaction on Windows (CASSANDRA-7365)
 * Fix exception when querying a composite-keyed table with a collection index
   (CASSANDRA-7372)
 * Use node's host id in place of counter ids (CASSANDRA-7366)
 * Fix error when doing reversed queries with static columns (CASSANDRA-7490)
 * Backport CASSANDRA-6747 (CASSANDRA-7560)
 * Track max/min timestamps for range tombstones (CASSANDRA-7647)
 * Fix NPE when listing saved caches dir (CASSANDRA-7632)
 * Fix sstableloader unable to connect encrypted node (CASSANDRA-7585)
Merged from 1.2:
 * Clone token map outside of hot gossip loops (CASSANDRA-7758)
 * Add stop method to EmbeddedCassandraService (CASSANDRA-7595)
 * Support connecting to ipv6 jmx with nodetool (CASSANDRA-7669)
 * Set gc_grace_seconds to seven days for system schema tables (CASSANDRA-7668)
 * SimpleSeedProvider no longer caches seeds forever (CASSANDRA-7663)
 * Set correct stream ID on responses when non-Exception Throwables
   are thrown while handling native protocol messages (CASSANDRA-7470)
 * Fix row size miscalculation in LazilyCompactedRow (CASSANDRA-7543)
 * Fix race in background compaction check (CASSANDRA-7745)
 * Don't clear out range tombstones during compaction (CASSANDRA-7808)


2.1.0-rc1
 * Revert flush directory (CASSANDRA-6357)
 * More efficient executor service for fast operations (CASSANDRA-4718)
 * Move less common tools into a new cassandra-tools package (CASSANDRA-7160)
 * Support more concurrent requests in native protocol (CASSANDRA-7231)
 * Add tab-completion to debian nodetool packaging (CASSANDRA-6421)
 * Change concurrent_compactors defaults (CASSANDRA-7139)
 * Add PowerShell Windows launch scripts (CASSANDRA-7001)
 * Make commitlog archive+restore more robust (CASSANDRA-6974)
 * Fix marking commitlogsegments clean (CASSANDRA-6959)
 * Add snapshot "manifest" describing files included (CASSANDRA-6326)
 * Parallel streaming for sstableloader (CASSANDRA-3668)
 * Fix bugs in supercolumns handling (CASSANDRA-7138)
 * Fix ClassClassException on composite dense tables (CASSANDRA-7112)
 * Cleanup and optimize collation and slice iterators (CASSANDRA-7107)
 * Upgrade NBHM lib (CASSANDRA-7128)
 * Optimize netty server (CASSANDRA-6861)
 * Fix repair hang when given CF does not exist (CASSANDRA-7189)
 * Allow c* to be shutdown in an embedded mode (CASSANDRA-5635)
 * Add server side batching to native transport (CASSANDRA-5663)
 * Make batchlog replay asynchronous (CASSANDRA-6134)
 * remove unused classes (CASSANDRA-7197)
 * Limit user types to the keyspace they are defined in (CASSANDRA-6643)
 * Add validate method to CollectionType (CASSANDRA-7208)
 * New serialization format for UDT values (CASSANDRA-7209, CASSANDRA-7261)
 * Fix nodetool netstats (CASSANDRA-7270)
 * Fix potential ClassCastException in HintedHandoffManager (CASSANDRA-7284)
 * Use prepared statements internally (CASSANDRA-6975)
 * Fix broken paging state with prepared statement (CASSANDRA-7120)
 * Fix IllegalArgumentException in CqlStorage (CASSANDRA-7287)
 * Allow nulls/non-existant fields in UDT (CASSANDRA-7206)
 * Add Thrift MultiSliceRequest (CASSANDRA-6757, CASSANDRA-7027)
 * Handle overlapping MultiSlices (CASSANDRA-7279)
 * Fix DataOutputTest on Windows (CASSANDRA-7265)
 * Embedded sets in user defined data-types are not updating (CASSANDRA-7267)
 * Add tuple type to CQL/native protocol (CASSANDRA-7248)
 * Fix CqlPagingRecordReader on tables with few rows (CASSANDRA-7322)
Merged from 2.0:
 * Copy compaction options to make sure they are reloaded (CASSANDRA-7290)
 * Add option to do more aggressive tombstone compactions (CASSANDRA-6563)
 * Don't try to compact already-compacting files in HHOM (CASSANDRA-7288)
 * Always reallocate buffers in HSHA (CASSANDRA-6285)
 * (Hadoop) support authentication in CqlRecordReader (CASSANDRA-7221)
 * (Hadoop) Close java driver Cluster in CQLRR.close (CASSANDRA-7228)
 * Warn when 'USING TIMESTAMP' is used on a CAS BATCH (CASSANDRA-7067)
 * return all cpu values from BackgroundActivityMonitor.readAndCompute (CASSANDRA-7183)
 * Correctly delete scheduled range xfers (CASSANDRA-7143)
 * return all cpu values from BackgroundActivityMonitor.readAndCompute (CASSANDRA-7183)  
 * reduce garbage creation in calculatePendingRanges (CASSANDRA-7191)
 * fix c* launch issues on Russian os's due to output of linux 'free' cmd (CASSANDRA-6162)
 * Fix disabling autocompaction (CASSANDRA-7187)
 * Fix potential NumberFormatException when deserializing IntegerType (CASSANDRA-7088)
 * cqlsh can't tab-complete disabling compaction (CASSANDRA-7185)
 * cqlsh: Accept and execute CQL statement(s) from command-line parameter (CASSANDRA-7172)
 * Fix IllegalStateException in CqlPagingRecordReader (CASSANDRA-7198)
 * Fix the InvertedIndex trigger example (CASSANDRA-7211)
 * Add --resolve-ip option to 'nodetool ring' (CASSANDRA-7210)
 * reduce garbage on codec flag deserialization (CASSANDRA-7244) 
 * Fix duplicated error messages on directory creation error at startup (CASSANDRA-5818)
 * Proper null handle for IF with map element access (CASSANDRA-7155)
 * Improve compaction visibility (CASSANDRA-7242)
 * Correctly delete scheduled range xfers (CASSANDRA-7143)
 * Make batchlog replica selection rack-aware (CASSANDRA-6551)
 * Fix CFMetaData#getColumnDefinitionFromColumnName() (CASSANDRA-7074)
 * Fix writetime/ttl functions for static columns (CASSANDRA-7081)
 * Suggest CTRL-C or semicolon after three blank lines in cqlsh (CASSANDRA-7142)
 * Fix 2ndary index queries with DESC clustering order (CASSANDRA-6950)
 * Invalid key cache entries on DROP (CASSANDRA-6525)
 * Fix flapping RecoveryManagerTest (CASSANDRA-7084)
 * Add missing iso8601 patterns for date strings (CASSANDRA-6973)
 * Support selecting multiple rows in a partition using IN (CASSANDRA-6875)
 * Add authentication support to shuffle (CASSANDRA-6484)
 * Swap local and global default read repair chances (CASSANDRA-7320)
 * Add conditional CREATE/DROP USER support (CASSANDRA-7264)
 * Cqlsh counts non-empty lines for "Blank lines" warning (CASSANDRA-7325)
Merged from 1.2:
 * Add Cloudstack snitch (CASSANDRA-7147)
 * Update system.peers correctly when relocating tokens (CASSANDRA-7126)
 * Add Google Compute Engine snitch (CASSANDRA-7132)
 * remove duplicate query for local tokens (CASSANDRA-7182)
 * exit CQLSH with error status code if script fails (CASSANDRA-6344)
 * Fix bug with some IN queries missig results (CASSANDRA-7105)
 * Fix availability validation for LOCAL_ONE CL (CASSANDRA-7319)
 * Hint streaming can cause decommission to fail (CASSANDRA-7219)


2.1.0-beta2
 * Increase default CL space to 8GB (CASSANDRA-7031)
 * Add range tombstones to read repair digests (CASSANDRA-6863)
 * Fix BTree.clear for large updates (CASSANDRA-6943)
 * Fail write instead of logging a warning when unable to append to CL
   (CASSANDRA-6764)
 * Eliminate possibility of CL segment appearing twice in active list 
   (CASSANDRA-6557)
 * Apply DONTNEED fadvise to commitlog segments (CASSANDRA-6759)
 * Switch CRC component to Adler and include it for compressed sstables 
   (CASSANDRA-4165)
 * Allow cassandra-stress to set compaction strategy options (CASSANDRA-6451)
 * Add broadcast_rpc_address option to cassandra.yaml (CASSANDRA-5899)
 * Auto reload GossipingPropertyFileSnitch config (CASSANDRA-5897)
 * Fix overflow of memtable_total_space_in_mb (CASSANDRA-6573)
 * Fix ABTC NPE and apply update function correctly (CASSANDRA-6692)
 * Allow nodetool to use a file or prompt for password (CASSANDRA-6660)
 * Fix AIOOBE when concurrently accessing ABSC (CASSANDRA-6742)
 * Fix assertion error in ALTER TYPE RENAME (CASSANDRA-6705)
 * Scrub should not always clear out repaired status (CASSANDRA-5351)
 * Improve handling of range tombstone for wide partitions (CASSANDRA-6446)
 * Fix ClassCastException for compact table with composites (CASSANDRA-6738)
 * Fix potentially repairing with wrong nodes (CASSANDRA-6808)
 * Change caching option syntax (CASSANDRA-6745)
 * Fix stress to do proper counter reads (CASSANDRA-6835)
 * Fix help message for stress counter_write (CASSANDRA-6824)
 * Fix stress smart Thrift client to pick servers correctly (CASSANDRA-6848)
 * Add logging levels (minimal, normal or verbose) to stress tool (CASSANDRA-6849)
 * Fix race condition in Batch CLE (CASSANDRA-6860)
 * Improve cleanup/scrub/upgradesstables failure handling (CASSANDRA-6774)
 * ByteBuffer write() methods for serializing sstables (CASSANDRA-6781)
 * Proper compare function for CollectionType (CASSANDRA-6783)
 * Update native server to Netty 4 (CASSANDRA-6236)
 * Fix off-by-one error in stress (CASSANDRA-6883)
 * Make OpOrder AutoCloseable (CASSANDRA-6901)
 * Remove sync repair JMX interface (CASSANDRA-6900)
 * Add multiple memory allocation options for memtables (CASSANDRA-6689, 6694)
 * Remove adjusted op rate from stress output (CASSANDRA-6921)
 * Add optimized CF.hasColumns() implementations (CASSANDRA-6941)
 * Serialize batchlog mutations with the version of the target node
   (CASSANDRA-6931)
 * Optimize CounterColumn#reconcile() (CASSANDRA-6953)
 * Properly remove 1.2 sstable support in 2.1 (CASSANDRA-6869)
 * Lock counter cells, not partitions (CASSANDRA-6880)
 * Track presence of legacy counter shards in sstables (CASSANDRA-6888)
 * Ensure safe resource cleanup when replacing sstables (CASSANDRA-6912)
 * Add failure handler to async callback (CASSANDRA-6747)
 * Fix AE when closing SSTable without releasing reference (CASSANDRA-7000)
 * Clean up IndexInfo on keyspace/table drops (CASSANDRA-6924)
 * Only snapshot relative SSTables when sequential repair (CASSANDRA-7024)
 * Require nodetool rebuild_index to specify index names (CASSANDRA-7038)
 * fix cassandra stress errors on reads with native protocol (CASSANDRA-7033)
 * Use OpOrder to guard sstable references for reads (CASSANDRA-6919)
 * Preemptive opening of compaction result (CASSANDRA-6916)
 * Multi-threaded scrub/cleanup/upgradesstables (CASSANDRA-5547)
 * Optimize cellname comparison (CASSANDRA-6934)
 * Native protocol v3 (CASSANDRA-6855)
 * Optimize Cell liveness checks and clean up Cell (CASSANDRA-7119)
 * Support consistent range movements (CASSANDRA-2434)
 * Display min timestamp in sstablemetadata viewer (CASSANDRA-6767)
Merged from 2.0:
 * Avoid race-prone second "scrub" of system keyspace (CASSANDRA-6797)
 * Pool CqlRecordWriter clients by inetaddress rather than Range
   (CASSANDRA-6665)
 * Fix compaction_history timestamps (CASSANDRA-6784)
 * Compare scores of full replica ordering in DES (CASSANDRA-6683)
 * fix CME in SessionInfo updateProgress affecting netstats (CASSANDRA-6577)
 * Allow repairing between specific replicas (CASSANDRA-6440)
 * Allow per-dc enabling of hints (CASSANDRA-6157)
 * Add compatibility for Hadoop 0.2.x (CASSANDRA-5201)
 * Fix EstimatedHistogram races (CASSANDRA-6682)
 * Failure detector correctly converts initial value to nanos (CASSANDRA-6658)
 * Add nodetool taketoken to relocate vnodes (CASSANDRA-4445)
 * Expose bulk loading progress over JMX (CASSANDRA-4757)
 * Correctly handle null with IF conditions and TTL (CASSANDRA-6623)
 * Account for range/row tombstones in tombstone drop
   time histogram (CASSANDRA-6522)
 * Stop CommitLogSegment.close() from calling sync() (CASSANDRA-6652)
 * Make commitlog failure handling configurable (CASSANDRA-6364)
 * Avoid overlaps in LCS (CASSANDRA-6688)
 * Improve support for paginating over composites (CASSANDRA-4851)
 * Fix count(*) queries in a mixed cluster (CASSANDRA-6707)
 * Improve repair tasks(snapshot, differencing) concurrency (CASSANDRA-6566)
 * Fix replaying pre-2.0 commit logs (CASSANDRA-6714)
 * Add static columns to CQL3 (CASSANDRA-6561)
 * Optimize single partition batch statements (CASSANDRA-6737)
 * Disallow post-query re-ordering when paging (CASSANDRA-6722)
 * Fix potential paging bug with deleted columns (CASSANDRA-6748)
 * Fix NPE on BulkLoader caused by losing StreamEvent (CASSANDRA-6636)
 * Fix truncating compression metadata (CASSANDRA-6791)
 * Add CMSClassUnloadingEnabled JVM option (CASSANDRA-6541)
 * Catch memtable flush exceptions during shutdown (CASSANDRA-6735)
 * Fix upgradesstables NPE for non-CF-based indexes (CASSANDRA-6645)
 * Fix UPDATE updating PRIMARY KEY columns implicitly (CASSANDRA-6782)
 * Fix IllegalArgumentException when updating from 1.2 with SuperColumns
   (CASSANDRA-6733)
 * FBUtilities.singleton() should use the CF comparator (CASSANDRA-6778)
 * Fix CQLSStableWriter.addRow(Map<String, Object>) (CASSANDRA-6526)
 * Fix HSHA server introducing corrupt data (CASSANDRA-6285)
 * Fix CAS conditions for COMPACT STORAGE tables (CASSANDRA-6813)
 * Starting threads in OutboundTcpConnectionPool constructor causes race conditions (CASSANDRA-7177)
 * Allow overriding cassandra-rackdc.properties file (CASSANDRA-7072)
 * Set JMX RMI port to 7199 (CASSANDRA-7087)
 * Use LOCAL_QUORUM for data reads at LOCAL_SERIAL (CASSANDRA-6939)
 * Log a warning for large batches (CASSANDRA-6487)
 * Put nodes in hibernate when join_ring is false (CASSANDRA-6961)
 * Avoid early loading of non-system keyspaces before compaction-leftovers 
   cleanup at startup (CASSANDRA-6913)
 * Restrict Windows to parallel repairs (CASSANDRA-6907)
 * (Hadoop) Allow manually specifying start/end tokens in CFIF (CASSANDRA-6436)
 * Fix NPE in MeteredFlusher (CASSANDRA-6820)
 * Fix race processing range scan responses (CASSANDRA-6820)
 * Allow deleting snapshots from dropped keyspaces (CASSANDRA-6821)
 * Add uuid() function (CASSANDRA-6473)
 * Omit tombstones from schema digests (CASSANDRA-6862)
 * Include correct consistencyLevel in LWT timeout (CASSANDRA-6884)
 * Lower chances for losing new SSTables during nodetool refresh and
   ColumnFamilyStore.loadNewSSTables (CASSANDRA-6514)
 * Add support for DELETE ... IF EXISTS to CQL3 (CASSANDRA-5708)
 * Update hadoop_cql3_word_count example (CASSANDRA-6793)
 * Fix handling of RejectedExecution in sync Thrift server (CASSANDRA-6788)
 * Log more information when exceeding tombstone_warn_threshold (CASSANDRA-6865)
 * Fix truncate to not abort due to unreachable fat clients (CASSANDRA-6864)
 * Fix schema concurrency exceptions (CASSANDRA-6841)
 * Fix leaking validator FH in StreamWriter (CASSANDRA-6832)
 * Fix saving triggers to schema (CASSANDRA-6789)
 * Fix trigger mutations when base mutation list is immutable (CASSANDRA-6790)
 * Fix accounting in FileCacheService to allow re-using RAR (CASSANDRA-6838)
 * Fix static counter columns (CASSANDRA-6827)
 * Restore expiring->deleted (cell) compaction optimization (CASSANDRA-6844)
 * Fix CompactionManager.needsCleanup (CASSANDRA-6845)
 * Correctly compare BooleanType values other than 0 and 1 (CASSANDRA-6779)
 * Read message id as string from earlier versions (CASSANDRA-6840)
 * Properly use the Paxos consistency for (non-protocol) batch (CASSANDRA-6837)
 * Add paranoid disk failure option (CASSANDRA-6646)
 * Improve PerRowSecondaryIndex performance (CASSANDRA-6876)
 * Extend triggers to support CAS updates (CASSANDRA-6882)
 * Static columns with IF NOT EXISTS don't always work as expected (CASSANDRA-6873)
 * Fix paging with SELECT DISTINCT (CASSANDRA-6857)
 * Fix UnsupportedOperationException on CAS timeout (CASSANDRA-6923)
 * Improve MeteredFlusher handling of MF-unaffected column families
   (CASSANDRA-6867)
 * Add CqlRecordReader using native pagination (CASSANDRA-6311)
 * Add QueryHandler interface (CASSANDRA-6659)
 * Track liveRatio per-memtable, not per-CF (CASSANDRA-6945)
 * Make sure upgradesstables keeps sstable level (CASSANDRA-6958)
 * Fix LIMIT with static columns (CASSANDRA-6956)
 * Fix clash with CQL column name in thrift validation (CASSANDRA-6892)
 * Fix error with super columns in mixed 1.2-2.0 clusters (CASSANDRA-6966)
 * Fix bad skip of sstables on slice query with composite start/finish (CASSANDRA-6825)
 * Fix unintended update with conditional statement (CASSANDRA-6893)
 * Fix map element access in IF (CASSANDRA-6914)
 * Avoid costly range calculations for range queries on system keyspaces
   (CASSANDRA-6906)
 * Fix SSTable not released if stream session fails (CASSANDRA-6818)
 * Avoid build failure due to ANTLR timeout (CASSANDRA-6991)
 * Queries on compact tables can return more rows that requested (CASSANDRA-7052)
 * USING TIMESTAMP for batches does not work (CASSANDRA-7053)
 * Fix performance regression from CASSANDRA-5614 (CASSANDRA-6949)
 * Ensure that batchlog and hint timeouts do not produce hints (CASSANDRA-7058)
 * Merge groupable mutations in TriggerExecutor#execute() (CASSANDRA-7047)
 * Plug holes in resource release when wiring up StreamSession (CASSANDRA-7073)
 * Re-add parameter columns to tracing session (CASSANDRA-6942)
 * Preserves CQL metadata when updating table from thrift (CASSANDRA-6831)
Merged from 1.2:
 * Fix nodetool display with vnodes (CASSANDRA-7082)
 * Add UNLOGGED, COUNTER options to BATCH documentation (CASSANDRA-6816)
 * add extra SSL cipher suites (CASSANDRA-6613)
 * fix nodetool getsstables for blob PK (CASSANDRA-6803)
 * Fix BatchlogManager#deleteBatch() use of millisecond timestamps
   (CASSANDRA-6822)
 * Continue assassinating even if the endpoint vanishes (CASSANDRA-6787)
 * Schedule schema pulls on change (CASSANDRA-6971)
 * Non-droppable verbs shouldn't be dropped from OTC (CASSANDRA-6980)
 * Shutdown batchlog executor in SS#drain() (CASSANDRA-7025)
 * Fix batchlog to account for CF truncation records (CASSANDRA-6999)
 * Fix CQLSH parsing of functions and BLOB literals (CASSANDRA-7018)
 * Properly load trustore in the native protocol (CASSANDRA-6847)
 * Always clean up references in SerializingCache (CASSANDRA-6994)
 * Don't shut MessagingService down when replacing a node (CASSANDRA-6476)
 * fix npe when doing -Dcassandra.fd_initial_value_ms (CASSANDRA-6751)


2.1.0-beta1
 * Add flush directory distinct from compaction directories (CASSANDRA-6357)
 * Require JNA by default (CASSANDRA-6575)
 * add listsnapshots command to nodetool (CASSANDRA-5742)
 * Introduce AtomicBTreeColumns (CASSANDRA-6271, 6692)
 * Multithreaded commitlog (CASSANDRA-3578)
 * allocate fixed index summary memory pool and resample cold index summaries 
   to use less memory (CASSANDRA-5519)
 * Removed multithreaded compaction (CASSANDRA-6142)
 * Parallelize fetching rows for low-cardinality indexes (CASSANDRA-1337)
 * change logging from log4j to logback (CASSANDRA-5883)
 * switch to LZ4 compression for internode communication (CASSANDRA-5887)
 * Stop using Thrift-generated Index* classes internally (CASSANDRA-5971)
 * Remove 1.2 network compatibility code (CASSANDRA-5960)
 * Remove leveled json manifest migration code (CASSANDRA-5996)
 * Remove CFDefinition (CASSANDRA-6253)
 * Use AtomicIntegerFieldUpdater in RefCountedMemory (CASSANDRA-6278)
 * User-defined types for CQL3 (CASSANDRA-5590)
 * Use of o.a.c.metrics in nodetool (CASSANDRA-5871, 6406)
 * Batch read from OTC's queue and cleanup (CASSANDRA-1632)
 * Secondary index support for collections (CASSANDRA-4511, 6383)
 * SSTable metadata(Stats.db) format change (CASSANDRA-6356)
 * Push composites support in the storage engine
   (CASSANDRA-5417, CASSANDRA-6520)
 * Add snapshot space used to cfstats (CASSANDRA-6231)
 * Add cardinality estimator for key count estimation (CASSANDRA-5906)
 * CF id is changed to be non-deterministic. Data dir/key cache are created
   uniquely for CF id (CASSANDRA-5202)
 * New counters implementation (CASSANDRA-6504)
 * Replace UnsortedColumns, EmptyColumns, TreeMapBackedSortedColumns with new
   ArrayBackedSortedColumns (CASSANDRA-6630, CASSANDRA-6662, CASSANDRA-6690)
 * Add option to use row cache with a given amount of rows (CASSANDRA-5357)
 * Avoid repairing already repaired data (CASSANDRA-5351)
 * Reject counter updates with USING TTL/TIMESTAMP (CASSANDRA-6649)
 * Replace index_interval with min/max_index_interval (CASSANDRA-6379)
 * Lift limitation that order by columns must be selected for IN queries (CASSANDRA-4911)


2.0.5
 * Reduce garbage generated by bloom filter lookups (CASSANDRA-6609)
 * Add ks.cf names to tombstone logging (CASSANDRA-6597)
 * Use LOCAL_QUORUM for LWT operations at LOCAL_SERIAL (CASSANDRA-6495)
 * Wait for gossip to settle before accepting client connections (CASSANDRA-4288)
 * Delete unfinished compaction incrementally (CASSANDRA-6086)
 * Allow specifying custom secondary index options in CQL3 (CASSANDRA-6480)
 * Improve replica pinning for cache efficiency in DES (CASSANDRA-6485)
 * Fix LOCAL_SERIAL from thrift (CASSANDRA-6584)
 * Don't special case received counts in CAS timeout exceptions (CASSANDRA-6595)
 * Add support for 2.1 global counter shards (CASSANDRA-6505)
 * Fix NPE when streaming connection is not yet established (CASSANDRA-6210)
 * Avoid rare duplicate read repair triggering (CASSANDRA-6606)
 * Fix paging discardFirst (CASSANDRA-6555)
 * Fix ArrayIndexOutOfBoundsException in 2ndary index query (CASSANDRA-6470)
 * Release sstables upon rebuilding 2i (CASSANDRA-6635)
 * Add AbstractCompactionStrategy.startup() method (CASSANDRA-6637)
 * SSTableScanner may skip rows during cleanup (CASSANDRA-6638)
 * sstables from stalled repair sessions can resurrect deleted data (CASSANDRA-6503)
 * Switch stress to use ITransportFactory (CASSANDRA-6641)
 * Fix IllegalArgumentException during prepare (CASSANDRA-6592)
 * Fix possible loss of 2ndary index entries during compaction (CASSANDRA-6517)
 * Fix direct Memory on architectures that do not support unaligned long access
   (CASSANDRA-6628)
 * Let scrub optionally skip broken counter partitions (CASSANDRA-5930)
Merged from 1.2:
 * fsync compression metadata (CASSANDRA-6531)
 * Validate CF existence on execution for prepared statement (CASSANDRA-6535)
 * Add ability to throttle batchlog replay (CASSANDRA-6550)
 * Fix executing LOCAL_QUORUM with SimpleStrategy (CASSANDRA-6545)
 * Avoid StackOverflow when using large IN queries (CASSANDRA-6567)
 * Nodetool upgradesstables includes secondary indexes (CASSANDRA-6598)
 * Paginate batchlog replay (CASSANDRA-6569)
 * skip blocking on streaming during drain (CASSANDRA-6603)
 * Improve error message when schema doesn't match loaded sstable (CASSANDRA-6262)
 * Add properties to adjust FD initial value and max interval (CASSANDRA-4375)
 * Fix preparing with batch and delete from collection (CASSANDRA-6607)
 * Fix ABSC reverse iterator's remove() method (CASSANDRA-6629)
 * Handle host ID conflicts properly (CASSANDRA-6615)
 * Move handling of migration event source to solve bootstrap race. (CASSANDRA-6648)
 * Make sure compaction throughput value doesn't overflow with int math (CASSANDRA-6647)


2.0.4
 * Allow removing snapshots of no-longer-existing CFs (CASSANDRA-6418)
 * add StorageService.stopDaemon() (CASSANDRA-4268)
 * add IRE for invalid CF supplied to get_count (CASSANDRA-5701)
 * add client encryption support to sstableloader (CASSANDRA-6378)
 * Fix accept() loop for SSL sockets post-shutdown (CASSANDRA-6468)
 * Fix size-tiered compaction in LCS L0 (CASSANDRA-6496)
 * Fix assertion failure in filterColdSSTables (CASSANDRA-6483)
 * Fix row tombstones in larger-than-memory compactions (CASSANDRA-6008)
 * Fix cleanup ClassCastException (CASSANDRA-6462)
 * Reduce gossip memory use by interning VersionedValue strings (CASSANDRA-6410)
 * Allow specifying datacenters to participate in a repair (CASSANDRA-6218)
 * Fix divide-by-zero in PCI (CASSANDRA-6403)
 * Fix setting last compacted key in the wrong level for LCS (CASSANDRA-6284)
 * Add millisecond precision formats to the timestamp parser (CASSANDRA-6395)
 * Expose a total memtable size metric for a CF (CASSANDRA-6391)
 * cqlsh: handle symlinks properly (CASSANDRA-6425)
 * Fix potential infinite loop when paging query with IN (CASSANDRA-6464)
 * Fix assertion error in AbstractQueryPager.discardFirst (CASSANDRA-6447)
 * Fix streaming older SSTable yields unnecessary tombstones (CASSANDRA-6527)
Merged from 1.2:
 * Improved error message on bad properties in DDL queries (CASSANDRA-6453)
 * Randomize batchlog candidates selection (CASSANDRA-6481)
 * Fix thundering herd on endpoint cache invalidation (CASSANDRA-6345, 6485)
 * Improve batchlog write performance with vnodes (CASSANDRA-6488)
 * cqlsh: quote single quotes in strings inside collections (CASSANDRA-6172)
 * Improve gossip performance for typical messages (CASSANDRA-6409)
 * Throw IRE if a prepared statement has more markers than supported 
   (CASSANDRA-5598)
 * Expose Thread metrics for the native protocol server (CASSANDRA-6234)
 * Change snapshot response message verb to INTERNAL to avoid dropping it 
   (CASSANDRA-6415)
 * Warn when collection read has > 65K elements (CASSANDRA-5428)
 * Fix cache persistence when both row and key cache are enabled 
   (CASSANDRA-6413)
 * (Hadoop) add describe_local_ring (CASSANDRA-6268)
 * Fix handling of concurrent directory creation failure (CASSANDRA-6459)
 * Allow executing CREATE statements multiple times (CASSANDRA-6471)
 * Don't send confusing info with timeouts (CASSANDRA-6491)
 * Don't resubmit counter mutation runnables internally (CASSANDRA-6427)
 * Don't drop local mutations without a hint (CASSANDRA-6510)
 * Don't allow null max_hint_window_in_ms (CASSANDRA-6419)
 * Validate SliceRange start and finish lengths (CASSANDRA-6521)


2.0.3
 * Fix FD leak on slice read path (CASSANDRA-6275)
 * Cancel read meter task when closing SSTR (CASSANDRA-6358)
 * free off-heap IndexSummary during bulk (CASSANDRA-6359)
 * Recover from IOException in accept() thread (CASSANDRA-6349)
 * Improve Gossip tolerance of abnormally slow tasks (CASSANDRA-6338)
 * Fix trying to hint timed out counter writes (CASSANDRA-6322)
 * Allow restoring specific columnfamilies from archived CL (CASSANDRA-4809)
 * Avoid flushing compaction_history after each operation (CASSANDRA-6287)
 * Fix repair assertion error when tombstones expire (CASSANDRA-6277)
 * Skip loading corrupt key cache (CASSANDRA-6260)
 * Fixes for compacting larger-than-memory rows (CASSANDRA-6274)
 * Compact hottest sstables first and optionally omit coldest from
   compaction entirely (CASSANDRA-6109)
 * Fix modifying column_metadata from thrift (CASSANDRA-6182)
 * cqlsh: fix LIST USERS output (CASSANDRA-6242)
 * Add IRequestSink interface (CASSANDRA-6248)
 * Update memtable size while flushing (CASSANDRA-6249)
 * Provide hooks around CQL2/CQL3 statement execution (CASSANDRA-6252)
 * Require Permission.SELECT for CAS updates (CASSANDRA-6247)
 * New CQL-aware SSTableWriter (CASSANDRA-5894)
 * Reject CAS operation when the protocol v1 is used (CASSANDRA-6270)
 * Correctly throw error when frame too large (CASSANDRA-5981)
 * Fix serialization bug in PagedRange with 2ndary indexes (CASSANDRA-6299)
 * Fix CQL3 table validation in Thrift (CASSANDRA-6140)
 * Fix bug missing results with IN clauses (CASSANDRA-6327)
 * Fix paging with reversed slices (CASSANDRA-6343)
 * Set minTimestamp correctly to be able to drop expired sstables (CASSANDRA-6337)
 * Support NaN and Infinity as float literals (CASSANDRA-6003)
 * Remove RF from nodetool ring output (CASSANDRA-6289)
 * Fix attempting to flush empty rows (CASSANDRA-6374)
 * Fix potential out of bounds exception when paging (CASSANDRA-6333)
Merged from 1.2:
 * Optimize FD phi calculation (CASSANDRA-6386)
 * Improve initial FD phi estimate when starting up (CASSANDRA-6385)
 * Don't list CQL3 table in CLI describe even if named explicitely 
   (CASSANDRA-5750)
 * Invalidate row cache when dropping CF (CASSANDRA-6351)
 * add non-jamm path for cached statements (CASSANDRA-6293)
 * add windows bat files for shell commands (CASSANDRA-6145)
 * Require logging in for Thrift CQL2/3 statement preparation (CASSANDRA-6254)
 * restrict max_num_tokens to 1536 (CASSANDRA-6267)
 * Nodetool gets default JMX port from cassandra-env.sh (CASSANDRA-6273)
 * make calculatePendingRanges asynchronous (CASSANDRA-6244)
 * Remove blocking flushes in gossip thread (CASSANDRA-6297)
 * Fix potential socket leak in connectionpool creation (CASSANDRA-6308)
 * Allow LOCAL_ONE/LOCAL_QUORUM to work with SimpleStrategy (CASSANDRA-6238)
 * cqlsh: handle 'null' as session duration (CASSANDRA-6317)
 * Fix json2sstable handling of range tombstones (CASSANDRA-6316)
 * Fix missing one row in reverse query (CASSANDRA-6330)
 * Fix reading expired row value from row cache (CASSANDRA-6325)
 * Fix AssertionError when doing set element deletion (CASSANDRA-6341)
 * Make CL code for the native protocol match the one in C* 2.0
   (CASSANDRA-6347)
 * Disallow altering CQL3 table from thrift (CASSANDRA-6370)
 * Fix size computation of prepared statement (CASSANDRA-6369)


2.0.2
 * Update FailureDetector to use nanontime (CASSANDRA-4925)
 * Fix FileCacheService regressions (CASSANDRA-6149)
 * Never return WriteTimeout for CL.ANY (CASSANDRA-6132)
 * Fix race conditions in bulk loader (CASSANDRA-6129)
 * Add configurable metrics reporting (CASSANDRA-4430)
 * drop queries exceeding a configurable number of tombstones (CASSANDRA-6117)
 * Track and persist sstable read activity (CASSANDRA-5515)
 * Fixes for speculative retry (CASSANDRA-5932, CASSANDRA-6194)
 * Improve memory usage of metadata min/max column names (CASSANDRA-6077)
 * Fix thrift validation refusing row markers on CQL3 tables (CASSANDRA-6081)
 * Fix insertion of collections with CAS (CASSANDRA-6069)
 * Correctly send metadata on SELECT COUNT (CASSANDRA-6080)
 * Track clients' remote addresses in ClientState (CASSANDRA-6070)
 * Create snapshot dir if it does not exist when migrating
   leveled manifest (CASSANDRA-6093)
 * make sequential nodetool repair the default (CASSANDRA-5950)
 * Add more hooks for compaction strategy implementations (CASSANDRA-6111)
 * Fix potential NPE on composite 2ndary indexes (CASSANDRA-6098)
 * Delete can potentially be skipped in batch (CASSANDRA-6115)
 * Allow alter keyspace on system_traces (CASSANDRA-6016)
 * Disallow empty column names in cql (CASSANDRA-6136)
 * Use Java7 file-handling APIs and fix file moving on Windows (CASSANDRA-5383)
 * Save compaction history to system keyspace (CASSANDRA-5078)
 * Fix NPE if StorageService.getOperationMode() is executed before full startup (CASSANDRA-6166)
 * CQL3: support pre-epoch longs for TimestampType (CASSANDRA-6212)
 * Add reloadtriggers command to nodetool (CASSANDRA-4949)
 * cqlsh: ignore empty 'value alias' in DESCRIBE (CASSANDRA-6139)
 * Fix sstable loader (CASSANDRA-6205)
 * Reject bootstrapping if the node already exists in gossip (CASSANDRA-5571)
 * Fix NPE while loading paxos state (CASSANDRA-6211)
 * cqlsh: add SHOW SESSION <tracing-session> command (CASSANDRA-6228)
Merged from 1.2:
 * (Hadoop) Require CFRR batchSize to be at least 2 (CASSANDRA-6114)
 * Add a warning for small LCS sstable size (CASSANDRA-6191)
 * Add ability to list specific KS/CF combinations in nodetool cfstats (CASSANDRA-4191)
 * Mark CF clean if a mutation raced the drop and got it marked dirty (CASSANDRA-5946)
 * Add a LOCAL_ONE consistency level (CASSANDRA-6202)
 * Limit CQL prepared statement cache by size instead of count (CASSANDRA-6107)
 * Tracing should log write failure rather than raw exceptions (CASSANDRA-6133)
 * lock access to TM.endpointToHostIdMap (CASSANDRA-6103)
 * Allow estimated memtable size to exceed slab allocator size (CASSANDRA-6078)
 * Start MeteredFlusher earlier to prevent OOM during CL replay (CASSANDRA-6087)
 * Avoid sending Truncate command to fat clients (CASSANDRA-6088)
 * Allow where clause conditions to be in parenthesis (CASSANDRA-6037)
 * Do not open non-ssl storage port if encryption option is all (CASSANDRA-3916)
 * Move batchlog replay to its own executor (CASSANDRA-6079)
 * Add tombstone debug threshold and histogram (CASSANDRA-6042, 6057)
 * Enable tcp keepalive on incoming connections (CASSANDRA-4053)
 * Fix fat client schema pull NPE (CASSANDRA-6089)
 * Fix memtable flushing for indexed tables (CASSANDRA-6112)
 * Fix skipping columns with multiple slices (CASSANDRA-6119)
 * Expose connected thrift + native client counts (CASSANDRA-5084)
 * Optimize auth setup (CASSANDRA-6122)
 * Trace index selection (CASSANDRA-6001)
 * Update sstablesPerReadHistogram to use biased sampling (CASSANDRA-6164)
 * Log UnknownColumnfamilyException when closing socket (CASSANDRA-5725)
 * Properly error out on CREATE INDEX for counters table (CASSANDRA-6160)
 * Handle JMX notification failure for repair (CASSANDRA-6097)
 * (Hadoop) Fetch no more than 128 splits in parallel (CASSANDRA-6169)
 * stress: add username/password authentication support (CASSANDRA-6068)
 * Fix indexed queries with row cache enabled on parent table (CASSANDRA-5732)
 * Fix compaction race during columnfamily drop (CASSANDRA-5957)
 * Fix validation of empty column names for compact tables (CASSANDRA-6152)
 * Skip replaying mutations that pass CRC but fail to deserialize (CASSANDRA-6183)
 * Rework token replacement to use replace_address (CASSANDRA-5916)
 * Fix altering column types (CASSANDRA-6185)
 * cqlsh: fix CREATE/ALTER WITH completion (CASSANDRA-6196)
 * add windows bat files for shell commands (CASSANDRA-6145)
 * Fix potential stack overflow during range tombstones insertion (CASSANDRA-6181)
 * (Hadoop) Make LOCAL_ONE the default consistency level (CASSANDRA-6214)


2.0.1
 * Fix bug that could allow reading deleted data temporarily (CASSANDRA-6025)
 * Improve memory use defaults (CASSANDRA-6059)
 * Make ThriftServer more easlly extensible (CASSANDRA-6058)
 * Remove Hadoop dependency from ITransportFactory (CASSANDRA-6062)
 * add file_cache_size_in_mb setting (CASSANDRA-5661)
 * Improve error message when yaml contains invalid properties (CASSANDRA-5958)
 * Improve leveled compaction's ability to find non-overlapping L0 compactions
   to work on concurrently (CASSANDRA-5921)
 * Notify indexer of columns shadowed by range tombstones (CASSANDRA-5614)
 * Log Merkle tree stats (CASSANDRA-2698)
 * Switch from crc32 to adler32 for compressed sstable checksums (CASSANDRA-5862)
 * Improve offheap memcpy performance (CASSANDRA-5884)
 * Use a range aware scanner for cleanup (CASSANDRA-2524)
 * Cleanup doesn't need to inspect sstables that contain only local data
   (CASSANDRA-5722)
 * Add ability for CQL3 to list partition keys (CASSANDRA-4536)
 * Improve native protocol serialization (CASSANDRA-5664)
 * Upgrade Thrift to 0.9.1 (CASSANDRA-5923)
 * Require superuser status for adding triggers (CASSANDRA-5963)
 * Make standalone scrubber handle old and new style leveled manifest
   (CASSANDRA-6005)
 * Fix paxos bugs (CASSANDRA-6012, 6013, 6023)
 * Fix paged ranges with multiple replicas (CASSANDRA-6004)
 * Fix potential AssertionError during tracing (CASSANDRA-6041)
 * Fix NPE in sstablesplit (CASSANDRA-6027)
 * Migrate pre-2.0 key/value/column aliases to system.schema_columns
   (CASSANDRA-6009)
 * Paging filter empty rows too agressively (CASSANDRA-6040)
 * Support variadic parameters for IN clauses (CASSANDRA-4210)
 * cqlsh: return the result of CAS writes (CASSANDRA-5796)
 * Fix validation of IN clauses with 2ndary indexes (CASSANDRA-6050)
 * Support named bind variables in CQL (CASSANDRA-6033)
Merged from 1.2:
 * Allow cache-keys-to-save to be set at runtime (CASSANDRA-5980)
 * Avoid second-guessing out-of-space state (CASSANDRA-5605)
 * Tuning knobs for dealing with large blobs and many CFs (CASSANDRA-5982)
 * (Hadoop) Fix CQLRW for thrift tables (CASSANDRA-6002)
 * Fix possible divide-by-zero in HHOM (CASSANDRA-5990)
 * Allow local batchlog writes for CL.ANY (CASSANDRA-5967)
 * Upgrade metrics-core to version 2.2.0 (CASSANDRA-5947)
 * Fix CqlRecordWriter with composite keys (CASSANDRA-5949)
 * Add snitch, schema version, cluster, partitioner to JMX (CASSANDRA-5881)
 * Allow disabling SlabAllocator (CASSANDRA-5935)
 * Make user-defined compaction JMX blocking (CASSANDRA-4952)
 * Fix streaming does not transfer wrapped range (CASSANDRA-5948)
 * Fix loading index summary containing empty key (CASSANDRA-5965)
 * Correctly handle limits in CompositesSearcher (CASSANDRA-5975)
 * Pig: handle CQL collections (CASSANDRA-5867)
 * Pass the updated cf to the PRSI index() method (CASSANDRA-5999)
 * Allow empty CQL3 batches (as no-op) (CASSANDRA-5994)
 * Support null in CQL3 functions (CASSANDRA-5910)
 * Replace the deprecated MapMaker with CacheLoader (CASSANDRA-6007)
 * Add SSTableDeletingNotification to DataTracker (CASSANDRA-6010)
 * Fix snapshots in use get deleted during snapshot repair (CASSANDRA-6011)
 * Move hints and exception count to o.a.c.metrics (CASSANDRA-6017)
 * Fix memory leak in snapshot repair (CASSANDRA-6047)
 * Fix sstable2sjon for CQL3 tables (CASSANDRA-5852)


2.0.0
 * Fix thrift validation when inserting into CQL3 tables (CASSANDRA-5138)
 * Fix periodic memtable flushing behavior with clean memtables (CASSANDRA-5931)
 * Fix dateOf() function for pre-2.0 timestamp columns (CASSANDRA-5928)
 * Fix SSTable unintentionally loads BF when opened for batch (CASSANDRA-5938)
 * Add stream session progress to JMX (CASSANDRA-4757)
 * Fix NPE during CAS operation (CASSANDRA-5925)
Merged from 1.2:
 * Fix getBloomFilterDiskSpaceUsed for AlwaysPresentFilter (CASSANDRA-5900)
 * Don't announce schema version until we've loaded the changes locally
   (CASSANDRA-5904)
 * Fix to support off heap bloom filters size greater than 2 GB (CASSANDRA-5903)
 * Properly handle parsing huge map and set literals (CASSANDRA-5893)


2.0.0-rc2
 * enable vnodes by default (CASSANDRA-5869)
 * fix CAS contention timeout (CASSANDRA-5830)
 * fix HsHa to respect max frame size (CASSANDRA-4573)
 * Fix (some) 2i on composite components omissions (CASSANDRA-5851)
 * cqlsh: add DESCRIBE FULL SCHEMA variant (CASSANDRA-5880)
Merged from 1.2:
 * Correctly validate sparse composite cells in scrub (CASSANDRA-5855)
 * Add KeyCacheHitRate metric to CF metrics (CASSANDRA-5868)
 * cqlsh: add support for multiline comments (CASSANDRA-5798)
 * Handle CQL3 SELECT duplicate IN restrictions on clustering columns
   (CASSANDRA-5856)


2.0.0-rc1
 * improve DecimalSerializer performance (CASSANDRA-5837)
 * fix potential spurious wakeup in AsyncOneResponse (CASSANDRA-5690)
 * fix schema-related trigger issues (CASSANDRA-5774)
 * Better validation when accessing CQL3 table from thrift (CASSANDRA-5138)
 * Fix assertion error during repair (CASSANDRA-5801)
 * Fix range tombstone bug (CASSANDRA-5805)
 * DC-local CAS (CASSANDRA-5797)
 * Add a native_protocol_version column to the system.local table (CASSANRDA-5819)
 * Use index_interval from cassandra.yaml when upgraded (CASSANDRA-5822)
 * Fix buffer underflow on socket close (CASSANDRA-5792)
Merged from 1.2:
 * Fix reading DeletionTime from 1.1-format sstables (CASSANDRA-5814)
 * cqlsh: add collections support to COPY (CASSANDRA-5698)
 * retry important messages for any IOException (CASSANDRA-5804)
 * Allow empty IN relations in SELECT/UPDATE/DELETE statements (CASSANDRA-5626)
 * cqlsh: fix crashing on Windows due to libedit detection (CASSANDRA-5812)
 * fix bulk-loading compressed sstables (CASSANDRA-5820)
 * (Hadoop) fix quoting in CqlPagingRecordReader and CqlRecordWriter 
   (CASSANDRA-5824)
 * update default LCS sstable size to 160MB (CASSANDRA-5727)
 * Allow compacting 2Is via nodetool (CASSANDRA-5670)
 * Hex-encode non-String keys in OPP (CASSANDRA-5793)
 * nodetool history logging (CASSANDRA-5823)
 * (Hadoop) fix support for Thrift tables in CqlPagingRecordReader 
   (CASSANDRA-5752)
 * add "all time blocked" to StatusLogger output (CASSANDRA-5825)
 * Future-proof inter-major-version schema migrations (CASSANDRA-5845)
 * (Hadoop) add CqlPagingRecordReader support for ReversedType in Thrift table
   (CASSANDRA-5718)
 * Add -no-snapshot option to scrub (CASSANDRA-5891)
 * Fix to support off heap bloom filters size greater than 2 GB (CASSANDRA-5903)
 * Properly handle parsing huge map and set literals (CASSANDRA-5893)
 * Fix LCS L0 compaction may overlap in L1 (CASSANDRA-5907)
 * New sstablesplit tool to split large sstables offline (CASSANDRA-4766)
 * Fix potential deadlock in native protocol server (CASSANDRA-5926)
 * Disallow incompatible type change in CQL3 (CASSANDRA-5882)
Merged from 1.1:
 * Correctly validate sparse composite cells in scrub (CASSANDRA-5855)


2.0.0-beta2
 * Replace countPendingHints with Hints Created metric (CASSANDRA-5746)
 * Allow nodetool with no args, and with help to run without a server (CASSANDRA-5734)
 * Cleanup AbstractType/TypeSerializer classes (CASSANDRA-5744)
 * Remove unimplemented cli option schema-mwt (CASSANDRA-5754)
 * Support range tombstones in thrift (CASSANDRA-5435)
 * Normalize table-manipulating CQL3 statements' class names (CASSANDRA-5759)
 * cqlsh: add missing table options to DESCRIBE output (CASSANDRA-5749)
 * Fix assertion error during repair (CASSANDRA-5757)
 * Fix bulkloader (CASSANDRA-5542)
 * Add LZ4 compression to the native protocol (CASSANDRA-5765)
 * Fix bugs in the native protocol v2 (CASSANDRA-5770)
 * CAS on 'primary key only' table (CASSANDRA-5715)
 * Support streaming SSTables of old versions (CASSANDRA-5772)
 * Always respect protocol version in native protocol (CASSANDRA-5778)
 * Fix ConcurrentModificationException during streaming (CASSANDRA-5782)
 * Update deletion timestamp in Commit#updatesWithPaxosTime (CASSANDRA-5787)
 * Thrift cas() method crashes if input columns are not sorted (CASSANDRA-5786)
 * Order columns names correctly when querying for CAS (CASSANDRA-5788)
 * Fix streaming retry (CASSANDRA-5775)
Merged from 1.2:
 * if no seeds can be a reached a node won't start in a ring by itself (CASSANDRA-5768)
 * add cassandra.unsafesystem property (CASSANDRA-5704)
 * (Hadoop) quote identifiers in CqlPagingRecordReader (CASSANDRA-5763)
 * Add replace_node functionality for vnodes (CASSANDRA-5337)
 * Add timeout events to query traces (CASSANDRA-5520)
 * Fix serialization of the LEFT gossip value (CASSANDRA-5696)
 * Pig: support for cql3 tables (CASSANDRA-5234)
 * Fix skipping range tombstones with reverse queries (CASSANDRA-5712)
 * Expire entries out of ThriftSessionManager (CASSANDRA-5719)
 * Don't keep ancestor information in memory (CASSANDRA-5342)
 * Expose native protocol server status in nodetool info (CASSANDRA-5735)
 * Fix pathetic performance of range tombstones (CASSANDRA-5677)
 * Fix querying with an empty (impossible) range (CASSANDRA-5573)
 * cqlsh: handle CUSTOM 2i in DESCRIBE output (CASSANDRA-5760)
 * Fix minor bug in Range.intersects(Bound) (CASSANDRA-5771)
 * cqlsh: handle disabled compression in DESCRIBE output (CASSANDRA-5766)
 * Ensure all UP events are notified on the native protocol (CASSANDRA-5769)
 * Fix formatting of sstable2json with multiple -k arguments (CASSANDRA-5781)
 * Don't rely on row marker for queries in general to hide lost markers
   after TTL expires (CASSANDRA-5762)
 * Sort nodetool help output (CASSANDRA-5776)
 * Fix column expiring during 2 phases compaction (CASSANDRA-5799)
 * now() is being rejected in INSERTs when inside collections (CASSANDRA-5795)


2.0.0-beta1
 * Add support for indexing clustered columns (CASSANDRA-5125)
 * Removed on-heap row cache (CASSANDRA-5348)
 * use nanotime consistently for node-local timeouts (CASSANDRA-5581)
 * Avoid unnecessary second pass on name-based queries (CASSANDRA-5577)
 * Experimental triggers (CASSANDRA-1311)
 * JEMalloc support for off-heap allocation (CASSANDRA-3997)
 * Single-pass compaction (CASSANDRA-4180)
 * Removed token range bisection (CASSANDRA-5518)
 * Removed compatibility with pre-1.2.5 sstables and network messages
   (CASSANDRA-5511)
 * removed PBSPredictor (CASSANDRA-5455)
 * CAS support (CASSANDRA-5062, 5441, 5442, 5443, 5619, 5667)
 * Leveled compaction performs size-tiered compactions in L0 
   (CASSANDRA-5371, 5439)
 * Add yaml network topology snitch for mixed ec2/other envs (CASSANDRA-5339)
 * Log when a node is down longer than the hint window (CASSANDRA-4554)
 * Optimize tombstone creation for ExpiringColumns (CASSANDRA-4917)
 * Improve LeveledScanner work estimation (CASSANDRA-5250, 5407)
 * Replace compaction lock with runWithCompactionsDisabled (CASSANDRA-3430)
 * Change Message IDs to ints (CASSANDRA-5307)
 * Move sstable level information into the Stats component, removing the
   need for a separate Manifest file (CASSANDRA-4872)
 * avoid serializing to byte[] on commitlog append (CASSANDRA-5199)
 * make index_interval configurable per columnfamily (CASSANDRA-3961, CASSANDRA-5650)
 * add default_time_to_live (CASSANDRA-3974)
 * add memtable_flush_period_in_ms (CASSANDRA-4237)
 * replace supercolumns internally by composites (CASSANDRA-3237, 5123)
 * upgrade thrift to 0.9.0 (CASSANDRA-3719)
 * drop unnecessary keyspace parameter from user-defined compaction API 
   (CASSANDRA-5139)
 * more robust solution to incomplete compactions + counters (CASSANDRA-5151)
 * Change order of directory searching for c*.in.sh (CASSANDRA-3983)
 * Add tool to reset SSTable compaction level for LCS (CASSANDRA-5271)
 * Allow custom configuration loader (CASSANDRA-5045)
 * Remove memory emergency pressure valve logic (CASSANDRA-3534)
 * Reduce request latency with eager retry (CASSANDRA-4705)
 * cqlsh: Remove ASSUME command (CASSANDRA-5331)
 * Rebuild BF when loading sstables if bloom_filter_fp_chance
   has changed since compaction (CASSANDRA-5015)
 * remove row-level bloom filters (CASSANDRA-4885)
 * Change Kernel Page Cache skipping into row preheating (disabled by default)
   (CASSANDRA-4937)
 * Improve repair by deciding on a gcBefore before sending
   out TreeRequests (CASSANDRA-4932)
 * Add an official way to disable compactions (CASSANDRA-5074)
 * Reenable ALTER TABLE DROP with new semantics (CASSANDRA-3919)
 * Add binary protocol versioning (CASSANDRA-5436)
 * Swap THshaServer for TThreadedSelectorServer (CASSANDRA-5530)
 * Add alias support to SELECT statement (CASSANDRA-5075)
 * Don't create empty RowMutations in CommitLogReplayer (CASSANDRA-5541)
 * Use range tombstones when dropping cfs/columns from schema (CASSANDRA-5579)
 * cqlsh: drop CQL2/CQL3-beta support (CASSANDRA-5585)
 * Track max/min column names in sstables to be able to optimize slice
   queries (CASSANDRA-5514, CASSANDRA-5595, CASSANDRA-5600)
 * Binary protocol: allow batching already prepared statements (CASSANDRA-4693)
 * Allow preparing timestamp, ttl and limit in CQL3 queries (CASSANDRA-4450)
 * Support native link w/o JNA in Java7 (CASSANDRA-3734)
 * Use SASL authentication in binary protocol v2 (CASSANDRA-5545)
 * Replace Thrift HsHa with LMAX Disruptor based implementation (CASSANDRA-5582)
 * cqlsh: Add row count to SELECT output (CASSANDRA-5636)
 * Include a timestamp with all read commands to determine column expiration
   (CASSANDRA-5149)
 * Streaming 2.0 (CASSANDRA-5286, 5699)
 * Conditional create/drop ks/table/index statements in CQL3 (CASSANDRA-2737)
 * more pre-table creation property validation (CASSANDRA-5693)
 * Redesign repair messages (CASSANDRA-5426)
 * Fix ALTER RENAME post-5125 (CASSANDRA-5702)
 * Disallow renaming a 2ndary indexed column (CASSANDRA-5705)
 * Rename Table to Keyspace (CASSANDRA-5613)
 * Ensure changing column_index_size_in_kb on different nodes don't corrupt the
   sstable (CASSANDRA-5454)
 * Move resultset type information into prepare, not execute (CASSANDRA-5649)
 * Auto paging in binary protocol (CASSANDRA-4415, 5714)
 * Don't tie client side use of AbstractType to JDBC (CASSANDRA-4495)
 * Adds new TimestampType to replace DateType (CASSANDRA-5723, CASSANDRA-5729)
Merged from 1.2:
 * make starting native protocol server idempotent (CASSANDRA-5728)
 * Fix loading key cache when a saved entry is no longer valid (CASSANDRA-5706)
 * Fix serialization of the LEFT gossip value (CASSANDRA-5696)
 * cqlsh: Don't show 'null' in place of empty values (CASSANDRA-5675)
 * Race condition in detecting version on a mixed 1.1/1.2 cluster
   (CASSANDRA-5692)
 * Fix skipping range tombstones with reverse queries (CASSANDRA-5712)
 * Expire entries out of ThriftSessionManager (CASSANRDA-5719)
 * Don't keep ancestor information in memory (CASSANDRA-5342)
 * cqlsh: fix handling of semicolons inside BATCH queries (CASSANDRA-5697)


1.2.6
 * Fix tracing when operation completes before all responses arrive 
   (CASSANDRA-5668)
 * Fix cross-DC mutation forwarding (CASSANDRA-5632)
 * Reduce SSTableLoader memory usage (CASSANDRA-5555)
 * Scale hinted_handoff_throttle_in_kb to cluster size (CASSANDRA-5272)
 * (Hadoop) Add CQL3 input/output formats (CASSANDRA-4421, 5622)
 * (Hadoop) Fix InputKeyRange in CFIF (CASSANDRA-5536)
 * Fix dealing with ridiculously large max sstable sizes in LCS (CASSANDRA-5589)
 * Ignore pre-truncate hints (CASSANDRA-4655)
 * Move System.exit on OOM into a separate thread (CASSANDRA-5273)
 * Write row markers when serializing schema (CASSANDRA-5572)
 * Check only SSTables for the requested range when streaming (CASSANDRA-5569)
 * Improve batchlog replay behavior and hint ttl handling (CASSANDRA-5314)
 * Exclude localTimestamp from validation for tombstones (CASSANDRA-5398)
 * cqlsh: add custom prompt support (CASSANDRA-5539)
 * Reuse prepared statements in hot auth queries (CASSANDRA-5594)
 * cqlsh: add vertical output option (see EXPAND) (CASSANDRA-5597)
 * Add a rate limit option to stress (CASSANDRA-5004)
 * have BulkLoader ignore snapshots directories (CASSANDRA-5587) 
 * fix SnitchProperties logging context (CASSANDRA-5602)
 * Expose whether jna is enabled and memory is locked via JMX (CASSANDRA-5508)
 * cqlsh: fix COPY FROM with ReversedType (CASSANDRA-5610)
 * Allow creating CUSTOM indexes on collections (CASSANDRA-5615)
 * Evaluate now() function at execution time (CASSANDRA-5616)
 * Expose detailed read repair metrics (CASSANDRA-5618)
 * Correct blob literal + ReversedType parsing (CASSANDRA-5629)
 * Allow GPFS to prefer the internal IP like EC2MRS (CASSANDRA-5630)
 * fix help text for -tspw cassandra-cli (CASSANDRA-5643)
 * don't throw away initial causes exceptions for internode encryption issues 
   (CASSANDRA-5644)
 * Fix message spelling errors for cql select statements (CASSANDRA-5647)
 * Suppress custom exceptions thru jmx (CASSANDRA-5652)
 * Update CREATE CUSTOM INDEX syntax (CASSANDRA-5639)
 * Fix PermissionDetails.equals() method (CASSANDRA-5655)
 * Never allow partition key ranges in CQL3 without token() (CASSANDRA-5666)
 * Gossiper incorrectly drops AppState for an upgrading node (CASSANDRA-5660)
 * Connection thrashing during multi-region ec2 during upgrade, due to 
   messaging version (CASSANDRA-5669)
 * Avoid over reconnecting in EC2MRS (CASSANDRA-5678)
 * Fix ReadResponseSerializer.serializedSize() for digest reads (CASSANDRA-5476)
 * allow sstable2json on 2i CFs (CASSANDRA-5694)
Merged from 1.1:
 * Remove buggy thrift max message length option (CASSANDRA-5529)
 * Fix NPE in Pig's widerow mode (CASSANDRA-5488)
 * Add split size parameter to Pig and disable split combination (CASSANDRA-5544)


1.2.5
 * make BytesToken.toString only return hex bytes (CASSANDRA-5566)
 * Ensure that submitBackground enqueues at least one task (CASSANDRA-5554)
 * fix 2i updates with identical values and timestamps (CASSANDRA-5540)
 * fix compaction throttling bursty-ness (CASSANDRA-4316)
 * reduce memory consumption of IndexSummary (CASSANDRA-5506)
 * remove per-row column name bloom filters (CASSANDRA-5492)
 * Include fatal errors in trace events (CASSANDRA-5447)
 * Ensure that PerRowSecondaryIndex is notified of row-level deletes
   (CASSANDRA-5445)
 * Allow empty blob literals in CQL3 (CASSANDRA-5452)
 * Fix streaming RangeTombstones at column index boundary (CASSANDRA-5418)
 * Fix preparing statements when current keyspace is not set (CASSANDRA-5468)
 * Fix SemanticVersion.isSupportedBy minor/patch handling (CASSANDRA-5496)
 * Don't provide oldCfId for post-1.1 system cfs (CASSANDRA-5490)
 * Fix primary range ignores replication strategy (CASSANDRA-5424)
 * Fix shutdown of binary protocol server (CASSANDRA-5507)
 * Fix repair -snapshot not working (CASSANDRA-5512)
 * Set isRunning flag later in binary protocol server (CASSANDRA-5467)
 * Fix use of CQL3 functions with descending clustering order (CASSANDRA-5472)
 * Disallow renaming columns one at a time for thrift table in CQL3
   (CASSANDRA-5531)
 * cqlsh: add CLUSTERING ORDER BY support to DESCRIBE (CASSANDRA-5528)
 * Add custom secondary index support to CQL3 (CASSANDRA-5484)
 * Fix repair hanging silently on unexpected error (CASSANDRA-5229)
 * Fix Ec2Snitch regression introduced by CASSANDRA-5171 (CASSANDRA-5432)
 * Add nodetool enablebackup/disablebackup (CASSANDRA-5556)
 * cqlsh: fix DESCRIBE after case insensitive USE (CASSANDRA-5567)
Merged from 1.1
 * Add retry mechanism to OTC for non-droppable_verbs (CASSANDRA-5393)
 * Use allocator information to improve memtable memory usage estimate
   (CASSANDRA-5497)
 * Fix trying to load deleted row into row cache on startup (CASSANDRA-4463)
 * fsync leveled manifest to avoid corruption (CASSANDRA-5535)
 * Fix Bound intersection computation (CASSANDRA-5551)
 * sstablescrub now respects max memory size in cassandra.in.sh (CASSANDRA-5562)


1.2.4
 * Ensure that PerRowSecondaryIndex updates see the most recent values
   (CASSANDRA-5397)
 * avoid duplicate index entries ind PrecompactedRow and 
   ParallelCompactionIterable (CASSANDRA-5395)
 * remove the index entry on oldColumn when new column is a tombstone 
   (CASSANDRA-5395)
 * Change default stream throughput from 400 to 200 mbps (CASSANDRA-5036)
 * Gossiper logs DOWN for symmetry with UP (CASSANDRA-5187)
 * Fix mixing prepared statements between keyspaces (CASSANDRA-5352)
 * Fix consistency level during bootstrap - strike 3 (CASSANDRA-5354)
 * Fix transposed arguments in AlreadyExistsException (CASSANDRA-5362)
 * Improve asynchronous hint delivery (CASSANDRA-5179)
 * Fix Guava dependency version (12.0 -> 13.0.1) for Maven (CASSANDRA-5364)
 * Validate that provided CQL3 collection value are < 64K (CASSANDRA-5355)
 * Make upgradeSSTable skip current version sstables by default (CASSANDRA-5366)
 * Optimize min/max timestamp collection (CASSANDRA-5373)
 * Invalid streamId in cql binary protocol when using invalid CL 
   (CASSANDRA-5164)
 * Fix validation for IN where clauses with collections (CASSANDRA-5376)
 * Copy resultSet on count query to avoid ConcurrentModificationException 
   (CASSANDRA-5382)
 * Correctly typecheck in CQL3 even with ReversedType (CASSANDRA-5386)
 * Fix streaming compressed files when using encryption (CASSANDRA-5391)
 * cassandra-all 1.2.0 pom missing netty dependency (CASSANDRA-5392)
 * Fix writetime/ttl functions on null values (CASSANDRA-5341)
 * Fix NPE during cql3 select with token() (CASSANDRA-5404)
 * IndexHelper.skipBloomFilters won't skip non-SHA filters (CASSANDRA-5385)
 * cqlsh: Print maps ordered by key, sort sets (CASSANDRA-5413)
 * Add null syntax support in CQL3 for inserts (CASSANDRA-3783)
 * Allow unauthenticated set_keyspace() calls (CASSANDRA-5423)
 * Fix potential incremental backups race (CASSANDRA-5410)
 * Fix prepared BATCH statements with batch-level timestamps (CASSANDRA-5415)
 * Allow overriding superuser setup delay (CASSANDRA-5430)
 * cassandra-shuffle with JMX usernames and passwords (CASSANDRA-5431)
Merged from 1.1:
 * cli: Quote ks and cf names in schema output when needed (CASSANDRA-5052)
 * Fix bad default for min/max timestamp in SSTableMetadata (CASSANDRA-5372)
 * Fix cf name extraction from manifest in Directories.migrateFile() 
   (CASSANDRA-5242)
 * Support pluggable internode authentication (CASSANDRA-5401)


1.2.3
 * add check for sstable overlap within a level on startup (CASSANDRA-5327)
 * replace ipv6 colons in jmx object names (CASSANDRA-5298, 5328)
 * Avoid allocating SSTableBoundedScanner during repair when the range does 
   not intersect the sstable (CASSANDRA-5249)
 * Don't lowercase property map keys (this breaks NTS) (CASSANDRA-5292)
 * Fix composite comparator with super columns (CASSANDRA-5287)
 * Fix insufficient validation of UPDATE queries against counter cfs
   (CASSANDRA-5300)
 * Fix PropertyFileSnitch default DC/Rack behavior (CASSANDRA-5285)
 * Handle null values when executing prepared statement (CASSANDRA-5081)
 * Add netty to pom dependencies (CASSANDRA-5181)
 * Include type arguments in Thrift CQLPreparedResult (CASSANDRA-5311)
 * Fix compaction not removing columns when bf_fp_ratio is 1 (CASSANDRA-5182)
 * cli: Warn about missing CQL3 tables in schema descriptions (CASSANDRA-5309)
 * Re-enable unknown option in replication/compaction strategies option for
   backward compatibility (CASSANDRA-4795)
 * Add binary protocol support to stress (CASSANDRA-4993)
 * cqlsh: Fix COPY FROM value quoting and null handling (CASSANDRA-5305)
 * Fix repair -pr for vnodes (CASSANDRA-5329)
 * Relax CL for auth queries for non-default users (CASSANDRA-5310)
 * Fix AssertionError during repair (CASSANDRA-5245)
 * Don't announce migrations to pre-1.2 nodes (CASSANDRA-5334)
Merged from 1.1:
 * Update offline scrub for 1.0 -> 1.1 directory structure (CASSANDRA-5195)
 * add tmp flag to Descriptor hashcode (CASSANDRA-4021)
 * fix logging of "Found table data in data directories" when only system tables
   are present (CASSANDRA-5289)
 * cli: Add JMX authentication support (CASSANDRA-5080)
 * nodetool: ability to repair specific range (CASSANDRA-5280)
 * Fix possible assertion triggered in SliceFromReadCommand (CASSANDRA-5284)
 * cqlsh: Add inet type support on Windows (ipv4-only) (CASSANDRA-4801)
 * Fix race when initializing ColumnFamilyStore (CASSANDRA-5350)
 * Add UseTLAB JVM flag (CASSANDRA-5361)


1.2.2
 * fix potential for multiple concurrent compactions of the same sstables
   (CASSANDRA-5256)
 * avoid no-op caching of byte[] on commitlog append (CASSANDRA-5199)
 * fix symlinks under data dir not working (CASSANDRA-5185)
 * fix bug in compact storage metadata handling (CASSANDRA-5189)
 * Validate login for USE queries (CASSANDRA-5207)
 * cli: remove default username and password (CASSANDRA-5208)
 * configure populate_io_cache_on_flush per-CF (CASSANDRA-4694)
 * allow configuration of internode socket buffer (CASSANDRA-3378)
 * Make sstable directory picking blacklist-aware again (CASSANDRA-5193)
 * Correctly expire gossip states for edge cases (CASSANDRA-5216)
 * Improve handling of directory creation failures (CASSANDRA-5196)
 * Expose secondary indicies to the rest of nodetool (CASSANDRA-4464)
 * Binary protocol: avoid sending notification for 0.0.0.0 (CASSANDRA-5227)
 * add UseCondCardMark XX jvm settings on jdk 1.7 (CASSANDRA-4366)
 * CQL3 refactor to allow conversion function (CASSANDRA-5226)
 * Fix drop of sstables in some circumstance (CASSANDRA-5232)
 * Implement caching of authorization results (CASSANDRA-4295)
 * Add support for LZ4 compression (CASSANDRA-5038)
 * Fix missing columns in wide rows queries (CASSANDRA-5225)
 * Simplify auth setup and make system_auth ks alterable (CASSANDRA-5112)
 * Stop compactions from hanging during bootstrap (CASSANDRA-5244)
 * fix compressed streaming sending extra chunk (CASSANDRA-5105)
 * Add CQL3-based implementations of IAuthenticator and IAuthorizer
   (CASSANDRA-4898)
 * Fix timestamp-based tomstone removal logic (CASSANDRA-5248)
 * cli: Add JMX authentication support (CASSANDRA-5080)
 * Fix forceFlush behavior (CASSANDRA-5241)
 * cqlsh: Add username autocompletion (CASSANDRA-5231)
 * Fix CQL3 composite partition key error (CASSANDRA-5240)
 * Allow IN clause on last clustering key (CASSANDRA-5230)
Merged from 1.1:
 * fix start key/end token validation for wide row iteration (CASSANDRA-5168)
 * add ConfigHelper support for Thrift frame and max message sizes (CASSANDRA-5188)
 * fix nodetool repair not fail on node down (CASSANDRA-5203)
 * always collect tombstone hints (CASSANDRA-5068)
 * Fix error when sourcing file in cqlsh (CASSANDRA-5235)


1.2.1
 * stream undelivered hints on decommission (CASSANDRA-5128)
 * GossipingPropertyFileSnitch loads saved dc/rack info if needed (CASSANDRA-5133)
 * drain should flush system CFs too (CASSANDRA-4446)
 * add inter_dc_tcp_nodelay setting (CASSANDRA-5148)
 * re-allow wrapping ranges for start_token/end_token range pairitspwng (CASSANDRA-5106)
 * fix validation compaction of empty rows (CASSANDRA-5136)
 * nodetool methods to enable/disable hint storage/delivery (CASSANDRA-4750)
 * disallow bloom filter false positive chance of 0 (CASSANDRA-5013)
 * add threadpool size adjustment methods to JMXEnabledThreadPoolExecutor and 
   CompactionManagerMBean (CASSANDRA-5044)
 * fix hinting for dropped local writes (CASSANDRA-4753)
 * off-heap cache doesn't need mutable column container (CASSANDRA-5057)
 * apply disk_failure_policy to bad disks on initial directory creation 
   (CASSANDRA-4847)
 * Optimize name-based queries to use ArrayBackedSortedColumns (CASSANDRA-5043)
 * Fall back to old manifest if most recent is unparseable (CASSANDRA-5041)
 * pool [Compressed]RandomAccessReader objects on the partitioned read path
   (CASSANDRA-4942)
 * Add debug logging to list filenames processed by Directories.migrateFile 
   method (CASSANDRA-4939)
 * Expose black-listed directories via JMX (CASSANDRA-4848)
 * Log compaction merge counts (CASSANDRA-4894)
 * Minimize byte array allocation by AbstractData{Input,Output} (CASSANDRA-5090)
 * Add SSL support for the binary protocol (CASSANDRA-5031)
 * Allow non-schema system ks modification for shuffle to work (CASSANDRA-5097)
 * cqlsh: Add default limit to SELECT statements (CASSANDRA-4972)
 * cqlsh: fix DESCRIBE for 1.1 cfs in CQL3 (CASSANDRA-5101)
 * Correctly gossip with nodes >= 1.1.7 (CASSANDRA-5102)
 * Ensure CL guarantees on digest mismatch (CASSANDRA-5113)
 * Validate correctly selects on composite partition key (CASSANDRA-5122)
 * Fix exception when adding collection (CASSANDRA-5117)
 * Handle states for non-vnode clusters correctly (CASSANDRA-5127)
 * Refuse unrecognized replication and compaction strategy options (CASSANDRA-4795)
 * Pick the correct value validator in sstable2json for cql3 tables (CASSANDRA-5134)
 * Validate login for describe_keyspace, describe_keyspaces and set_keyspace
   (CASSANDRA-5144)
 * Fix inserting empty maps (CASSANDRA-5141)
 * Don't remove tokens from System table for node we know (CASSANDRA-5121)
 * fix streaming progress report for compresed files (CASSANDRA-5130)
 * Coverage analysis for low-CL queries (CASSANDRA-4858)
 * Stop interpreting dates as valid timeUUID value (CASSANDRA-4936)
 * Adds E notation for floating point numbers (CASSANDRA-4927)
 * Detect (and warn) unintentional use of the cql2 thrift methods when cql3 was
   intended (CASSANDRA-5172)
 * cli: Quote ks and cf names in schema output when needed (CASSANDRA-5052)
 * Fix cf name extraction from manifest in Directories.migrateFile() (CASSANDRA-5242)
 * Replace mistaken usage of commons-logging with slf4j (CASSANDRA-5464)
 * Ensure Jackson dependency matches lib (CASSANDRA-5126)
 * Expose droppable tombstone ratio stats over JMX (CASSANDRA-5159)
Merged from 1.1:
 * Simplify CompressedRandomAccessReader to work around JDK FD bug (CASSANDRA-5088)
 * Improve handling a changing target throttle rate mid-compaction (CASSANDRA-5087)
 * Pig: correctly decode row keys in widerow mode (CASSANDRA-5098)
 * nodetool repair command now prints progress (CASSANDRA-4767)
 * fix user defined compaction to run against 1.1 data directory (CASSANDRA-5118)
 * Fix CQL3 BATCH authorization caching (CASSANDRA-5145)
 * fix get_count returns incorrect value with TTL (CASSANDRA-5099)
 * better handling for mid-compaction failure (CASSANDRA-5137)
 * convert default marshallers list to map for better readability (CASSANDRA-5109)
 * fix ConcurrentModificationException in getBootstrapSource (CASSANDRA-5170)
 * fix sstable maxtimestamp for row deletes and pre-1.1.1 sstables (CASSANDRA-5153)
 * Fix thread growth on node removal (CASSANDRA-5175)
 * Make Ec2Region's datacenter name configurable (CASSANDRA-5155)


1.2.0
 * Disallow counters in collections (CASSANDRA-5082)
 * cqlsh: add unit tests (CASSANDRA-3920)
 * fix default bloom_filter_fp_chance for LeveledCompactionStrategy (CASSANDRA-5093)
Merged from 1.1:
 * add validation for get_range_slices with start_key and end_token (CASSANDRA-5089)


1.2.0-rc2
 * fix nodetool ownership display with vnodes (CASSANDRA-5065)
 * cqlsh: add DESCRIBE KEYSPACES command (CASSANDRA-5060)
 * Fix potential infinite loop when reloading CFS (CASSANDRA-5064)
 * Fix SimpleAuthorizer example (CASSANDRA-5072)
 * cqlsh: force CL.ONE for tracing and system.schema* queries (CASSANDRA-5070)
 * Includes cassandra-shuffle in the debian package (CASSANDRA-5058)
Merged from 1.1:
 * fix multithreaded compaction deadlock (CASSANDRA-4492)
 * fix temporarily missing schema after upgrade from pre-1.1.5 (CASSANDRA-5061)
 * Fix ALTER TABLE overriding compression options with defaults
   (CASSANDRA-4996, 5066)
 * fix specifying and altering crc_check_chance (CASSANDRA-5053)
 * fix Murmur3Partitioner ownership% calculation (CASSANDRA-5076)
 * Don't expire columns sooner than they should in 2ndary indexes (CASSANDRA-5079)


1.2-rc1
 * rename rpc_timeout settings to request_timeout (CASSANDRA-5027)
 * add BF with 0.1 FP to LCS by default (CASSANDRA-5029)
 * Fix preparing insert queries (CASSANDRA-5016)
 * Fix preparing queries with counter increment (CASSANDRA-5022)
 * Fix preparing updates with collections (CASSANDRA-5017)
 * Don't generate UUID based on other node address (CASSANDRA-5002)
 * Fix message when trying to alter a clustering key type (CASSANDRA-5012)
 * Update IAuthenticator to match the new IAuthorizer (CASSANDRA-5003)
 * Fix inserting only a key in CQL3 (CASSANDRA-5040)
 * Fix CQL3 token() function when used with strings (CASSANDRA-5050)
Merged from 1.1:
 * reduce log spam from invalid counter shards (CASSANDRA-5026)
 * Improve schema propagation performance (CASSANDRA-5025)
 * Fix for IndexHelper.IndexFor throws OOB Exception (CASSANDRA-5030)
 * cqlsh: make it possible to describe thrift CFs (CASSANDRA-4827)
 * cqlsh: fix timestamp formatting on some platforms (CASSANDRA-5046)


1.2-beta3
 * make consistency level configurable in cqlsh (CASSANDRA-4829)
 * fix cqlsh rendering of blob fields (CASSANDRA-4970)
 * fix cqlsh DESCRIBE command (CASSANDRA-4913)
 * save truncation position in system table (CASSANDRA-4906)
 * Move CompressionMetadata off-heap (CASSANDRA-4937)
 * allow CLI to GET cql3 columnfamily data (CASSANDRA-4924)
 * Fix rare race condition in getExpireTimeForEndpoint (CASSANDRA-4402)
 * acquire references to overlapping sstables during compaction so bloom filter
   doesn't get free'd prematurely (CASSANDRA-4934)
 * Don't share slice query filter in CQL3 SelectStatement (CASSANDRA-4928)
 * Separate tracing from Log4J (CASSANDRA-4861)
 * Exclude gcable tombstones from merkle-tree computation (CASSANDRA-4905)
 * Better printing of AbstractBounds for tracing (CASSANDRA-4931)
 * Optimize mostRecentTombstone check in CC.collectAllData (CASSANDRA-4883)
 * Change stream session ID to UUID to avoid collision from same node (CASSANDRA-4813)
 * Use Stats.db when bulk loading if present (CASSANDRA-4957)
 * Skip repair on system_trace and keyspaces with RF=1 (CASSANDRA-4956)
 * (cql3) Remove arbitrary SELECT limit (CASSANDRA-4918)
 * Correctly handle prepared operation on collections (CASSANDRA-4945)
 * Fix CQL3 LIMIT (CASSANDRA-4877)
 * Fix Stress for CQL3 (CASSANDRA-4979)
 * Remove cassandra specific exceptions from JMX interface (CASSANDRA-4893)
 * (CQL3) Force using ALLOW FILTERING on potentially inefficient queries (CASSANDRA-4915)
 * (cql3) Fix adding column when the table has collections (CASSANDRA-4982)
 * (cql3) Fix allowing collections with compact storage (CASSANDRA-4990)
 * (cql3) Refuse ttl/writetime function on collections (CASSANDRA-4992)
 * Replace IAuthority with new IAuthorizer (CASSANDRA-4874)
 * clqsh: fix KEY pseudocolumn escaping when describing Thrift tables
   in CQL3 mode (CASSANDRA-4955)
 * add basic authentication support for Pig CassandraStorage (CASSANDRA-3042)
 * fix CQL2 ALTER TABLE compaction_strategy_class altering (CASSANDRA-4965)
Merged from 1.1:
 * Fall back to old describe_splits if d_s_ex is not available (CASSANDRA-4803)
 * Improve error reporting when streaming ranges fail (CASSANDRA-5009)
 * Fix cqlsh timestamp formatting of timezone info (CASSANDRA-4746)
 * Fix assertion failure with leveled compaction (CASSANDRA-4799)
 * Check for null end_token in get_range_slice (CASSANDRA-4804)
 * Remove all remnants of removed nodes (CASSANDRA-4840)
 * Add aut-reloading of the log4j file in debian package (CASSANDRA-4855)
 * Fix estimated row cache entry size (CASSANDRA-4860)
 * reset getRangeSlice filter after finishing a row for get_paged_slice
   (CASSANDRA-4919)
 * expunge row cache post-truncate (CASSANDRA-4940)
 * Allow static CF definition with compact storage (CASSANDRA-4910)
 * Fix endless loop/compaction of schema_* CFs due to broken timestamps (CASSANDRA-4880)
 * Fix 'wrong class type' assertion in CounterColumn (CASSANDRA-4976)


1.2-beta2
 * fp rate of 1.0 disables BF entirely; LCS defaults to 1.0 (CASSANDRA-4876)
 * off-heap bloom filters for row keys (CASSANDRA_4865)
 * add extension point for sstable components (CASSANDRA-4049)
 * improve tracing output (CASSANDRA-4852, 4862)
 * make TRACE verb droppable (CASSANDRA-4672)
 * fix BulkLoader recognition of CQL3 columnfamilies (CASSANDRA-4755)
 * Sort commitlog segments for replay by id instead of mtime (CASSANDRA-4793)
 * Make hint delivery asynchronous (CASSANDRA-4761)
 * Pluggable Thrift transport factories for CLI and cqlsh (CASSANDRA-4609, 4610)
 * cassandra-cli: allow Double value type to be inserted to a column (CASSANDRA-4661)
 * Add ability to use custom TServerFactory implementations (CASSANDRA-4608)
 * optimize batchlog flushing to skip successful batches (CASSANDRA-4667)
 * include metadata for system keyspace itself in schema tables (CASSANDRA-4416)
 * add check to PropertyFileSnitch to verify presence of location for
   local node (CASSANDRA-4728)
 * add PBSPredictor consistency modeler (CASSANDRA-4261)
 * remove vestiges of Thrift unframed mode (CASSANDRA-4729)
 * optimize single-row PK lookups (CASSANDRA-4710)
 * adjust blockFor calculation to account for pending ranges due to node 
   movement (CASSANDRA-833)
 * Change CQL version to 3.0.0 and stop accepting 3.0.0-beta1 (CASSANDRA-4649)
 * (CQL3) Make prepared statement global instead of per connection 
   (CASSANDRA-4449)
 * Fix scrubbing of CQL3 created tables (CASSANDRA-4685)
 * (CQL3) Fix validation when using counter and regular columns in the same 
   table (CASSANDRA-4706)
 * Fix bug starting Cassandra with simple authentication (CASSANDRA-4648)
 * Add support for batchlog in CQL3 (CASSANDRA-4545, 4738)
 * Add support for multiple column family outputs in CFOF (CASSANDRA-4208)
 * Support repairing only the local DC nodes (CASSANDRA-4747)
 * Use rpc_address for binary protocol and change default port (CASSANDRA-4751)
 * Fix use of collections in prepared statements (CASSANDRA-4739)
 * Store more information into peers table (CASSANDRA-4351, 4814)
 * Configurable bucket size for size tiered compaction (CASSANDRA-4704)
 * Run leveled compaction in parallel (CASSANDRA-4310)
 * Fix potential NPE during CFS reload (CASSANDRA-4786)
 * Composite indexes may miss results (CASSANDRA-4796)
 * Move consistency level to the protocol level (CASSANDRA-4734, 4824)
 * Fix Subcolumn slice ends not respected (CASSANDRA-4826)
 * Fix Assertion error in cql3 select (CASSANDRA-4783)
 * Fix list prepend logic (CQL3) (CASSANDRA-4835)
 * Add booleans as literals in CQL3 (CASSANDRA-4776)
 * Allow renaming PK columns in CQL3 (CASSANDRA-4822)
 * Fix binary protocol NEW_NODE event (CASSANDRA-4679)
 * Fix potential infinite loop in tombstone compaction (CASSANDRA-4781)
 * Remove system tables accounting from schema (CASSANDRA-4850)
 * (cql3) Force provided columns in clustering key order in 
   'CLUSTERING ORDER BY' (CASSANDRA-4881)
 * Fix composite index bug (CASSANDRA-4884)
 * Fix short read protection for CQL3 (CASSANDRA-4882)
 * Add tracing support to the binary protocol (CASSANDRA-4699)
 * (cql3) Don't allow prepared marker inside collections (CASSANDRA-4890)
 * Re-allow order by on non-selected columns (CASSANDRA-4645)
 * Bug when composite index is created in a table having collections (CASSANDRA-4909)
 * log index scan subject in CompositesSearcher (CASSANDRA-4904)
Merged from 1.1:
 * add get[Row|Key]CacheEntries to CacheServiceMBean (CASSANDRA-4859)
 * fix get_paged_slice to wrap to next row correctly (CASSANDRA-4816)
 * fix indexing empty column values (CASSANDRA-4832)
 * allow JdbcDate to compose null Date objects (CASSANDRA-4830)
 * fix possible stackoverflow when compacting 1000s of sstables
   (CASSANDRA-4765)
 * fix wrong leveled compaction progress calculation (CASSANDRA-4807)
 * add a close() method to CRAR to prevent leaking file descriptors (CASSANDRA-4820)
 * fix potential infinite loop in get_count (CASSANDRA-4833)
 * fix compositeType.{get/from}String methods (CASSANDRA-4842)
 * (CQL) fix CREATE COLUMNFAMILY permissions check (CASSANDRA-4864)
 * Fix DynamicCompositeType same type comparison (CASSANDRA-4711)
 * Fix duplicate SSTable reference when stream session failed (CASSANDRA-3306)
 * Allow static CF definition with compact storage (CASSANDRA-4910)
 * Fix endless loop/compaction of schema_* CFs due to broken timestamps (CASSANDRA-4880)
 * Fix 'wrong class type' assertion in CounterColumn (CASSANDRA-4976)


1.2-beta1
 * add atomic_batch_mutate (CASSANDRA-4542, -4635)
 * increase default max_hint_window_in_ms to 3h (CASSANDRA-4632)
 * include message initiation time to replicas so they can more
   accurately drop timed-out requests (CASSANDRA-2858)
 * fix clientutil.jar dependencies (CASSANDRA-4566)
 * optimize WriteResponse (CASSANDRA-4548)
 * new metrics (CASSANDRA-4009)
 * redesign KEYS indexes to avoid read-before-write (CASSANDRA-2897)
 * debug tracing (CASSANDRA-1123)
 * parallelize row cache loading (CASSANDRA-4282)
 * Make compaction, flush JBOD-aware (CASSANDRA-4292)
 * run local range scans on the read stage (CASSANDRA-3687)
 * clean up ioexceptions (CASSANDRA-2116)
 * add disk_failure_policy (CASSANDRA-2118)
 * Introduce new json format with row level deletion (CASSANDRA-4054)
 * remove redundant "name" column from schema_keyspaces (CASSANDRA-4433)
 * improve "nodetool ring" handling of multi-dc clusters (CASSANDRA-3047)
 * update NTS calculateNaturalEndpoints to be O(N log N) (CASSANDRA-3881)
 * split up rpc timeout by operation type (CASSANDRA-2819)
 * rewrite key cache save/load to use only sequential i/o (CASSANDRA-3762)
 * update MS protocol with a version handshake + broadcast address id
   (CASSANDRA-4311)
 * multithreaded hint replay (CASSANDRA-4189)
 * add inter-node message compression (CASSANDRA-3127)
 * remove COPP (CASSANDRA-2479)
 * Track tombstone expiration and compact when tombstone content is
   higher than a configurable threshold, default 20% (CASSANDRA-3442, 4234)
 * update MurmurHash to version 3 (CASSANDRA-2975)
 * (CLI) track elapsed time for `delete' operation (CASSANDRA-4060)
 * (CLI) jline version is bumped to 1.0 to properly  support
   'delete' key function (CASSANDRA-4132)
 * Save IndexSummary into new SSTable 'Summary' component (CASSANDRA-2392, 4289)
 * Add support for range tombstones (CASSANDRA-3708)
 * Improve MessagingService efficiency (CASSANDRA-3617)
 * Avoid ID conflicts from concurrent schema changes (CASSANDRA-3794)
 * Set thrift HSHA server thread limit to unlimited by default (CASSANDRA-4277)
 * Avoids double serialization of CF id in RowMutation messages
   (CASSANDRA-4293)
 * stream compressed sstables directly with java nio (CASSANDRA-4297)
 * Support multiple ranges in SliceQueryFilter (CASSANDRA-3885)
 * Add column metadata to system column families (CASSANDRA-4018)
 * (cql3) Always use composite types by default (CASSANDRA-4329)
 * (cql3) Add support for set, map and list (CASSANDRA-3647)
 * Validate date type correctly (CASSANDRA-4441)
 * (cql3) Allow definitions with only a PK (CASSANDRA-4361)
 * (cql3) Add support for row key composites (CASSANDRA-4179)
 * improve DynamicEndpointSnitch by using reservoir sampling (CASSANDRA-4038)
 * (cql3) Add support for 2ndary indexes (CASSANDRA-3680)
 * (cql3) fix defining more than one PK to be invalid (CASSANDRA-4477)
 * remove schema agreement checking from all external APIs (Thrift, CQL and CQL3) (CASSANDRA-4487)
 * add Murmur3Partitioner and make it default for new installations (CASSANDRA-3772, 4621)
 * (cql3) update pseudo-map syntax to use map syntax (CASSANDRA-4497)
 * Finer grained exceptions hierarchy and provides error code with exceptions (CASSANDRA-3979)
 * Adds events push to binary protocol (CASSANDRA-4480)
 * Rewrite nodetool help (CASSANDRA-2293)
 * Make CQL3 the default for CQL (CASSANDRA-4640)
 * update stress tool to be able to use CQL3 (CASSANDRA-4406)
 * Accept all thrift update on CQL3 cf but don't expose their metadata (CASSANDRA-4377)
 * Replace Throttle with Guava's RateLimiter for HintedHandOff (CASSANDRA-4541)
 * fix counter add/get using CQL2 and CQL3 in stress tool (CASSANDRA-4633)
 * Add sstable count per level to cfstats (CASSANDRA-4537)
 * (cql3) Add ALTER KEYSPACE statement (CASSANDRA-4611)
 * (cql3) Allow defining default consistency levels (CASSANDRA-4448)
 * (cql3) Fix queries using LIMIT missing results (CASSANDRA-4579)
 * fix cross-version gossip messaging (CASSANDRA-4576)
 * added inet data type (CASSANDRA-4627)


1.1.6
 * Wait for writes on synchronous read digest mismatch (CASSANDRA-4792)
 * fix commitlog replay for nanotime-infected sstables (CASSANDRA-4782)
 * preflight check ttl for maximum of 20 years (CASSANDRA-4771)
 * (Pig) fix widerow input with single column rows (CASSANDRA-4789)
 * Fix HH to compact with correct gcBefore, which avoids wiping out
   undelivered hints (CASSANDRA-4772)
 * LCS will merge up to 32 L0 sstables as intended (CASSANDRA-4778)
 * NTS will default unconfigured DC replicas to zero (CASSANDRA-4675)
 * use default consistency level in counter validation if none is
   explicitly provide (CASSANDRA-4700)
 * Improve IAuthority interface by introducing fine-grained
   access permissions and grant/revoke commands (CASSANDRA-4490, 4644)
 * fix assumption error in CLI when updating/describing keyspace 
   (CASSANDRA-4322)
 * Adds offline sstablescrub to debian packaging (CASSANDRA-4642)
 * Automatic fixing of overlapping leveled sstables (CASSANDRA-4644)
 * fix error when using ORDER BY with extended selections (CASSANDRA-4689)
 * (CQL3) Fix validation for IN queries for non-PK cols (CASSANDRA-4709)
 * fix re-created keyspace disappering after 1.1.5 upgrade 
   (CASSANDRA-4698, 4752)
 * (CLI) display elapsed time in 2 fraction digits (CASSANDRA-3460)
 * add authentication support to sstableloader (CASSANDRA-4712)
 * Fix CQL3 'is reversed' logic (CASSANDRA-4716, 4759)
 * (CQL3) Don't return ReversedType in result set metadata (CASSANDRA-4717)
 * Backport adding AlterKeyspace statement (CASSANDRA-4611)
 * (CQL3) Correcty accept upper-case data types (CASSANDRA-4770)
 * Add binary protocol events for schema changes (CASSANDRA-4684)
Merged from 1.0:
 * Switch from NBHM to CHM in MessagingService's callback map, which
   prevents OOM in long-running instances (CASSANDRA-4708)


1.1.5
 * add SecondaryIndex.reload API (CASSANDRA-4581)
 * use millis + atomicint for commitlog segment creation instead of
   nanotime, which has issues under some hypervisors (CASSANDRA-4601)
 * fix FD leak in slice queries (CASSANDRA-4571)
 * avoid recursion in leveled compaction (CASSANDRA-4587)
 * increase stack size under Java7 to 180K
 * Log(info) schema changes (CASSANDRA-4547)
 * Change nodetool setcachecapcity to manipulate global caches (CASSANDRA-4563)
 * (cql3) fix setting compaction strategy (CASSANDRA-4597)
 * fix broken system.schema_* timestamps on system startup (CASSANDRA-4561)
 * fix wrong skip of cache saving (CASSANDRA-4533)
 * Avoid NPE when lost+found is in data dir (CASSANDRA-4572)
 * Respect five-minute flush moratorium after initial CL replay (CASSANDRA-4474)
 * Adds ntp as recommended in debian packaging (CASSANDRA-4606)
 * Configurable transport in CF Record{Reader|Writer} (CASSANDRA-4558)
 * (cql3) fix potential NPE with both equal and unequal restriction (CASSANDRA-4532)
 * (cql3) improves ORDER BY validation (CASSANDRA-4624)
 * Fix potential deadlock during counter writes (CASSANDRA-4578)
 * Fix cql error with ORDER BY when using IN (CASSANDRA-4612)
Merged from 1.0:
 * increase Xss to 160k to accomodate latest 1.6 JVMs (CASSANDRA-4602)
 * fix toString of hint destination tokens (CASSANDRA-4568)
 * Fix multiple values for CurrentLocal NodeID (CASSANDRA-4626)


1.1.4
 * fix offline scrub to catch >= out of order rows (CASSANDRA-4411)
 * fix cassandra-env.sh on RHEL and other non-dash-based systems 
   (CASSANDRA-4494)
Merged from 1.0:
 * (Hadoop) fix setting key length for old-style mapred api (CASSANDRA-4534)
 * (Hadoop) fix iterating through a resultset consisting entirely
   of tombstoned rows (CASSANDRA-4466)


1.1.3
 * (cqlsh) add COPY TO (CASSANDRA-4434)
 * munmap commitlog segments before rename (CASSANDRA-4337)
 * (JMX) rename getRangeKeySample to sampleKeyRange to avoid returning
   multi-MB results as an attribute (CASSANDRA-4452)
 * flush based on data size, not throughput; overwritten columns no 
   longer artificially inflate liveRatio (CASSANDRA-4399)
 * update default commitlog segment size to 32MB and total commitlog
   size to 32/1024 MB for 32/64 bit JVMs, respectively (CASSANDRA-4422)
 * avoid using global partitioner to estimate ranges in index sstables
   (CASSANDRA-4403)
 * restore pre-CASSANDRA-3862 approach to removing expired tombstones
   from row cache during compaction (CASSANDRA-4364)
 * (stress) support for CQL prepared statements (CASSANDRA-3633)
 * Correctly catch exception when Snappy cannot be loaded (CASSANDRA-4400)
 * (cql3) Support ORDER BY when IN condition is given in WHERE clause (CASSANDRA-4327)
 * (cql3) delete "component_index" column on DROP TABLE call (CASSANDRA-4420)
 * change nanoTime() to currentTimeInMillis() in schema related code (CASSANDRA-4432)
 * add a token generation tool (CASSANDRA-3709)
 * Fix LCS bug with sstable containing only 1 row (CASSANDRA-4411)
 * fix "Can't Modify Index Name" problem on CF update (CASSANDRA-4439)
 * Fix assertion error in getOverlappingSSTables during repair (CASSANDRA-4456)
 * fix nodetool's setcompactionthreshold command (CASSANDRA-4455)
 * Ensure compacted files are never used, to avoid counter overcount (CASSANDRA-4436)
Merged from 1.0:
 * Push the validation of secondary index values to the SecondaryIndexManager (CASSANDRA-4240)
 * allow dropping columns shadowed by not-yet-expired supercolumn or row
   tombstones in PrecompactedRow (CASSANDRA-4396)


1.1.2
 * Fix cleanup not deleting index entries (CASSANDRA-4379)
 * Use correct partitioner when saving + loading caches (CASSANDRA-4331)
 * Check schema before trying to export sstable (CASSANDRA-2760)
 * Raise a meaningful exception instead of NPE when PFS encounters
   an unconfigured node + no default (CASSANDRA-4349)
 * fix bug in sstable blacklisting with LCS (CASSANDRA-4343)
 * LCS no longer promotes tiny sstables out of L0 (CASSANDRA-4341)
 * skip tombstones during hint replay (CASSANDRA-4320)
 * fix NPE in compactionstats (CASSANDRA-4318)
 * enforce 1m min keycache for auto (CASSANDRA-4306)
 * Have DeletedColumn.isMFD always return true (CASSANDRA-4307)
 * (cql3) exeption message for ORDER BY constraints said primary filter can be
    an IN clause, which is misleading (CASSANDRA-4319)
 * (cql3) Reject (not yet supported) creation of 2ndardy indexes on tables with
   composite primary keys (CASSANDRA-4328)
 * Set JVM stack size to 160k for java 7 (CASSANDRA-4275)
 * cqlsh: add COPY command to load data from CSV flat files (CASSANDRA-4012)
 * CFMetaData.fromThrift to throw ConfigurationException upon error (CASSANDRA-4353)
 * Use CF comparator to sort indexed columns in SecondaryIndexManager
   (CASSANDRA-4365)
 * add strategy_options to the KSMetaData.toString() output (CASSANDRA-4248)
 * (cql3) fix range queries containing unqueried results (CASSANDRA-4372)
 * (cql3) allow updating column_alias types (CASSANDRA-4041)
 * (cql3) Fix deletion bug (CASSANDRA-4193)
 * Fix computation of overlapping sstable for leveled compaction (CASSANDRA-4321)
 * Improve scrub and allow to run it offline (CASSANDRA-4321)
 * Fix assertionError in StorageService.bulkLoad (CASSANDRA-4368)
 * (cqlsh) add option to authenticate to a keyspace at startup (CASSANDRA-4108)
 * (cqlsh) fix ASSUME functionality (CASSANDRA-4352)
 * Fix ColumnFamilyRecordReader to not return progress > 100% (CASSANDRA-3942)
Merged from 1.0:
 * Set gc_grace on index CF to 0 (CASSANDRA-4314)


1.1.1
 * add populate_io_cache_on_flush option (CASSANDRA-2635)
 * allow larger cache capacities than 2GB (CASSANDRA-4150)
 * add getsstables command to nodetool (CASSANDRA-4199)
 * apply parent CF compaction settings to secondary index CFs (CASSANDRA-4280)
 * preserve commitlog size cap when recycling segments at startup
   (CASSANDRA-4201)
 * (Hadoop) fix split generation regression (CASSANDRA-4259)
 * ignore min/max compactions settings in LCS, while preserving
   behavior that min=max=0 disables autocompaction (CASSANDRA-4233)
 * log number of rows read from saved cache (CASSANDRA-4249)
 * calculate exact size required for cleanup operations (CASSANDRA-1404)
 * avoid blocking additional writes during flush when the commitlog
   gets behind temporarily (CASSANDRA-1991)
 * enable caching on index CFs based on data CF cache setting (CASSANDRA-4197)
 * warn on invalid replication strategy creation options (CASSANDRA-4046)
 * remove [Freeable]Memory finalizers (CASSANDRA-4222)
 * include tombstone size in ColumnFamily.size, which can prevent OOM
   during sudden mass delete operations by yielding a nonzero liveRatio
   (CASSANDRA-3741)
 * Open 1 sstableScanner per level for leveled compaction (CASSANDRA-4142)
 * Optimize reads when row deletion timestamps allow us to restrict
   the set of sstables we check (CASSANDRA-4116)
 * add support for commitlog archiving and point-in-time recovery
   (CASSANDRA-3690)
 * avoid generating redundant compaction tasks during streaming
   (CASSANDRA-4174)
 * add -cf option to nodetool snapshot, and takeColumnFamilySnapshot to
   StorageService mbean (CASSANDRA-556)
 * optimize cleanup to drop entire sstables where possible (CASSANDRA-4079)
 * optimize truncate when autosnapshot is disabled (CASSANDRA-4153)
 * update caches to use byte[] keys to reduce memory overhead (CASSANDRA-3966)
 * add column limit to cli (CASSANDRA-3012, 4098)
 * clean up and optimize DataOutputBuffer, used by CQL compression and
   CompositeType (CASSANDRA-4072)
 * optimize commitlog checksumming (CASSANDRA-3610)
 * identify and blacklist corrupted SSTables from future compactions 
   (CASSANDRA-2261)
 * Move CfDef and KsDef validation out of thrift (CASSANDRA-4037)
 * Expose API to repair a user provided range (CASSANDRA-3912)
 * Add way to force the cassandra-cli to refresh its schema (CASSANDRA-4052)
 * Avoid having replicate on write tasks stacking up at CL.ONE (CASSANDRA-2889)
 * (cql3) Backwards compatibility for composite comparators in non-cql3-aware
   clients (CASSANDRA-4093)
 * (cql3) Fix order by for reversed queries (CASSANDRA-4160)
 * (cql3) Add ReversedType support (CASSANDRA-4004)
 * (cql3) Add timeuuid type (CASSANDRA-4194)
 * (cql3) Minor fixes (CASSANDRA-4185)
 * (cql3) Fix prepared statement in BATCH (CASSANDRA-4202)
 * (cql3) Reduce the list of reserved keywords (CASSANDRA-4186)
 * (cql3) Move max/min compaction thresholds to compaction strategy options
   (CASSANDRA-4187)
 * Fix exception during move when localhost is the only source (CASSANDRA-4200)
 * (cql3) Allow paging through non-ordered partitioner results (CASSANDRA-3771)
 * (cql3) Fix drop index (CASSANDRA-4192)
 * (cql3) Don't return range ghosts anymore (CASSANDRA-3982)
 * fix re-creating Keyspaces/ColumnFamilies with the same name as dropped
   ones (CASSANDRA-4219)
 * fix SecondaryIndex LeveledManifest save upon snapshot (CASSANDRA-4230)
 * fix missing arrayOffset in FBUtilities.hash (CASSANDRA-4250)
 * (cql3) Add name of parameters in CqlResultSet (CASSANDRA-4242)
 * (cql3) Correctly validate order by queries (CASSANDRA-4246)
 * rename stress to cassandra-stress for saner packaging (CASSANDRA-4256)
 * Fix exception on colum metadata with non-string comparator (CASSANDRA-4269)
 * Check for unknown/invalid compression options (CASSANDRA-4266)
 * (cql3) Adds simple access to column timestamp and ttl (CASSANDRA-4217)
 * (cql3) Fix range queries with secondary indexes (CASSANDRA-4257)
 * Better error messages from improper input in cli (CASSANDRA-3865)
 * Try to stop all compaction upon Keyspace or ColumnFamily drop (CASSANDRA-4221)
 * (cql3) Allow keyspace properties to contain hyphens (CASSANDRA-4278)
 * (cql3) Correctly validate keyspace access in create table (CASSANDRA-4296)
 * Avoid deadlock in migration stage (CASSANDRA-3882)
 * Take supercolumn names and deletion info into account in memtable throughput
   (CASSANDRA-4264)
 * Add back backward compatibility for old style replication factor (CASSANDRA-4294)
 * Preserve compatibility with pre-1.1 index queries (CASSANDRA-4262)
Merged from 1.0:
 * Fix super columns bug where cache is not updated (CASSANDRA-4190)
 * fix maxTimestamp to include row tombstones (CASSANDRA-4116)
 * (CLI) properly handle quotes in create/update keyspace commands (CASSANDRA-4129)
 * Avoids possible deadlock during bootstrap (CASSANDRA-4159)
 * fix stress tool that hangs forever on timeout or error (CASSANDRA-4128)
 * stress tool to return appropriate exit code on failure (CASSANDRA-4188)
 * fix compaction NPE when out of disk space and assertions disabled
   (CASSANDRA-3985)
 * synchronize LCS getEstimatedTasks to avoid CME (CASSANDRA-4255)
 * ensure unique streaming session id's (CASSANDRA-4223)
 * kick off background compaction when min/max thresholds change 
   (CASSANDRA-4279)
 * improve ability of STCS.getBuckets to deal with 100s of 1000s of
   sstables, such as when convertinb back from LCS (CASSANDRA-4287)
 * Oversize integer in CQL throws NumberFormatException (CASSANDRA-4291)
 * fix 1.0.x node join to mixed version cluster, other nodes >= 1.1 (CASSANDRA-4195)
 * Fix LCS splitting sstable base on uncompressed size (CASSANDRA-4419)
 * Push the validation of secondary index values to the SecondaryIndexManager (CASSANDRA-4240)
 * Don't purge columns during upgradesstables (CASSANDRA-4462)
 * Make cqlsh work with piping (CASSANDRA-4113)
 * Validate arguments for nodetool decommission (CASSANDRA-4061)
 * Report thrift status in nodetool info (CASSANDRA-4010)


1.1.0-final
 * average a reduced liveRatio estimate with the previous one (CASSANDRA-4065)
 * Allow KS and CF names up to 48 characters (CASSANDRA-4157)
 * fix stress build (CASSANDRA-4140)
 * add time remaining estimate to nodetool compactionstats (CASSANDRA-4167)
 * (cql) fix NPE in cql3 ALTER TABLE (CASSANDRA-4163)
 * (cql) Add support for CL.TWO and CL.THREE in CQL (CASSANDRA-4156)
 * (cql) Fix type in CQL3 ALTER TABLE preventing update (CASSANDRA-4170)
 * (cql) Throw invalid exception from CQL3 on obsolete options (CASSANDRA-4171)
 * (cqlsh) fix recognizing uppercase SELECT keyword (CASSANDRA-4161)
 * Pig: wide row support (CASSANDRA-3909)
Merged from 1.0:
 * avoid streaming empty files with bulk loader if sstablewriter errors out
   (CASSANDRA-3946)


1.1-rc1
 * Include stress tool in binary builds (CASSANDRA-4103)
 * (Hadoop) fix wide row iteration when last row read was deleted
   (CASSANDRA-4154)
 * fix read_repair_chance to really default to 0.1 in the cli (CASSANDRA-4114)
 * Adds caching and bloomFilterFpChange to CQL options (CASSANDRA-4042)
 * Adds posibility to autoconfigure size of the KeyCache (CASSANDRA-4087)
 * fix KEYS index from skipping results (CASSANDRA-3996)
 * Remove sliced_buffer_size_in_kb dead option (CASSANDRA-4076)
 * make loadNewSStable preserve sstable version (CASSANDRA-4077)
 * Respect 1.0 cache settings as much as possible when upgrading 
   (CASSANDRA-4088)
 * relax path length requirement for sstable files when upgrading on 
   non-Windows platforms (CASSANDRA-4110)
 * fix terminination of the stress.java when errors were encountered
   (CASSANDRA-4128)
 * Move CfDef and KsDef validation out of thrift (CASSANDRA-4037)
 * Fix get_paged_slice (CASSANDRA-4136)
 * CQL3: Support slice with exclusive start and stop (CASSANDRA-3785)
Merged from 1.0:
 * support PropertyFileSnitch in bulk loader (CASSANDRA-4145)
 * add auto_snapshot option allowing disabling snapshot before drop/truncate
   (CASSANDRA-3710)
 * allow short snitch names (CASSANDRA-4130)


1.1-beta2
 * rename loaded sstables to avoid conflicts with local snapshots
   (CASSANDRA-3967)
 * start hint replay as soon as FD notifies that the target is back up
   (CASSANDRA-3958)
 * avoid unproductive deserializing of cached rows during compaction
   (CASSANDRA-3921)
 * fix concurrency issues with CQL keyspace creation (CASSANDRA-3903)
 * Show Effective Owership via Nodetool ring <keyspace> (CASSANDRA-3412)
 * Update ORDER BY syntax for CQL3 (CASSANDRA-3925)
 * Fix BulkRecordWriter to not throw NPE if reducer gets no map data from Hadoop (CASSANDRA-3944)
 * Fix bug with counters in super columns (CASSANDRA-3821)
 * Remove deprecated merge_shard_chance (CASSANDRA-3940)
 * add a convenient way to reset a node's schema (CASSANDRA-2963)
 * fix for intermittent SchemaDisagreementException (CASSANDRA-3884)
 * CLI `list <CF>` to limit number of columns and their order (CASSANDRA-3012)
 * ignore deprecated KsDef/CfDef/ColumnDef fields in native schema (CASSANDRA-3963)
 * CLI to report when unsupported column_metadata pair was given (CASSANDRA-3959)
 * reincarnate removed and deprecated KsDef/CfDef attributes (CASSANDRA-3953)
 * Fix race between writes and read for cache (CASSANDRA-3862)
 * perform static initialization of StorageProxy on start-up (CASSANDRA-3797)
 * support trickling fsync() on writes (CASSANDRA-3950)
 * expose counters for unavailable/timeout exceptions given to thrift clients (CASSANDRA-3671)
 * avoid quadratic startup time in LeveledManifest (CASSANDRA-3952)
 * Add type information to new schema_ columnfamilies and remove thrift
   serialization for schema (CASSANDRA-3792)
 * add missing column validator options to the CLI help (CASSANDRA-3926)
 * skip reading saved key cache if CF's caching strategy is NONE or ROWS_ONLY (CASSANDRA-3954)
 * Unify migration code (CASSANDRA-4017)
Merged from 1.0:
 * cqlsh: guess correct version of Python for Arch Linux (CASSANDRA-4090)
 * (CLI) properly handle quotes in create/update keyspace commands (CASSANDRA-4129)
 * Avoids possible deadlock during bootstrap (CASSANDRA-4159)
 * fix stress tool that hangs forever on timeout or error (CASSANDRA-4128)
 * Fix super columns bug where cache is not updated (CASSANDRA-4190)
 * stress tool to return appropriate exit code on failure (CASSANDRA-4188)


1.0.9
 * improve index sampling performance (CASSANDRA-4023)
 * always compact away deleted hints immediately after handoff (CASSANDRA-3955)
 * delete hints from dropped ColumnFamilies on handoff instead of
   erroring out (CASSANDRA-3975)
 * add CompositeType ref to the CLI doc for create/update column family (CASSANDRA-3980)
 * Pig: support Counter ColumnFamilies (CASSANDRA-3973)
 * Pig: Composite column support (CASSANDRA-3684)
 * Avoid NPE during repair when a keyspace has no CFs (CASSANDRA-3988)
 * Fix division-by-zero error on get_slice (CASSANDRA-4000)
 * don't change manifest level for cleanup, scrub, and upgradesstables
   operations under LeveledCompactionStrategy (CASSANDRA-3989, 4112)
 * fix race leading to super columns assertion failure (CASSANDRA-3957)
 * fix NPE on invalid CQL delete command (CASSANDRA-3755)
 * allow custom types in CLI's assume command (CASSANDRA-4081)
 * fix totalBytes count for parallel compactions (CASSANDRA-3758)
 * fix intermittent NPE in get_slice (CASSANDRA-4095)
 * remove unnecessary asserts in native code interfaces (CASSANDRA-4096)
 * Validate blank keys in CQL to avoid assertion errors (CASSANDRA-3612)
 * cqlsh: fix bad decoding of some column names (CASSANDRA-4003)
 * cqlsh: fix incorrect padding with unicode chars (CASSANDRA-4033)
 * Fix EC2 snitch incorrectly reporting region (CASSANDRA-4026)
 * Shut down thrift during decommission (CASSANDRA-4086)
 * Expose nodetool cfhistograms for 2ndary indexes (CASSANDRA-4063)
Merged from 0.8:
 * Fix ConcurrentModificationException in gossiper (CASSANDRA-4019)


1.1-beta1
 * (cqlsh)
   + add SOURCE and CAPTURE commands, and --file option (CASSANDRA-3479)
   + add ALTER COLUMNFAMILY WITH (CASSANDRA-3523)
   + bundle Python dependencies with Cassandra (CASSANDRA-3507)
   + added to Debian package (CASSANDRA-3458)
   + display byte data instead of erroring out on decode failure 
     (CASSANDRA-3874)
 * add nodetool rebuild_index (CASSANDRA-3583)
 * add nodetool rangekeysample (CASSANDRA-2917)
 * Fix streaming too much data during move operations (CASSANDRA-3639)
 * Nodetool and CLI connect to localhost by default (CASSANDRA-3568)
 * Reduce memory used by primary index sample (CASSANDRA-3743)
 * (Hadoop) separate input/output configurations (CASSANDRA-3197, 3765)
 * avoid returning internal Cassandra classes over JMX (CASSANDRA-2805)
 * add row-level isolation via SnapTree (CASSANDRA-2893)
 * Optimize key count estimation when opening sstable on startup
   (CASSANDRA-2988)
 * multi-dc replication optimization supporting CL > ONE (CASSANDRA-3577)
 * add command to stop compactions (CASSANDRA-1740, 3566, 3582)
 * multithreaded streaming (CASSANDRA-3494)
 * removed in-tree redhat spec (CASSANDRA-3567)
 * "defragment" rows for name-based queries under STCS, again (CASSANDRA-2503)
 * Recycle commitlog segments for improved performance 
   (CASSANDRA-3411, 3543, 3557, 3615)
 * update size-tiered compaction to prioritize small tiers (CASSANDRA-2407)
 * add message expiration logic to OutboundTcpConnection (CASSANDRA-3005)
 * off-heap cache to use sun.misc.Unsafe instead of JNA (CASSANDRA-3271)
 * EACH_QUORUM is only supported for writes (CASSANDRA-3272)
 * replace compactionlock use in schema migration by checking CFS.isValid
   (CASSANDRA-3116)
 * recognize that "SELECT first ... *" isn't really "SELECT *" (CASSANDRA-3445)
 * Use faster bytes comparison (CASSANDRA-3434)
 * Bulk loader is no longer a fat client, (HADOOP) bulk load output format
   (CASSANDRA-3045)
 * (Hadoop) add support for KeyRange.filter
 * remove assumption that keys and token are in bijection
   (CASSANDRA-1034, 3574, 3604)
 * always remove endpoints from delevery queue in HH (CASSANDRA-3546)
 * fix race between cf flush and its 2ndary indexes flush (CASSANDRA-3547)
 * fix potential race in AES when a repair fails (CASSANDRA-3548)
 * Remove columns shadowed by a deleted container even when we cannot purge
   (CASSANDRA-3538)
 * Improve memtable slice iteration performance (CASSANDRA-3545)
 * more efficient allocation of small bloom filters (CASSANDRA-3618)
 * Use separate writer thread in SSTableSimpleUnsortedWriter (CASSANDRA-3619)
 * fsync the directory after new sstable or commitlog segment are created (CASSANDRA-3250)
 * fix minor issues reported by FindBugs (CASSANDRA-3658)
 * global key/row caches (CASSANDRA-3143, 3849)
 * optimize memtable iteration during range scan (CASSANDRA-3638)
 * introduce 'crc_check_chance' in CompressionParameters to support
   a checksum percentage checking chance similarly to read-repair (CASSANDRA-3611)
 * a way to deactivate global key/row cache on per-CF basis (CASSANDRA-3667)
 * fix LeveledCompactionStrategy broken because of generation pre-allocation
   in LeveledManifest (CASSANDRA-3691)
 * finer-grained control over data directories (CASSANDRA-2749)
 * Fix ClassCastException during hinted handoff (CASSANDRA-3694)
 * Upgrade Thrift to 0.7 (CASSANDRA-3213)
 * Make stress.java insert operation to use microseconds (CASSANDRA-3725)
 * Allows (internally) doing a range query with a limit of columns instead of
   rows (CASSANDRA-3742)
 * Allow rangeSlice queries to be start/end inclusive/exclusive (CASSANDRA-3749)
 * Fix BulkLoader to support new SSTable layout and add stream
   throttling to prevent an NPE when there is no yaml config (CASSANDRA-3752)
 * Allow concurrent schema migrations (CASSANDRA-1391, 3832)
 * Add SnapshotCommand to trigger snapshot on remote node (CASSANDRA-3721)
 * Make CFMetaData conversions to/from thrift/native schema inverses
   (CASSANDRA_3559)
 * Add initial code for CQL 3.0-beta (CASSANDRA-2474, 3781, 3753)
 * Add wide row support for ColumnFamilyInputFormat (CASSANDRA-3264)
 * Allow extending CompositeType comparator (CASSANDRA-3657)
 * Avoids over-paging during get_count (CASSANDRA-3798)
 * Add new command to rebuild a node without (repair) merkle tree calculations
   (CASSANDRA-3483, 3922)
 * respect not only row cache capacity but caching mode when
   trying to read data (CASSANDRA-3812)
 * fix system tests (CASSANDRA-3827)
 * CQL support for altering row key type in ALTER TABLE (CASSANDRA-3781)
 * turn compression on by default (CASSANDRA-3871)
 * make hexToBytes refuse invalid input (CASSANDRA-2851)
 * Make secondary indexes CF inherit compression and compaction from their
   parent CF (CASSANDRA-3877)
 * Finish cleanup up tombstone purge code (CASSANDRA-3872)
 * Avoid NPE on aboarted stream-out sessions (CASSANDRA-3904)
 * BulkRecordWriter throws NPE for counter columns (CASSANDRA-3906)
 * Support compression using BulkWriter (CASSANDRA-3907)


1.0.8
 * fix race between cleanup and flush on secondary index CFSes (CASSANDRA-3712)
 * avoid including non-queried nodes in rangeslice read repair
   (CASSANDRA-3843)
 * Only snapshot CF being compacted for snapshot_before_compaction 
   (CASSANDRA-3803)
 * Log active compactions in StatusLogger (CASSANDRA-3703)
 * Compute more accurate compaction score per level (CASSANDRA-3790)
 * Return InvalidRequest when using a keyspace that doesn't exist
   (CASSANDRA-3764)
 * disallow user modification of System keyspace (CASSANDRA-3738)
 * allow using sstable2json on secondary index data (CASSANDRA-3738)
 * (cqlsh) add DESCRIBE COLUMNFAMILIES (CASSANDRA-3586)
 * (cqlsh) format blobs correctly and use colors to improve output
   readability (CASSANDRA-3726)
 * synchronize BiMap of bootstrapping tokens (CASSANDRA-3417)
 * show index options in CLI (CASSANDRA-3809)
 * add optional socket timeout for streaming (CASSANDRA-3838)
 * fix truncate not to leave behind non-CFS backed secondary indexes
   (CASSANDRA-3844)
 * make CLI `show schema` to use output stream directly instead
   of StringBuilder (CASSANDRA-3842)
 * remove the wait on hint future during write (CASSANDRA-3870)
 * (cqlsh) ignore missing CfDef opts (CASSANDRA-3933)
 * (cqlsh) look for cqlshlib relative to realpath (CASSANDRA-3767)
 * Fix short read protection (CASSANDRA-3934)
 * Make sure infered and actual schema match (CASSANDRA-3371)
 * Fix NPE during HH delivery (CASSANDRA-3677)
 * Don't put boostrapping node in 'hibernate' status (CASSANDRA-3737)
 * Fix double quotes in windows bat files (CASSANDRA-3744)
 * Fix bad validator lookup (CASSANDRA-3789)
 * Fix soft reset in EC2MultiRegionSnitch (CASSANDRA-3835)
 * Don't leave zombie connections with THSHA thrift server (CASSANDRA-3867)
 * (cqlsh) fix deserialization of data (CASSANDRA-3874)
 * Fix removetoken force causing an inconsistent state (CASSANDRA-3876)
 * Fix ahndling of some types with Pig (CASSANDRA-3886)
 * Don't allow to drop the system keyspace (CASSANDRA-3759)
 * Make Pig deletes disabled by default and configurable (CASSANDRA-3628)
Merged from 0.8:
 * (Pig) fix CassandraStorage to use correct comparator in Super ColumnFamily
   case (CASSANDRA-3251)
 * fix thread safety issues in commitlog replay, primarily affecting
   systems with many (100s) of CF definitions (CASSANDRA-3751)
 * Fix relevant tombstone ignored with super columns (CASSANDRA-3875)


1.0.7
 * fix regression in HH page size calculation (CASSANDRA-3624)
 * retry failed stream on IOException (CASSANDRA-3686)
 * allow configuring bloom_filter_fp_chance (CASSANDRA-3497)
 * attempt hint delivery every ten minutes, or when failure detector
   notifies us that a node is back up, whichever comes first.  hint
   handoff throttle delay default changed to 1ms, from 50 (CASSANDRA-3554)
 * add nodetool setstreamthroughput (CASSANDRA-3571)
 * fix assertion when dropping a columnfamily with no sstables (CASSANDRA-3614)
 * more efficient allocation of small bloom filters (CASSANDRA-3618)
 * CLibrary.createHardLinkWithExec() to check for errors (CASSANDRA-3101)
 * Avoid creating empty and non cleaned writer during compaction (CASSANDRA-3616)
 * stop thrift service in shutdown hook so we can quiesce MessagingService
   (CASSANDRA-3335)
 * (CQL) compaction_strategy_options and compression_parameters for
   CREATE COLUMNFAMILY statement (CASSANDRA-3374)
 * Reset min/max compaction threshold when creating size tiered compaction
   strategy (CASSANDRA-3666)
 * Don't ignore IOException during compaction (CASSANDRA-3655)
 * Fix assertion error for CF with gc_grace=0 (CASSANDRA-3579)
 * Shutdown ParallelCompaction reducer executor after use (CASSANDRA-3711)
 * Avoid < 0 value for pending tasks in leveled compaction (CASSANDRA-3693)
 * (Hadoop) Support TimeUUID in Pig CassandraStorage (CASSANDRA-3327)
 * Check schema is ready before continuing boostrapping (CASSANDRA-3629)
 * Catch overflows during parsing of chunk_length_kb (CASSANDRA-3644)
 * Improve stream protocol mismatch errors (CASSANDRA-3652)
 * Avoid multiple thread doing HH to the same target (CASSANDRA-3681)
 * Add JMX property for rp_timeout_in_ms (CASSANDRA-2940)
 * Allow DynamicCompositeType to compare component of different types
   (CASSANDRA-3625)
 * Flush non-cfs backed secondary indexes (CASSANDRA-3659)
 * Secondary Indexes should report memory consumption (CASSANDRA-3155)
 * fix for SelectStatement start/end key are not set correctly
   when a key alias is involved (CASSANDRA-3700)
 * fix CLI `show schema` command insert of an extra comma in
   column_metadata (CASSANDRA-3714)
Merged from 0.8:
 * avoid logging (harmless) exception when GC takes < 1ms (CASSANDRA-3656)
 * prevent new nodes from thinking down nodes are up forever (CASSANDRA-3626)
 * use correct list of replicas for LOCAL_QUORUM reads when read repair
   is disabled (CASSANDRA-3696)
 * block on flush before compacting hints (may prevent OOM) (CASSANDRA-3733)


1.0.6
 * (CQL) fix cqlsh support for replicate_on_write (CASSANDRA-3596)
 * fix adding to leveled manifest after streaming (CASSANDRA-3536)
 * filter out unavailable cipher suites when using encryption (CASSANDRA-3178)
 * (HADOOP) add old-style api support for CFIF and CFRR (CASSANDRA-2799)
 * Support TimeUUIDType column names in Stress.java tool (CASSANDRA-3541)
 * (CQL) INSERT/UPDATE/DELETE/TRUNCATE commands should allow CF names to
   be qualified by keyspace (CASSANDRA-3419)
 * always remove endpoints from delevery queue in HH (CASSANDRA-3546)
 * fix race between cf flush and its 2ndary indexes flush (CASSANDRA-3547)
 * fix potential race in AES when a repair fails (CASSANDRA-3548)
 * fix default value validation usage in CLI SET command (CASSANDRA-3553)
 * Optimize componentsFor method for compaction and startup time
   (CASSANDRA-3532)
 * (CQL) Proper ColumnFamily metadata validation on CREATE COLUMNFAMILY 
   (CASSANDRA-3565)
 * fix compression "chunk_length_kb" option to set correct kb value for 
   thrift/avro (CASSANDRA-3558)
 * fix missing response during range slice repair (CASSANDRA-3551)
 * 'describe ring' moved from CLI to nodetool and available through JMX (CASSANDRA-3220)
 * add back partitioner to sstable metadata (CASSANDRA-3540)
 * fix NPE in get_count for counters (CASSANDRA-3601)
Merged from 0.8:
 * remove invalid assertion that table was opened before dropping it
   (CASSANDRA-3580)
 * range and index scans now only send requests to enough replicas to
   satisfy requested CL + RR (CASSANDRA-3598)
 * use cannonical host for local node in nodetool info (CASSANDRA-3556)
 * remove nonlocal DC write optimization since it only worked with
   CL.ONE or CL.LOCAL_QUORUM (CASSANDRA-3577, 3585)
 * detect misuses of CounterColumnType (CASSANDRA-3422)
 * turn off string interning in json2sstable, take 2 (CASSANDRA-2189)
 * validate compression parameters on add/update of the ColumnFamily 
   (CASSANDRA-3573)
 * Check for 0.0.0.0 is incorrect in CFIF (CASSANDRA-3584)
 * Increase vm.max_map_count in debian packaging (CASSANDRA-3563)
 * gossiper will never add itself to saved endpoints (CASSANDRA-3485)


1.0.5
 * revert CASSANDRA-3407 (see CASSANDRA-3540)
 * fix assertion error while forwarding writes to local nodes (CASSANDRA-3539)


1.0.4
 * fix self-hinting of timed out read repair updates and make hinted handoff
   less prone to OOMing a coordinator (CASSANDRA-3440)
 * expose bloom filter sizes via JMX (CASSANDRA-3495)
 * enforce RP tokens 0..2**127 (CASSANDRA-3501)
 * canonicalize paths exposed through JMX (CASSANDRA-3504)
 * fix "liveSize" stat when sstables are removed (CASSANDRA-3496)
 * add bloom filter FP rates to nodetool cfstats (CASSANDRA-3347)
 * record partitioner in sstable metadata component (CASSANDRA-3407)
 * add new upgradesstables nodetool command (CASSANDRA-3406)
 * skip --debug requirement to see common exceptions in CLI (CASSANDRA-3508)
 * fix incorrect query results due to invalid max timestamp (CASSANDRA-3510)
 * make sstableloader recognize compressed sstables (CASSANDRA-3521)
 * avoids race in OutboundTcpConnection in multi-DC setups (CASSANDRA-3530)
 * use SETLOCAL in cassandra.bat (CASSANDRA-3506)
 * fix ConcurrentModificationException in Table.all() (CASSANDRA-3529)
Merged from 0.8:
 * fix concurrence issue in the FailureDetector (CASSANDRA-3519)
 * fix array out of bounds error in counter shard removal (CASSANDRA-3514)
 * avoid dropping tombstones when they might still be needed to shadow
   data in a different sstable (CASSANDRA-2786)


1.0.3
 * revert name-based query defragmentation aka CASSANDRA-2503 (CASSANDRA-3491)
 * fix invalidate-related test failures (CASSANDRA-3437)
 * add next-gen cqlsh to bin/ (CASSANDRA-3188, 3131, 3493)
 * (CQL) fix handling of rows with no columns (CASSANDRA-3424, 3473)
 * fix querying supercolumns by name returning only a subset of
   subcolumns or old subcolumn versions (CASSANDRA-3446)
 * automatically compute sha1 sum for uncompressed data files (CASSANDRA-3456)
 * fix reading metadata/statistics component for version < h (CASSANDRA-3474)
 * add sstable forward-compatibility (CASSANDRA-3478)
 * report compression ratio in CFSMBean (CASSANDRA-3393)
 * fix incorrect size exception during streaming of counters (CASSANDRA-3481)
 * (CQL) fix for counter decrement syntax (CASSANDRA-3418)
 * Fix race introduced by CASSANDRA-2503 (CASSANDRA-3482)
 * Fix incomplete deletion of delivered hints (CASSANDRA-3466)
 * Avoid rescheduling compactions when no compaction was executed 
   (CASSANDRA-3484)
 * fix handling of the chunk_length_kb compression options (CASSANDRA-3492)
Merged from 0.8:
 * fix updating CF row_cache_provider (CASSANDRA-3414)
 * CFMetaData.convertToThrift method to set RowCacheProvider (CASSANDRA-3405)
 * acquire compactionlock during truncate (CASSANDRA-3399)
 * fix displaying cfdef entries for super columnfamilies (CASSANDRA-3415)
 * Make counter shard merging thread safe (CASSANDRA-3178)
 * Revert CASSANDRA-2855
 * Fix bug preventing the use of efficient cross-DC writes (CASSANDRA-3472)
 * `describe ring` command for CLI (CASSANDRA-3220)
 * (Hadoop) skip empty rows when entire row is requested, redux (CASSANDRA-2855)


1.0.2
 * "defragment" rows for name-based queries under STCS (CASSANDRA-2503)
 * Add timing information to cassandra-cli GET/SET/LIST queries (CASSANDRA-3326)
 * Only create one CompressionMetadata object per sstable (CASSANDRA-3427)
 * cleanup usage of StorageService.setMode() (CASSANDRA-3388)
 * Avoid large array allocation for compressed chunk offsets (CASSANDRA-3432)
 * fix DecimalType bytebuffer marshalling (CASSANDRA-3421)
 * fix bug that caused first column in per row indexes to be ignored 
   (CASSANDRA-3441)
 * add JMX call to clean (failed) repair sessions (CASSANDRA-3316)
 * fix sstableloader reference acquisition bug (CASSANDRA-3438)
 * fix estimated row size regression (CASSANDRA-3451)
 * make sure we don't return more columns than asked (CASSANDRA-3303, 3395)
Merged from 0.8:
 * acquire compactionlock during truncate (CASSANDRA-3399)
 * fix displaying cfdef entries for super columnfamilies (CASSANDRA-3415)


1.0.1
 * acquire references during index build to prevent delete problems
   on Windows (CASSANDRA-3314)
 * describe_ring should include datacenter/topology information (CASSANDRA-2882)
 * Thrift sockets are not properly buffered (CASSANDRA-3261)
 * performance improvement for bytebufferutil compare function (CASSANDRA-3286)
 * add system.versions ColumnFamily (CASSANDRA-3140)
 * reduce network copies (CASSANDRA-3333, 3373)
 * limit nodetool to 32MB of heap (CASSANDRA-3124)
 * (CQL) update parser to accept "timestamp" instead of "date" (CASSANDRA-3149)
 * Fix CLI `show schema` to include "compression_options" (CASSANDRA-3368)
 * Snapshot to include manifest under LeveledCompactionStrategy (CASSANDRA-3359)
 * (CQL) SELECT query should allow CF name to be qualified by keyspace (CASSANDRA-3130)
 * (CQL) Fix internal application error specifying 'using consistency ...'
   in lower case (CASSANDRA-3366)
 * fix Deflate compression when compression actually makes the data bigger
   (CASSANDRA-3370)
 * optimize UUIDGen to avoid lock contention on InetAddress.getLocalHost 
   (CASSANDRA-3387)
 * tolerate index being dropped mid-mutation (CASSANDRA-3334, 3313)
 * CompactionManager is now responsible for checking for new candidates
   post-task execution, enabling more consistent leveled compaction 
   (CASSANDRA-3391)
 * Cache HSHA threads (CASSANDRA-3372)
 * use CF/KS names as snapshot prefix for drop + truncate operations
   (CASSANDRA-2997)
 * Break bloom filters up to avoid heap fragmentation (CASSANDRA-2466)
 * fix cassandra hanging on jsvc stop (CASSANDRA-3302)
 * Avoid leveled compaction getting blocked on errors (CASSANDRA-3408)
 * Make reloading the compaction strategy safe (CASSANDRA-3409)
 * ignore 0.8 hints even if compaction begins before we try to purge
   them (CASSANDRA-3385)
 * remove procrun (bin\daemon) from Cassandra source tree and 
   artifacts (CASSANDRA-3331)
 * make cassandra compile under JDK7 (CASSANDRA-3275)
 * remove dependency of clientutil.jar to FBUtilities (CASSANDRA-3299)
 * avoid truncation errors by using long math on long values (CASSANDRA-3364)
 * avoid clock drift on some Windows machine (CASSANDRA-3375)
 * display cache provider in cli 'describe keyspace' command (CASSANDRA-3384)
 * fix incomplete topology information in describe_ring (CASSANDRA-3403)
 * expire dead gossip states based on time (CASSANDRA-2961)
 * improve CompactionTask extensibility (CASSANDRA-3330)
 * Allow one leveled compaction task to kick off another (CASSANDRA-3363)
 * allow encryption only between datacenters (CASSANDRA-2802)
Merged from 0.8:
 * fix truncate allowing data to be replayed post-restart (CASSANDRA-3297)
 * make iwriter final in IndexWriter to avoid NPE (CASSANDRA-2863)
 * (CQL) update grammar to require key clause in DELETE statement
   (CASSANDRA-3349)
 * (CQL) allow numeric keyspace names in USE statement (CASSANDRA-3350)
 * (Hadoop) skip empty rows when slicing the entire row (CASSANDRA-2855)
 * Fix handling of tombstone by SSTableExport/Import (CASSANDRA-3357)
 * fix ColumnIndexer to use long offsets (CASSANDRA-3358)
 * Improved CLI exceptions (CASSANDRA-3312)
 * Fix handling of tombstone by SSTableExport/Import (CASSANDRA-3357)
 * Only count compaction as active (for throttling) when they have
   successfully acquired the compaction lock (CASSANDRA-3344)
 * Display CLI version string on startup (CASSANDRA-3196)
 * (Hadoop) make CFIF try rpc_address or fallback to listen_address
   (CASSANDRA-3214)
 * (Hadoop) accept comma delimited lists of initial thrift connections
   (CASSANDRA-3185)
 * ColumnFamily min_compaction_threshold should be >= 2 (CASSANDRA-3342)
 * (Pig) add 0.8+ types and key validation type in schema (CASSANDRA-3280)
 * Fix completely removing column metadata using CLI (CASSANDRA-3126)
 * CLI `describe cluster;` output should be on separate lines for separate versions
   (CASSANDRA-3170)
 * fix changing durable_writes keyspace option during CF creation
   (CASSANDRA-3292)
 * avoid locking on update when no indexes are involved (CASSANDRA-3386)
 * fix assertionError during repair with ordered partitioners (CASSANDRA-3369)
 * correctly serialize key_validation_class for avro (CASSANDRA-3391)
 * don't expire counter tombstone after streaming (CASSANDRA-3394)
 * prevent nodes that failed to join from hanging around forever 
   (CASSANDRA-3351)
 * remove incorrect optimization from slice read path (CASSANDRA-3390)
 * Fix race in AntiEntropyService (CASSANDRA-3400)


1.0.0-final
 * close scrubbed sstable fd before deleting it (CASSANDRA-3318)
 * fix bug preventing obsolete commitlog segments from being removed
   (CASSANDRA-3269)
 * tolerate whitespace in seed CDL (CASSANDRA-3263)
 * Change default heap thresholds to max(min(1/2 ram, 1G), min(1/4 ram, 8GB))
   (CASSANDRA-3295)
 * Fix broken CompressedRandomAccessReaderTest (CASSANDRA-3298)
 * (CQL) fix type information returned for wildcard queries (CASSANDRA-3311)
 * add estimated tasks to LeveledCompactionStrategy (CASSANDRA-3322)
 * avoid including compaction cache-warming in keycache stats (CASSANDRA-3325)
 * run compaction and hinted handoff threads at MIN_PRIORITY (CASSANDRA-3308)
 * default hsha thrift server to cpu core count in rpc pool (CASSANDRA-3329)
 * add bin\daemon to binary tarball for Windows service (CASSANDRA-3331)
 * Fix places where uncompressed size of sstables was use in place of the
   compressed one (CASSANDRA-3338)
 * Fix hsha thrift server (CASSANDRA-3346)
 * Make sure repair only stream needed sstables (CASSANDRA-3345)


1.0.0-rc2
 * Log a meaningful warning when a node receives a message for a repair session
   that doesn't exist anymore (CASSANDRA-3256)
 * test for NUMA policy support as well as numactl presence (CASSANDRA-3245)
 * Fix FD leak when internode encryption is enabled (CASSANDRA-3257)
 * Remove incorrect assertion in mergeIterator (CASSANDRA-3260)
 * FBUtilities.hexToBytes(String) to throw NumberFormatException when string
   contains non-hex characters (CASSANDRA-3231)
 * Keep SimpleSnitch proximity ordering unchanged from what the Strategy
   generates, as intended (CASSANDRA-3262)
 * remove Scrub from compactionstats when finished (CASSANDRA-3255)
 * fix counter entry in jdbc TypesMap (CASSANDRA-3268)
 * fix full queue scenario for ParallelCompactionIterator (CASSANDRA-3270)
 * fix bootstrap process (CASSANDRA-3285)
 * don't try delivering hints if when there isn't any (CASSANDRA-3176)
 * CLI documentation change for ColumnFamily `compression_options` (CASSANDRA-3282)
 * ignore any CF ids sent by client for adding CF/KS (CASSANDRA-3288)
 * remove obsolete hints on first startup (CASSANDRA-3291)
 * use correct ISortedColumns for time-optimized reads (CASSANDRA-3289)
 * Evict gossip state immediately when a token is taken over by a new IP 
   (CASSANDRA-3259)


1.0.0-rc1
 * Update CQL to generate microsecond timestamps by default (CASSANDRA-3227)
 * Fix counting CFMetadata towards Memtable liveRatio (CASSANDRA-3023)
 * Kill server on wrapped OOME such as from FileChannel.map (CASSANDRA-3201)
 * remove unnecessary copy when adding to row cache (CASSANDRA-3223)
 * Log message when a full repair operation completes (CASSANDRA-3207)
 * Fix streamOutSession keeping sstables references forever if the remote end
   dies (CASSANDRA-3216)
 * Remove dynamic_snitch boolean from example configuration (defaulting to 
   true) and set default badness threshold to 0.1 (CASSANDRA-3229)
 * Base choice of random or "balanced" token on bootstrap on whether
   schema definitions were found (CASSANDRA-3219)
 * Fixes for LeveledCompactionStrategy score computation, prioritization,
   scheduling, and performance (CASSANDRA-3224, 3234)
 * parallelize sstable open at server startup (CASSANDRA-2988)
 * fix handling of exceptions writing to OutboundTcpConnection (CASSANDRA-3235)
 * Allow using quotes in "USE <keyspace>;" CLI command (CASSANDRA-3208)
 * Don't allow any cache loading exceptions to halt startup (CASSANDRA-3218)
 * Fix sstableloader --ignores option (CASSANDRA-3247)
 * File descriptor limit increased in packaging (CASSANDRA-3206)
 * Fix deadlock in commit log during flush (CASSANDRA-3253) 


1.0.0-beta1
 * removed binarymemtable (CASSANDRA-2692)
 * add commitlog_total_space_in_mb to prevent fragmented logs (CASSANDRA-2427)
 * removed commitlog_rotation_threshold_in_mb configuration (CASSANDRA-2771)
 * make AbstractBounds.normalize de-overlapp overlapping ranges (CASSANDRA-2641)
 * replace CollatingIterator, ReducingIterator with MergeIterator 
   (CASSANDRA-2062)
 * Fixed the ability to set compaction strategy in cli using create column 
   family command (CASSANDRA-2778)
 * clean up tmp files after failed compaction (CASSANDRA-2468)
 * restrict repair streaming to specific columnfamilies (CASSANDRA-2280)
 * don't bother persisting columns shadowed by a row tombstone (CASSANDRA-2589)
 * reset CF and SC deletion times after gc_grace (CASSANDRA-2317)
 * optimize away seek when compacting wide rows (CASSANDRA-2879)
 * single-pass streaming (CASSANDRA-2677, 2906, 2916, 3003)
 * use reference counting for deleting sstables instead of relying on GC
   (CASSANDRA-2521, 3179)
 * store hints as serialized mutations instead of pointers to data row
   (CASSANDRA-2045)
 * store hints in the coordinator node instead of in the closest replica 
   (CASSANDRA-2914)
 * add row_cache_keys_to_save CF option (CASSANDRA-1966)
 * check column family validity in nodetool repair (CASSANDRA-2933)
 * use lazy initialization instead of class initialization in NodeId
   (CASSANDRA-2953)
 * add paging to get_count (CASSANDRA-2894)
 * fix "short reads" in [multi]get (CASSANDRA-2643, 3157, 3192)
 * add optional compression for sstables (CASSANDRA-47, 2994, 3001, 3128)
 * add scheduler JMX metrics (CASSANDRA-2962)
 * add block level checksum for compressed data (CASSANDRA-1717)
 * make column family backed column map pluggable and introduce unsynchronized
   ArrayList backed one to speedup reads (CASSANDRA-2843, 3165, 3205)
 * refactoring of the secondary index api (CASSANDRA-2982)
 * make CL > ONE reads wait for digest reconciliation before returning
   (CASSANDRA-2494)
 * fix missing logging for some exceptions (CASSANDRA-2061)
 * refactor and optimize ColumnFamilyStore.files(...) and Descriptor.fromFilename(String)
   and few other places responsible for work with SSTable files (CASSANDRA-3040)
 * Stop reading from sstables once we know we have the most recent columns,
   for query-by-name requests (CASSANDRA-2498)
 * Add query-by-column mode to stress.java (CASSANDRA-3064)
 * Add "install" command to cassandra.bat (CASSANDRA-292)
 * clean up KSMetadata, CFMetadata from unnecessary
   Thrift<->Avro conversion methods (CASSANDRA-3032)
 * Add timeouts to client request schedulers (CASSANDRA-3079, 3096)
 * Cli to use hashes rather than array of hashes for strategy options (CASSANDRA-3081)
 * LeveledCompactionStrategy (CASSANDRA-1608, 3085, 3110, 3087, 3145, 3154, 3182)
 * Improvements of the CLI `describe` command (CASSANDRA-2630)
 * reduce window where dropped CF sstables may not be deleted (CASSANDRA-2942)
 * Expose gossip/FD info to JMX (CASSANDRA-2806)
 * Fix streaming over SSL when compressed SSTable involved (CASSANDRA-3051)
 * Add support for pluggable secondary index implementations (CASSANDRA-3078)
 * remove compaction_thread_priority setting (CASSANDRA-3104)
 * generate hints for replicas that timeout, not just replicas that are known
   to be down before starting (CASSANDRA-2034)
 * Add throttling for internode streaming (CASSANDRA-3080)
 * make the repair of a range repair all replica (CASSANDRA-2610, 3194)
 * expose the ability to repair the first range (as returned by the
   partitioner) of a node (CASSANDRA-2606)
 * Streams Compression (CASSANDRA-3015)
 * add ability to use multiple threads during a single compaction
   (CASSANDRA-2901)
 * make AbstractBounds.normalize support overlapping ranges (CASSANDRA-2641)
 * fix of the CQL count() behavior (CASSANDRA-3068)
 * use TreeMap backed column families for the SSTable simple writers
   (CASSANDRA-3148)
 * fix inconsistency of the CLI syntax when {} should be used instead of [{}]
   (CASSANDRA-3119)
 * rename CQL type names to match expected SQL behavior (CASSANDRA-3149, 3031)
 * Arena-based allocation for memtables (CASSANDRA-2252, 3162, 3163, 3168)
 * Default RR chance to 0.1 (CASSANDRA-3169)
 * Add RowLevel support to secondary index API (CASSANDRA-3147)
 * Make SerializingCacheProvider the default if JNA is available (CASSANDRA-3183)
 * Fix backwards compatibilty for CQL memtable properties (CASSANDRA-3190)
 * Add five-minute delay before starting compactions on a restarted server
   (CASSANDRA-3181)
 * Reduce copies done for intra-host messages (CASSANDRA-1788, 3144)
 * support of compaction strategy option for stress.java (CASSANDRA-3204)
 * make memtable throughput and column count thresholds no-ops (CASSANDRA-2449)
 * Return schema information along with the resultSet in CQL (CASSANDRA-2734)
 * Add new DecimalType (CASSANDRA-2883)
 * Fix assertion error in RowRepairResolver (CASSANDRA-3156)
 * Reduce unnecessary high buffer sizes (CASSANDRA-3171)
 * Pluggable compaction strategy (CASSANDRA-1610)
 * Add new broadcast_address config option (CASSANDRA-2491)


0.8.7
 * Kill server on wrapped OOME such as from FileChannel.map (CASSANDRA-3201)
 * Allow using quotes in "USE <keyspace>;" CLI command (CASSANDRA-3208)
 * Log message when a full repair operation completes (CASSANDRA-3207)
 * Don't allow any cache loading exceptions to halt startup (CASSANDRA-3218)
 * Fix sstableloader --ignores option (CASSANDRA-3247)
 * File descriptor limit increased in packaging (CASSANDRA-3206)
 * Log a meaningfull warning when a node receive a message for a repair session
   that doesn't exist anymore (CASSANDRA-3256)
 * Fix FD leak when internode encryption is enabled (CASSANDRA-3257)
 * FBUtilities.hexToBytes(String) to throw NumberFormatException when string
   contains non-hex characters (CASSANDRA-3231)
 * Keep SimpleSnitch proximity ordering unchanged from what the Strategy
   generates, as intended (CASSANDRA-3262)
 * remove Scrub from compactionstats when finished (CASSANDRA-3255)
 * Fix tool .bat files when CASSANDRA_HOME contains spaces (CASSANDRA-3258)
 * Force flush of status table when removing/updating token (CASSANDRA-3243)
 * Evict gossip state immediately when a token is taken over by a new IP (CASSANDRA-3259)
 * Fix bug where the failure detector can take too long to mark a host
   down (CASSANDRA-3273)
 * (Hadoop) allow wrapping ranges in queries (CASSANDRA-3137)
 * (Hadoop) check all interfaces for a match with split location
   before falling back to random replica (CASSANDRA-3211)
 * (Hadoop) Make Pig storage handle implements LoadMetadata (CASSANDRA-2777)
 * (Hadoop) Fix exception during PIG 'dump' (CASSANDRA-2810)
 * Fix stress COUNTER_GET option (CASSANDRA-3301)
 * Fix missing fields in CLI `show schema` output (CASSANDRA-3304)
 * Nodetool no longer leaks threads and closes JMX connections (CASSANDRA-3309)
 * fix truncate allowing data to be replayed post-restart (CASSANDRA-3297)
 * Move SimpleAuthority and SimpleAuthenticator to examples (CASSANDRA-2922)
 * Fix handling of tombstone by SSTableExport/Import (CASSANDRA-3357)
 * Fix transposition in cfHistograms (CASSANDRA-3222)
 * Allow using number as DC name when creating keyspace in CQL (CASSANDRA-3239)
 * Force flush of system table after updating/removing a token (CASSANDRA-3243)


0.8.6
 * revert CASSANDRA-2388
 * change TokenRange.endpoints back to listen/broadcast address to match
   pre-1777 behavior, and add TokenRange.rpc_endpoints instead (CASSANDRA-3187)
 * avoid trying to watch cassandra-topology.properties when loaded from jar
   (CASSANDRA-3138)
 * prevent users from creating keyspaces with LocalStrategy replication
   (CASSANDRA-3139)
 * fix CLI `show schema;` to output correct keyspace definition statement
   (CASSANDRA-3129)
 * CustomTThreadPoolServer to log TTransportException at DEBUG level
   (CASSANDRA-3142)
 * allow topology sort to work with non-unique rack names between 
   datacenters (CASSANDRA-3152)
 * Improve caching of same-version Messages on digest and repair paths
   (CASSANDRA-3158)
 * Randomize choice of first replica for counter increment (CASSANDRA-2890)
 * Fix using read_repair_chance instead of merge_shard_change (CASSANDRA-3202)
 * Avoid streaming data to nodes that already have it, on move as well as
   decommission (CASSANDRA-3041)
 * Fix divide by zero error in GCInspector (CASSANDRA-3164)
 * allow quoting of the ColumnFamily name in CLI `create column family`
   statement (CASSANDRA-3195)
 * Fix rolling upgrade from 0.7 to 0.8 problem (CASSANDRA-3166)
 * Accomodate missing encryption_options in IncomingTcpConnection.stream
   (CASSANDRA-3212)


0.8.5
 * fix NPE when encryption_options is unspecified (CASSANDRA-3007)
 * include column name in validation failure exceptions (CASSANDRA-2849)
 * make sure truncate clears out the commitlog so replay won't re-
   populate with truncated data (CASSANDRA-2950)
 * fix NPE when debug logging is enabled and dropped CF is present
   in a commitlog segment (CASSANDRA-3021)
 * fix cassandra.bat when CASSANDRA_HOME contains spaces (CASSANDRA-2952)
 * fix to SSTableSimpleUnsortedWriter bufferSize calculation (CASSANDRA-3027)
 * make cleanup and normal compaction able to skip empty rows
   (rows containing nothing but expired tombstones) (CASSANDRA-3039)
 * work around native memory leak in com.sun.management.GarbageCollectorMXBean
   (CASSANDRA-2868)
 * validate that column names in column_metadata are not equal to key_alias
   on create/update of the ColumnFamily and CQL 'ALTER' statement (CASSANDRA-3036)
 * return an InvalidRequestException if an indexed column is assigned
   a value larger than 64KB (CASSANDRA-3057)
 * fix of numeric-only and string column names handling in CLI "drop index" 
   (CASSANDRA-3054)
 * prune index scan resultset back to original request for lazy
   resultset expansion case (CASSANDRA-2964)
 * (Hadoop) fail jobs when Cassandra node has failed but TaskTracker
   has not (CASSANDRA-2388)
 * fix dynamic snitch ignoring nodes when read_repair_chance is zero
   (CASSANDRA-2662)
 * avoid retaining references to dropped CFS objects in 
   CompactionManager.estimatedCompactions (CASSANDRA-2708)
 * expose rpc timeouts per host in MessagingServiceMBean (CASSANDRA-2941)
 * avoid including cwd in classpath for deb and rpm packages (CASSANDRA-2881)
 * remove gossip state when a new IP takes over a token (CASSANDRA-3071)
 * allow sstable2json to work on index sstable files (CASSANDRA-3059)
 * always hint counters (CASSANDRA-3099)
 * fix log4j initialization in EmbeddedCassandraService (CASSANDRA-2857)
 * remove gossip state when a new IP takes over a token (CASSANDRA-3071)
 * work around native memory leak in com.sun.management.GarbageCollectorMXBean
    (CASSANDRA-2868)
 * fix UnavailableException with writes at CL.EACH_QUORM (CASSANDRA-3084)
 * fix parsing of the Keyspace and ColumnFamily names in numeric
   and string representations in CLI (CASSANDRA-3075)
 * fix corner cases in Range.differenceToFetch (CASSANDRA-3084)
 * fix ip address String representation in the ring cache (CASSANDRA-3044)
 * fix ring cache compatibility when mixing pre-0.8.4 nodes with post-
   in the same cluster (CASSANDRA-3023)
 * make repair report failure when a node participating dies (instead of
   hanging forever) (CASSANDRA-2433)
 * fix handling of the empty byte buffer by ReversedType (CASSANDRA-3111)
 * Add validation that Keyspace names are case-insensitively unique (CASSANDRA-3066)
 * catch invalid key_validation_class before instantiating UpdateColumnFamily (CASSANDRA-3102)
 * make Range and Bounds objects client-safe (CASSANDRA-3108)
 * optionally skip log4j configuration (CASSANDRA-3061)
 * bundle sstableloader with the debian package (CASSANDRA-3113)
 * don't try to build secondary indexes when there is none (CASSANDRA-3123)
 * improve SSTableSimpleUnsortedWriter speed for large rows (CASSANDRA-3122)
 * handle keyspace arguments correctly in nodetool snapshot (CASSANDRA-3038)
 * Fix SSTableImportTest on windows (CASSANDRA-3043)
 * expose compactionThroughputMbPerSec through JMX (CASSANDRA-3117)
 * log keyspace and CF of large rows being compacted


0.8.4
 * change TokenRing.endpoints to be a list of rpc addresses instead of 
   listen/broadcast addresses (CASSANDRA-1777)
 * include files-to-be-streamed in StreamInSession.getSources (CASSANDRA-2972)
 * use JAVA env var in cassandra-env.sh (CASSANDRA-2785, 2992)
 * avoid doing read for no-op replicate-on-write at CL=1 (CASSANDRA-2892)
 * refuse counter write for CL.ANY (CASSANDRA-2990)
 * switch back to only logging recent dropped messages (CASSANDRA-3004)
 * always deserialize RowMutation for counters (CASSANDRA-3006)
 * ignore saved replication_factor strategy_option for NTS (CASSANDRA-3011)
 * make sure pre-truncate CL segments are discarded (CASSANDRA-2950)


0.8.3
 * add ability to drop local reads/writes that are going to timeout
   (CASSANDRA-2943)
 * revamp token removal process, keep gossip states for 3 days (CASSANDRA-2496)
 * don't accept extra args for 0-arg nodetool commands (CASSANDRA-2740)
 * log unavailableexception details at debug level (CASSANDRA-2856)
 * expose data_dir though jmx (CASSANDRA-2770)
 * don't include tmp files as sstable when create cfs (CASSANDRA-2929)
 * log Java classpath on startup (CASSANDRA-2895)
 * keep gossipped version in sync with actual on migration coordinator 
   (CASSANDRA-2946)
 * use lazy initialization instead of class initialization in NodeId
   (CASSANDRA-2953)
 * check column family validity in nodetool repair (CASSANDRA-2933)
 * speedup bytes to hex conversions dramatically (CASSANDRA-2850)
 * Flush memtables on shutdown when durable writes are disabled 
   (CASSANDRA-2958)
 * improved POSIX compatibility of start scripts (CASsANDRA-2965)
 * add counter support to Hadoop InputFormat (CASSANDRA-2981)
 * fix bug where dirty commitlog segments were removed (and avoid keeping 
   segments with no post-flush activity permanently dirty) (CASSANDRA-2829)
 * fix throwing exception with batch mutation of counter super columns
   (CASSANDRA-2949)
 * ignore system tables during repair (CASSANDRA-2979)
 * throw exception when NTS is given replication_factor as an option
   (CASSANDRA-2960)
 * fix assertion error during compaction of counter CFs (CASSANDRA-2968)
 * avoid trying to create index names, when no index exists (CASSANDRA-2867)
 * don't sample the system table when choosing a bootstrap token
   (CASSANDRA-2825)
 * gossiper notifies of local state changes (CASSANDRA-2948)
 * add asynchronous and half-sync/half-async (hsha) thrift servers 
   (CASSANDRA-1405)
 * fix potential use of free'd native memory in SerializingCache 
   (CASSANDRA-2951)
 * prune index scan resultset back to original request for lazy
   resultset expansion case (CASSANDRA-2964)
 * (Hadoop) fail jobs when Cassandra node has failed but TaskTracker
    has not (CASSANDRA-2388)


0.8.2
 * CQL: 
   - include only one row per unique key for IN queries (CASSANDRA-2717)
   - respect client timestamp on full row deletions (CASSANDRA-2912)
 * improve thread-safety in StreamOutSession (CASSANDRA-2792)
 * allow deleting a row and updating indexed columns in it in the
   same mutation (CASSANDRA-2773)
 * Expose number of threads blocked on submitting memtable to flush
   in JMX (CASSANDRA-2817)
 * add ability to return "endpoints" to nodetool (CASSANDRA-2776)
 * Add support for multiple (comma-delimited) coordinator addresses
   to ColumnFamilyInputFormat (CASSANDRA-2807)
 * fix potential NPE while scheduling read repair for range slice
   (CASSANDRA-2823)
 * Fix race in SystemTable.getCurrentLocalNodeId (CASSANDRA-2824)
 * Correctly set default for replicate_on_write (CASSANDRA-2835)
 * improve nodetool compactionstats formatting (CASSANDRA-2844)
 * fix index-building status display (CASSANDRA-2853)
 * fix CLI perpetuating obsolete KsDef.replication_factor (CASSANDRA-2846)
 * improve cli treatment of multiline comments (CASSANDRA-2852)
 * handle row tombstones correctly in EchoedRow (CASSANDRA-2786)
 * add MessagingService.get[Recently]DroppedMessages and
   StorageService.getExceptionCount (CASSANDRA-2804)
 * fix possibility of spurious UnavailableException for LOCAL_QUORUM
   reads with dynamic snitch + read repair disabled (CASSANDRA-2870)
 * add ant-optional as dependence for the debian package (CASSANDRA-2164)
 * add option to specify limit for get_slice in the CLI (CASSANDRA-2646)
 * decrease HH page size (CASSANDRA-2832)
 * reset cli keyspace after dropping the current one (CASSANDRA-2763)
 * add KeyRange option to Hadoop inputformat (CASSANDRA-1125)
 * fix protocol versioning (CASSANDRA-2818, 2860)
 * support spaces in path to log4j configuration (CASSANDRA-2383)
 * avoid including inferred types in CF update (CASSANDRA-2809)
 * fix JMX bulkload call (CASSANDRA-2908)
 * fix updating KS with durable_writes=false (CASSANDRA-2907)
 * add simplified facade to SSTableWriter for bulk loading use
   (CASSANDRA-2911)
 * fix re-using index CF sstable names after drop/recreate (CASSANDRA-2872)
 * prepend CF to default index names (CASSANDRA-2903)
 * fix hint replay (CASSANDRA-2928)
 * Properly synchronize repair's merkle tree computation (CASSANDRA-2816)


0.8.1
 * CQL:
   - support for insert, delete in BATCH (CASSANDRA-2537)
   - support for IN to SELECT, UPDATE (CASSANDRA-2553)
   - timestamp support for INSERT, UPDATE, and BATCH (CASSANDRA-2555)
   - TTL support (CASSANDRA-2476)
   - counter support (CASSANDRA-2473)
   - ALTER COLUMNFAMILY (CASSANDRA-1709)
   - DROP INDEX (CASSANDRA-2617)
   - add SCHEMA/TABLE as aliases for KS/CF (CASSANDRA-2743)
   - server handles wait-for-schema-agreement (CASSANDRA-2756)
   - key alias support (CASSANDRA-2480)
 * add support for comparator parameters and a generic ReverseType
   (CASSANDRA-2355)
 * add CompositeType and DynamicCompositeType (CASSANDRA-2231)
 * optimize batches containing multiple updates to the same row
   (CASSANDRA-2583)
 * adjust hinted handoff page size to avoid OOM with large columns 
   (CASSANDRA-2652)
 * mark BRAF buffer invalid post-flush so we don't re-flush partial
   buffers again, especially on CL writes (CASSANDRA-2660)
 * add DROP INDEX support to CLI (CASSANDRA-2616)
 * don't perform HH to client-mode [storageproxy] nodes (CASSANDRA-2668)
 * Improve forceDeserialize/getCompactedRow encapsulation (CASSANDRA-2659)
 * Don't write CounterUpdateColumn to disk in tests (CASSANDRA-2650)
 * Add sstable bulk loading utility (CASSANDRA-1278)
 * avoid replaying hints to dropped columnfamilies (CASSANDRA-2685)
 * add placeholders for missing rows in range query pseudo-RR (CASSANDRA-2680)
 * remove no-op HHOM.renameHints (CASSANDRA-2693)
 * clone super columns to avoid modifying them during flush (CASSANDRA-2675)
 * allow writes to bypass the commitlog for certain keyspaces (CASSANDRA-2683)
 * avoid NPE when bypassing commitlog during memtable flush (CASSANDRA-2781)
 * Added support for making bootstrap retry if nodes flap (CASSANDRA-2644)
 * Added statusthrift to nodetool to report if thrift server is running (CASSANDRA-2722)
 * Fixed rows being cached if they do not exist (CASSANDRA-2723)
 * Support passing tableName and cfName to RowCacheProviders (CASSANDRA-2702)
 * close scrub file handles (CASSANDRA-2669)
 * throttle migration replay (CASSANDRA-2714)
 * optimize column serializer creation (CASSANDRA-2716)
 * Added support for making bootstrap retry if nodes flap (CASSANDRA-2644)
 * Added statusthrift to nodetool to report if thrift server is running
   (CASSANDRA-2722)
 * Fixed rows being cached if they do not exist (CASSANDRA-2723)
 * fix truncate/compaction race (CASSANDRA-2673)
 * workaround large resultsets causing large allocation retention
   by nio sockets (CASSANDRA-2654)
 * fix nodetool ring use with Ec2Snitch (CASSANDRA-2733)
 * fix removing columns and subcolumns that are supressed by a row or
   supercolumn tombstone during replica resolution (CASSANDRA-2590)
 * support sstable2json against snapshot sstables (CASSANDRA-2386)
 * remove active-pull schema requests (CASSANDRA-2715)
 * avoid marking entire list of sstables as actively being compacted
   in multithreaded compaction (CASSANDRA-2765)
 * seek back after deserializing a row to update cache with (CASSANDRA-2752)
 * avoid skipping rows in scrub for counter column family (CASSANDRA-2759)
 * fix ConcurrentModificationException in repair when dealing with 0.7 node
   (CASSANDRA-2767)
 * use threadsafe collections for StreamInSession (CASSANDRA-2766)
 * avoid infinite loop when creating merkle tree (CASSANDRA-2758)
 * avoids unmarking compacting sstable prematurely in cleanup (CASSANDRA-2769)
 * fix NPE when the commit log is bypassed (CASSANDRA-2718)
 * don't throw an exception in SS.isRPCServerRunning (CASSANDRA-2721)
 * make stress.jar executable (CASSANDRA-2744)
 * add daemon mode to java stress (CASSANDRA-2267)
 * expose the DC and rack of a node through JMX and nodetool ring (CASSANDRA-2531)
 * fix cache mbean getSize (CASSANDRA-2781)
 * Add Date, Float, Double, and Boolean types (CASSANDRA-2530)
 * Add startup flag to renew counter node id (CASSANDRA-2788)
 * add jamm agent to cassandra.bat (CASSANDRA-2787)
 * fix repair hanging if a neighbor has nothing to send (CASSANDRA-2797)
 * purge tombstone even if row is in only one sstable (CASSANDRA-2801)
 * Fix wrong purge of deleted cf during compaction (CASSANDRA-2786)
 * fix race that could result in Hadoop writer failing to throw an
   exception encountered after close() (CASSANDRA-2755)
 * fix scan wrongly throwing assertion error (CASSANDRA-2653)
 * Always use even distribution for merkle tree with RandomPartitionner
   (CASSANDRA-2841)
 * fix describeOwnership for OPP (CASSANDRA-2800)
 * ensure that string tokens do not contain commas (CASSANDRA-2762)


0.8.0-final
 * fix CQL grammar warning and cqlsh regression from CASSANDRA-2622
 * add ant generate-cql-html target (CASSANDRA-2526)
 * update CQL consistency levels (CASSANDRA-2566)
 * debian packaging fixes (CASSANDRA-2481, 2647)
 * fix UUIDType, IntegerType for direct buffers (CASSANDRA-2682, 2684)
 * switch to native Thrift for Hadoop map/reduce (CASSANDRA-2667)
 * fix StackOverflowError when building from eclipse (CASSANDRA-2687)
 * only provide replication_factor to strategy_options "help" for
   SimpleStrategy, OldNetworkTopologyStrategy (CASSANDRA-2678, 2713)
 * fix exception adding validators to non-string columns (CASSANDRA-2696)
 * avoid instantiating DatabaseDescriptor in JDBC (CASSANDRA-2694)
 * fix potential stack overflow during compaction (CASSANDRA-2626)
 * clone super columns to avoid modifying them during flush (CASSANDRA-2675)
 * reset underlying iterator in EchoedRow constructor (CASSANDRA-2653)


0.8.0-rc1
 * faster flushes and compaction from fixing excessively pessimistic 
   rebuffering in BRAF (CASSANDRA-2581)
 * fix returning null column values in the python cql driver (CASSANDRA-2593)
 * fix merkle tree splitting exiting early (CASSANDRA-2605)
 * snapshot_before_compaction directory name fix (CASSANDRA-2598)
 * Disable compaction throttling during bootstrap (CASSANDRA-2612) 
 * fix CQL treatment of > and < operators in range slices (CASSANDRA-2592)
 * fix potential double-application of counter updates on commitlog replay
   by moving replay position from header to sstable metadata (CASSANDRA-2419)
 * JDBC CQL driver exposes getColumn for access to timestamp
 * JDBC ResultSetMetadata properties added to AbstractType
 * r/m clustertool (CASSANDRA-2607)
 * add support for presenting row key as a column in CQL result sets 
   (CASSANDRA-2622)
 * Don't allow {LOCAL|EACH}_QUORUM unless strategy is NTS (CASSANDRA-2627)
 * validate keyspace strategy_options during CQL create (CASSANDRA-2624)
 * fix empty Result with secondary index when limit=1 (CASSANDRA-2628)
 * Fix regression where bootstrapping a node with no schema fails
   (CASSANDRA-2625)
 * Allow removing LocationInfo sstables (CASSANDRA-2632)
 * avoid attempting to replay mutations from dropped keyspaces (CASSANDRA-2631)
 * avoid using cached position of a key when GT is requested (CASSANDRA-2633)
 * fix counting bloom filter true positives (CASSANDRA-2637)
 * initialize local ep state prior to gossip startup if needed (CASSANDRA-2638)
 * fix counter increment lost after restart (CASSANDRA-2642)
 * add quote-escaping via backslash to CLI (CASSANDRA-2623)
 * fix pig example script (CASSANDRA-2487)
 * fix dynamic snitch race in adding latencies (CASSANDRA-2618)
 * Start/stop cassandra after more important services such as mdadm in
   debian packaging (CASSANDRA-2481)


0.8.0-beta2
 * fix NPE compacting index CFs (CASSANDRA-2528)
 * Remove checking all column families on startup for compaction candidates 
   (CASSANDRA-2444)
 * validate CQL create keyspace options (CASSANDRA-2525)
 * fix nodetool setcompactionthroughput (CASSANDRA-2550)
 * move	gossip heartbeat back to its own thread (CASSANDRA-2554)
 * validate cql TRUNCATE columnfamily before truncating (CASSANDRA-2570)
 * fix batch_mutate for mixed standard-counter mutations (CASSANDRA-2457)
 * disallow making schema changes to system keyspace (CASSANDRA-2563)
 * fix sending mutation messages multiple times (CASSANDRA-2557)
 * fix incorrect use of NBHM.size in ReadCallback that could cause
   reads to time out even when responses were received (CASSANDRA-2552)
 * trigger read repair correctly for LOCAL_QUORUM reads (CASSANDRA-2556)
 * Allow configuring the number of compaction thread (CASSANDRA-2558)
 * forceUserDefinedCompaction will attempt to compact what it is given
   even if the pessimistic estimate is that there is not enough disk space;
   automatic compactions will only compact 2 or more sstables (CASSANDRA-2575)
 * refuse to apply migrations with older timestamps than the current 
   schema (CASSANDRA-2536)
 * remove unframed Thrift transport option
 * include indexes in snapshots (CASSANDRA-2596)
 * improve ignoring of obsolete mutations in index maintenance (CASSANDRA-2401)
 * recognize attempt to drop just the index while leaving the column
   definition alone (CASSANDRA-2619)
  

0.8.0-beta1
 * remove Avro RPC support (CASSANDRA-926)
 * support for columns that act as incr/decr counters 
   (CASSANDRA-1072, 1937, 1944, 1936, 2101, 2093, 2288, 2105, 2384, 2236, 2342,
   2454)
 * CQL (CASSANDRA-1703, 1704, 1705, 1706, 1707, 1708, 1710, 1711, 1940, 
   2124, 2302, 2277, 2493)
 * avoid double RowMutation serialization on write path (CASSANDRA-1800)
 * make NetworkTopologyStrategy the default (CASSANDRA-1960)
 * configurable internode encryption (CASSANDRA-1567, 2152)
 * human readable column names in sstable2json output (CASSANDRA-1933)
 * change default JMX port to 7199 (CASSANDRA-2027)
 * backwards compatible internal messaging (CASSANDRA-1015)
 * atomic switch of memtables and sstables (CASSANDRA-2284)
 * add pluggable SeedProvider (CASSANDRA-1669)
 * Fix clustertool to not throw exception when calling get_endpoints (CASSANDRA-2437)
 * upgrade to thrift 0.6 (CASSANDRA-2412) 
 * repair works on a token range instead of full ring (CASSANDRA-2324)
 * purge tombstones from row cache (CASSANDRA-2305)
 * push replication_factor into strategy_options (CASSANDRA-1263)
 * give snapshots the same name on each node (CASSANDRA-1791)
 * remove "nodetool loadbalance" (CASSANDRA-2448)
 * multithreaded compaction (CASSANDRA-2191)
 * compaction throttling (CASSANDRA-2156)
 * add key type information and alias (CASSANDRA-2311, 2396)
 * cli no longer divides read_repair_chance by 100 (CASSANDRA-2458)
 * made CompactionInfo.getTaskType return an enum (CASSANDRA-2482)
 * add a server-wide cap on measured memtable memory usage and aggressively
   flush to keep under that threshold (CASSANDRA-2006)
 * add unified UUIDType (CASSANDRA-2233)
 * add off-heap row cache support (CASSANDRA-1969)


0.7.5
 * improvements/fixes to PIG driver (CASSANDRA-1618, CASSANDRA-2387,
   CASSANDRA-2465, CASSANDRA-2484)
 * validate index names (CASSANDRA-1761)
 * reduce contention on Table.flusherLock (CASSANDRA-1954)
 * try harder to detect failures during streaming, cleaning up temporary
   files more reliably (CASSANDRA-2088)
 * shut down server for OOM on a Thrift thread (CASSANDRA-2269)
 * fix tombstone handling in repair and sstable2json (CASSANDRA-2279)
 * preserve version when streaming data from old sstables (CASSANDRA-2283)
 * don't start repair if a neighboring node is marked as dead (CASSANDRA-2290)
 * purge tombstones from row cache (CASSANDRA-2305)
 * Avoid seeking when sstable2json exports the entire file (CASSANDRA-2318)
 * clear Built flag in system table when dropping an index (CASSANDRA-2320)
 * don't allow arbitrary argument for stress.java (CASSANDRA-2323)
 * validate values for index predicates in get_indexed_slice (CASSANDRA-2328)
 * queue secondary indexes for flush before the parent (CASSANDRA-2330)
 * allow job configuration to set the CL used in Hadoop jobs (CASSANDRA-2331)
 * add memtable_flush_queue_size defaulting to 4 (CASSANDRA-2333)
 * Allow overriding of initial_token, storage_port and rpc_port from system
   properties (CASSANDRA-2343)
 * fix comparator used for non-indexed secondary expressions in index scan
   (CASSANDRA-2347)
 * ensure size calculation and write phase of large-row compaction use
   the same threshold for TTL expiration (CASSANDRA-2349)
 * fix race when iterating CFs during add/drop (CASSANDRA-2350)
 * add ConsistencyLevel command to CLI (CASSANDRA-2354)
 * allow negative numbers in the cli (CASSANDRA-2358)
 * hard code serialVersionUID for tokens class (CASSANDRA-2361)
 * fix potential infinite loop in ByteBufferUtil.inputStream (CASSANDRA-2365)
 * fix encoding bugs in HintedHandoffManager, SystemTable when default
   charset is not UTF8 (CASSANDRA-2367)
 * avoids having removed node reappearing in Gossip (CASSANDRA-2371)
 * fix incorrect truncation of long to int when reading columns via block
   index (CASSANDRA-2376)
 * fix NPE during stream session (CASSANDRA-2377)
 * fix race condition that could leave orphaned data files when dropping CF or
   KS (CASSANDRA-2381)
 * fsync statistics component on write (CASSANDRA-2382)
 * fix duplicate results from CFS.scan (CASSANDRA-2406)
 * add IntegerType to CLI help (CASSANDRA-2414)
 * avoid caching token-only decoratedkeys (CASSANDRA-2416)
 * convert mmap assertion to if/throw so scrub can catch it (CASSANDRA-2417)
 * don't overwrite gc log (CASSANDR-2418)
 * invalidate row cache for streamed row to avoid inconsitencies
   (CASSANDRA-2420)
 * avoid copies in range/index scans (CASSANDRA-2425)
 * make sure we don't wipe data during cleanup if the node has not join
   the ring (CASSANDRA-2428)
 * Try harder to close files after compaction (CASSANDRA-2431)
 * re-set bootstrapped flag after move finishes (CASSANDRA-2435)
 * display validation_class in CLI 'describe keyspace' (CASSANDRA-2442)
 * make cleanup compactions cleanup the row cache (CASSANDRA-2451)
 * add column fields validation to scrub (CASSANDRA-2460)
 * use 64KB flush buffer instead of in_memory_compaction_limit (CASSANDRA-2463)
 * fix backslash substitutions in CLI (CASSANDRA-2492)
 * disable cache saving for system CFS (CASSANDRA-2502)
 * fixes for verifying destination availability under hinted conditions
   so UE can be thrown intead of timing out (CASSANDRA-2514)
 * fix update of validation class in column metadata (CASSANDRA-2512)
 * support LOCAL_QUORUM, EACH_QUORUM CLs outside of NTS (CASSANDRA-2516)
 * preserve version when streaming data from old sstables (CASSANDRA-2283)
 * fix backslash substitutions in CLI (CASSANDRA-2492)
 * count a row deletion as one operation towards memtable threshold 
   (CASSANDRA-2519)
 * support LOCAL_QUORUM, EACH_QUORUM CLs outside of NTS (CASSANDRA-2516)


0.7.4
 * add nodetool join command (CASSANDRA-2160)
 * fix secondary indexes on pre-existing or streamed data (CASSANDRA-2244)
 * initialize endpoint in gossiper earlier (CASSANDRA-2228)
 * add ability to write to Cassandra from Pig (CASSANDRA-1828)
 * add rpc_[min|max]_threads (CASSANDRA-2176)
 * add CL.TWO, CL.THREE (CASSANDRA-2013)
 * avoid exporting an un-requested row in sstable2json, when exporting 
   a key that does not exist (CASSANDRA-2168)
 * add incremental_backups option (CASSANDRA-1872)
 * add configurable row limit to Pig loadfunc (CASSANDRA-2276)
 * validate column values in batches as well as single-Column inserts
   (CASSANDRA-2259)
 * move sample schema from cassandra.yaml to schema-sample.txt,
   a cli scripts (CASSANDRA-2007)
 * avoid writing empty rows when scrubbing tombstoned rows (CASSANDRA-2296)
 * fix assertion error in range and index scans for CL < ALL
   (CASSANDRA-2282)
 * fix commitlog replay when flush position refers to data that didn't
   get synced before server died (CASSANDRA-2285)
 * fix fd leak in sstable2json with non-mmap'd i/o (CASSANDRA-2304)
 * reduce memory use during streaming of multiple sstables (CASSANDRA-2301)
 * purge tombstoned rows from cache after GCGraceSeconds (CASSANDRA-2305)
 * allow zero replicas in a NTS datacenter (CASSANDRA-1924)
 * make range queries respect snitch for local replicas (CASSANDRA-2286)
 * fix HH delivery when column index is larger than 2GB (CASSANDRA-2297)
 * make 2ary indexes use parent CF flush thresholds during initial build
   (CASSANDRA-2294)
 * update memtable_throughput to be a long (CASSANDRA-2158)


0.7.3
 * Keep endpoint state until aVeryLongTime (CASSANDRA-2115)
 * lower-latency read repair (CASSANDRA-2069)
 * add hinted_handoff_throttle_delay_in_ms option (CASSANDRA-2161)
 * fixes for cache save/load (CASSANDRA-2172, -2174)
 * Handle whole-row deletions in CFOutputFormat (CASSANDRA-2014)
 * Make memtable_flush_writers flush in parallel (CASSANDRA-2178)
 * Add compaction_preheat_key_cache option (CASSANDRA-2175)
 * refactor stress.py to have only one copy of the format string 
   used for creating row keys (CASSANDRA-2108)
 * validate index names for \w+ (CASSANDRA-2196)
 * Fix Cassandra cli to respect timeout if schema does not settle 
   (CASSANDRA-2187)
 * fix for compaction and cleanup writing old-format data into new-version 
   sstable (CASSANDRA-2211, -2216)
 * add nodetool scrub (CASSANDRA-2217, -2240)
 * fix sstable2json large-row pagination (CASSANDRA-2188)
 * fix EOFing on requests for the last bytes in a file (CASSANDRA-2213)
 * fix BufferedRandomAccessFile bugs (CASSANDRA-2218, -2241)
 * check for memtable flush_after_mins exceeded every 10s (CASSANDRA-2183)
 * fix cache saving on Windows (CASSANDRA-2207)
 * add validateSchemaAgreement call + synchronization to schema
   modification operations (CASSANDRA-2222)
 * fix for reversed slice queries on large rows (CASSANDRA-2212)
 * fat clients were writing local data (CASSANDRA-2223)
 * set DEFAULT_MEMTABLE_LIFETIME_IN_MINS to 24h
 * improve detection and cleanup of partially-written sstables 
   (CASSANDRA-2206)
 * fix supercolumn de/serialization when subcolumn comparator is different
   from supercolumn's (CASSANDRA-2104)
 * fix starting up on Windows when CASSANDRA_HOME contains whitespace
   (CASSANDRA-2237)
 * add [get|set][row|key]cacheSavePeriod to JMX (CASSANDRA-2100)
 * fix Hadoop ColumnFamilyOutputFormat dropping of mutations
   when batch fills up (CASSANDRA-2255)
 * move file deletions off of scheduledtasks executor (CASSANDRA-2253)


0.7.2
 * copy DecoratedKey.key when inserting into caches to avoid retaining
   a reference to the underlying buffer (CASSANDRA-2102)
 * format subcolumn names with subcomparator (CASSANDRA-2136)
 * fix column bloom filter deserialization (CASSANDRA-2165)


0.7.1
 * refactor MessageDigest creation code. (CASSANDRA-2107)
 * buffer network stack to avoid inefficient small TCP messages while avoiding
   the nagle/delayed ack problem (CASSANDRA-1896)
 * check log4j configuration for changes every 10s (CASSANDRA-1525, 1907)
 * more-efficient cross-DC replication (CASSANDRA-1530, -2051, -2138)
 * avoid polluting page cache with commitlog or sstable writes
   and seq scan operations (CASSANDRA-1470)
 * add RMI authentication options to nodetool (CASSANDRA-1921)
 * make snitches configurable at runtime (CASSANDRA-1374)
 * retry hadoop split requests on connection failure (CASSANDRA-1927)
 * implement describeOwnership for BOP, COPP (CASSANDRA-1928)
 * make read repair behave as expected for ConsistencyLevel > ONE
   (CASSANDRA-982, 2038)
 * distributed test harness (CASSANDRA-1859, 1964)
 * reduce flush lock contention (CASSANDRA-1930)
 * optimize supercolumn deserialization (CASSANDRA-1891)
 * fix CFMetaData.apply to only compare objects of the same class 
   (CASSANDRA-1962)
 * allow specifying specific SSTables to compact from JMX (CASSANDRA-1963)
 * fix race condition in MessagingService.targets (CASSANDRA-1959, 2094, 2081)
 * refuse to open sstables from a future version (CASSANDRA-1935)
 * zero-copy reads (CASSANDRA-1714)
 * fix copy bounds for word Text in wordcount demo (CASSANDRA-1993)
 * fixes for contrib/javautils (CASSANDRA-1979)
 * check more frequently for memtable expiration (CASSANDRA-2000)
 * fix writing SSTable column count statistics (CASSANDRA-1976)
 * fix streaming of multiple CFs during bootstrap (CASSANDRA-1992)
 * explicitly set JVM GC new generation size with -Xmn (CASSANDRA-1968)
 * add short options for CLI flags (CASSANDRA-1565)
 * make keyspace argument to "describe keyspace" in CLI optional
   when authenticated to keyspace already (CASSANDRA-2029)
 * added option to specify -Dcassandra.join_ring=false on startup
   to allow "warm spare" nodes or performing JMX maintenance before
   joining the ring (CASSANDRA-526)
 * log migrations at INFO (CASSANDRA-2028)
 * add CLI verbose option in file mode (CASSANDRA-2030)
 * add single-line "--" comments to CLI (CASSANDRA-2032)
 * message serialization tests (CASSANDRA-1923)
 * switch from ivy to maven-ant-tasks (CASSANDRA-2017)
 * CLI attempts to block for new schema to propagate (CASSANDRA-2044)
 * fix potential overflow in nodetool cfstats (CASSANDRA-2057)
 * add JVM shutdownhook to sync commitlog (CASSANDRA-1919)
 * allow nodes to be up without being part of  normal traffic (CASSANDRA-1951)
 * fix CLI "show keyspaces" with null options on NTS (CASSANDRA-2049)
 * fix possible ByteBuffer race conditions (CASSANDRA-2066)
 * reduce garbage generated by MessagingService to prevent load spikes
   (CASSANDRA-2058)
 * fix math in RandomPartitioner.describeOwnership (CASSANDRA-2071)
 * fix deletion of sstable non-data components (CASSANDRA-2059)
 * avoid blocking gossip while deleting handoff hints (CASSANDRA-2073)
 * ignore messages from newer versions, keep track of nodes in gossip 
   regardless of version (CASSANDRA-1970)
 * cache writing moved to CompactionManager to reduce i/o contention and
   updated to use non-cache-polluting writes (CASSANDRA-2053)
 * page through large rows when exporting to JSON (CASSANDRA-2041)
 * add flush_largest_memtables_at and reduce_cache_sizes_at options
   (CASSANDRA-2142)
 * add cli 'describe cluster' command (CASSANDRA-2127)
 * add cli support for setting username/password at 'connect' command 
   (CASSANDRA-2111)
 * add -D option to Stress.java to allow reading hosts from a file 
   (CASSANDRA-2149)
 * bound hints CF throughput between 32M and 256M (CASSANDRA-2148)
 * continue starting when invalid saved cache entries are encountered
   (CASSANDRA-2076)
 * add max_hint_window_in_ms option (CASSANDRA-1459)


0.7.0-final
 * fix offsets to ByteBuffer.get (CASSANDRA-1939)


0.7.0-rc4
 * fix cli crash after backgrounding (CASSANDRA-1875)
 * count timeouts in storageproxy latencies, and include latency 
   histograms in StorageProxyMBean (CASSANDRA-1893)
 * fix CLI get recognition of supercolumns (CASSANDRA-1899)
 * enable keepalive on intra-cluster sockets (CASSANDRA-1766)
 * count timeouts towards dynamicsnitch latencies (CASSANDRA-1905)
 * Expose index-building status in JMX + cli schema description
   (CASSANDRA-1871)
 * allow [LOCAL|EACH]_QUORUM to be used with non-NetworkTopology 
   replication Strategies
 * increased amount of index locks for faster commitlog replay
 * collect secondary index tombstones immediately (CASSANDRA-1914)
 * revert commitlog changes from #1780 (CASSANDRA-1917)
 * change RandomPartitioner min token to -1 to avoid collision w/
   tokens on actual nodes (CASSANDRA-1901)
 * examine the right nibble when validating TimeUUID (CASSANDRA-1910)
 * include secondary indexes in cleanup (CASSANDRA-1916)
 * CFS.scrubDataDirectories should also cleanup invalid secondary indexes
   (CASSANDRA-1904)
 * ability to disable/enable gossip on nodes to force them down
   (CASSANDRA-1108)


0.7.0-rc3
 * expose getNaturalEndpoints in StorageServiceMBean taking byte[]
   key; RMI cannot serialize ByteBuffer (CASSANDRA-1833)
 * infer org.apache.cassandra.locator for replication strategy classes
   when not otherwise specified
 * validation that generates less garbage (CASSANDRA-1814)
 * add TTL support to CLI (CASSANDRA-1838)
 * cli defaults to bytestype for subcomparator when creating
   column families (CASSANDRA-1835)
 * unregister index MBeans when index is dropped (CASSANDRA-1843)
 * make ByteBufferUtil.clone thread-safe (CASSANDRA-1847)
 * change exception for read requests during bootstrap from 
   InvalidRequest to Unavailable (CASSANDRA-1862)
 * respect row-level tombstones post-flush in range scans
   (CASSANDRA-1837)
 * ReadResponseResolver check digests against each other (CASSANDRA-1830)
 * return InvalidRequest when remove of subcolumn without supercolumn
   is requested (CASSANDRA-1866)
 * flush before repair (CASSANDRA-1748)
 * SSTableExport validates key order (CASSANDRA-1884)
 * large row support for SSTableExport (CASSANDRA-1867)
 * Re-cache hot keys post-compaction without hitting disk (CASSANDRA-1878)
 * manage read repair in coordinator instead of data source, to
   provide latency information to dynamic snitch (CASSANDRA-1873)


0.7.0-rc2
 * fix live-column-count of slice ranges including tombstoned supercolumn 
   with live subcolumn (CASSANDRA-1591)
 * rename o.a.c.internal.AntientropyStage -> AntiEntropyStage,
   o.a.c.request.Request_responseStage -> RequestResponseStage,
   o.a.c.internal.Internal_responseStage -> InternalResponseStage
 * add AbstractType.fromString (CASSANDRA-1767)
 * require index_type to be present when specifying index_name
   on ColumnDef (CASSANDRA-1759)
 * fix add/remove index bugs in CFMetadata (CASSANDRA-1768)
 * rebuild Strategy during system_update_keyspace (CASSANDRA-1762)
 * cli updates prompt to ... in continuation lines (CASSANDRA-1770)
 * support multiple Mutations per key in hadoop ColumnFamilyOutputFormat
   (CASSANDRA-1774)
 * improvements to Debian init script (CASSANDRA-1772)
 * use local classloader to check for version.properties (CASSANDRA-1778)
 * Validate that column names in column_metadata are valid for the
   defined comparator, and decode properly in cli (CASSANDRA-1773)
 * use cross-platform newlines in cli (CASSANDRA-1786)
 * add ExpiringColumn support to sstable import/export (CASSANDRA-1754)
 * add flush for each append to periodic commitlog mode; added
   periodic_without_flush option to disable this (CASSANDRA-1780)
 * close file handle used for post-flush truncate (CASSANDRA-1790)
 * various code cleanup (CASSANDRA-1793, -1794, -1795)
 * fix range queries against wrapped range (CASSANDRA-1781)
 * fix consistencylevel calculations for NetworkTopologyStrategy
   (CASSANDRA-1804)
 * cli support index type enum names (CASSANDRA-1810)
 * improved validation of column_metadata (CASSANDRA-1813)
 * reads at ConsistencyLevel > 1 throw UnavailableException
   immediately if insufficient live nodes exist (CASSANDRA-1803)
 * copy bytebuffers for local writes to avoid retaining the entire
   Thrift frame (CASSANDRA-1801)
 * fix NPE adding index to column w/o prior metadata (CASSANDRA-1764)
 * reduce fat client timeout (CASSANDRA-1730)
 * fix botched merge of CASSANDRA-1316


0.7.0-rc1
 * fix compaction and flush races with schema updates (CASSANDRA-1715)
 * add clustertool, config-converter, sstablekeys, and schematool 
   Windows .bat files (CASSANDRA-1723)
 * reject range queries received during bootstrap (CASSANDRA-1739)
 * fix wrapping-range queries on non-minimum token (CASSANDRA-1700)
 * add nodetool cfhistogram (CASSANDRA-1698)
 * limit repaired ranges to what the nodes have in common (CASSANDRA-1674)
 * index scan treats missing columns as not matching secondary
   expressions (CASSANDRA-1745)
 * Fix misuse of DataOutputBuffer.getData in AntiEntropyService
   (CASSANDRA-1729)
 * detect and warn when obsolete version of JNA is present (CASSANDRA-1760)
 * reduce fat client timeout (CASSANDRA-1730)
 * cleanup smallest CFs first to increase free temp space for larger ones
   (CASSANDRA-1811)
 * Update windows .bat files to work outside of main Cassandra
   directory (CASSANDRA-1713)
 * fix read repair regression from 0.6.7 (CASSANDRA-1727)
 * more-efficient read repair (CASSANDRA-1719)
 * fix hinted handoff replay (CASSANDRA-1656)
 * log type of dropped messages (CASSANDRA-1677)
 * upgrade to SLF4J 1.6.1
 * fix ByteBuffer bug in ExpiringColumn.updateDigest (CASSANDRA-1679)
 * fix IntegerType.getString (CASSANDRA-1681)
 * make -Djava.net.preferIPv4Stack=true the default (CASSANDRA-628)
 * add INTERNAL_RESPONSE verb to differentiate from responses related
   to client requests (CASSANDRA-1685)
 * log tpstats when dropping messages (CASSANDRA-1660)
 * include unreachable nodes in describeSchemaVersions (CASSANDRA-1678)
 * Avoid dropping messages off the client request path (CASSANDRA-1676)
 * fix jna errno reporting (CASSANDRA-1694)
 * add friendlier error for UnknownHostException on startup (CASSANDRA-1697)
 * include jna dependency in RPM package (CASSANDRA-1690)
 * add --skip-keys option to stress.py (CASSANDRA-1696)
 * improve cli handling of non-string keys and column names 
   (CASSANDRA-1701, -1693)
 * r/m extra subcomparator line in cli keyspaces output (CASSANDRA-1712)
 * add read repair chance to cli "show keyspaces"
 * upgrade to ConcurrentLinkedHashMap 1.1 (CASSANDRA-975)
 * fix index scan routing (CASSANDRA-1722)
 * fix tombstoning of supercolumns in range queries (CASSANDRA-1734)
 * clear endpoint cache after updating keyspace metadata (CASSANDRA-1741)
 * fix wrapping-range queries on non-minimum token (CASSANDRA-1700)
 * truncate includes secondary indexes (CASSANDRA-1747)
 * retain reference to PendingFile sstables (CASSANDRA-1749)
 * fix sstableimport regression (CASSANDRA-1753)
 * fix for bootstrap when no non-system tables are defined (CASSANDRA-1732)
 * handle replica unavailability in index scan (CASSANDRA-1755)
 * fix service initialization order deadlock (CASSANDRA-1756)
 * multi-line cli commands (CASSANDRA-1742)
 * fix race between snapshot and compaction (CASSANDRA-1736)
 * add listEndpointsPendingHints, deleteHintsForEndpoint JMX methods 
   (CASSANDRA-1551)


0.7.0-beta3
 * add strategy options to describe_keyspace output (CASSANDRA-1560)
 * log warning when using randomly generated token (CASSANDRA-1552)
 * re-organize JMX into .db, .net, .internal, .request (CASSANDRA-1217)
 * allow nodes to change IPs between restarts (CASSANDRA-1518)
 * remember ring state between restarts by default (CASSANDRA-1518)
 * flush index built flag so we can read it before log replay (CASSANDRA-1541)
 * lock row cache updates to prevent race condition (CASSANDRA-1293)
 * remove assertion causing rare (and harmless) error messages in
   commitlog (CASSANDRA-1330)
 * fix moving nodes with no keyspaces defined (CASSANDRA-1574)
 * fix unbootstrap when no data is present in a transfer range (CASSANDRA-1573)
 * take advantage of AVRO-495 to simplify our avro IDL (CASSANDRA-1436)
 * extend authorization hierarchy to column family (CASSANDRA-1554)
 * deletion support in secondary indexes (CASSANDRA-1571)
 * meaningful error message for invalid replication strategy class 
   (CASSANDRA-1566)
 * allow keyspace creation with RF > N (CASSANDRA-1428)
 * improve cli error handling (CASSANDRA-1580)
 * add cache save/load ability (CASSANDRA-1417, 1606, 1647)
 * add StorageService.getDrainProgress (CASSANDRA-1588)
 * Disallow bootstrap to an in-use token (CASSANDRA-1561)
 * Allow dynamic secondary index creation and destruction (CASSANDRA-1532)
 * log auto-guessed memtable thresholds (CASSANDRA-1595)
 * add ColumnDef support to cli (CASSANDRA-1583)
 * reduce index sample time by 75% (CASSANDRA-1572)
 * add cli support for column, strategy metadata (CASSANDRA-1578, 1612)
 * add cli support for schema modification (CASSANDRA-1584)
 * delete temp files on failed compactions (CASSANDRA-1596)
 * avoid blocking for dead nodes during removetoken (CASSANDRA-1605)
 * remove ConsistencyLevel.ZERO (CASSANDRA-1607)
 * expose in-progress compaction type in jmx (CASSANDRA-1586)
 * removed IClock & related classes from internals (CASSANDRA-1502)
 * fix removing tokens from SystemTable on decommission and removetoken
   (CASSANDRA-1609)
 * include CF metadata in cli 'show keyspaces' (CASSANDRA-1613)
 * switch from Properties to HashMap in PropertyFileSnitch to
   avoid synchronization bottleneck (CASSANDRA-1481)
 * PropertyFileSnitch configuration file renamed to 
   cassandra-topology.properties
 * add cli support for get_range_slices (CASSANDRA-1088, CASSANDRA-1619)
 * Make memtable flush thresholds per-CF instead of global 
   (CASSANDRA-1007, 1637)
 * add cli support for binary data without CfDef hints (CASSANDRA-1603)
 * fix building SSTable statistics post-stream (CASSANDRA-1620)
 * fix potential infinite loop in 2ary index queries (CASSANDRA-1623)
 * allow creating NTS keyspaces with no replicas configured (CASSANDRA-1626)
 * add jmx histogram of sstables accessed per read (CASSANDRA-1624)
 * remove system_rename_column_family and system_rename_keyspace from the
   client API until races can be fixed (CASSANDRA-1630, CASSANDRA-1585)
 * add cli sanity tests (CASSANDRA-1582)
 * update GC settings in cassandra.bat (CASSANDRA-1636)
 * cli support for index queries (CASSANDRA-1635)
 * cli support for updating schema memtable settings (CASSANDRA-1634)
 * cli --file option (CASSANDRA-1616)
 * reduce automatically chosen memtable sizes by 50% (CASSANDRA-1641)
 * move endpoint cache from snitch to strategy (CASSANDRA-1643)
 * fix commitlog recovery deleting the newly-created segment as well as
   the old ones (CASSANDRA-1644)
 * upgrade to Thrift 0.5 (CASSANDRA-1367)
 * renamed CL.DCQUORUM to LOCAL_QUORUM and DCQUORUMSYNC to EACH_QUORUM
 * cli truncate support (CASSANDRA-1653)
 * update GC settings in cassandra.bat (CASSANDRA-1636)
 * avoid logging when a node's ip/token is gossipped back to it (CASSANDRA-1666)


0.7-beta2
 * always use UTF-8 for hint keys (CASSANDRA-1439)
 * remove cassandra.yaml dependency from Hadoop and Pig (CASSADRA-1322)
 * expose CfDef metadata in describe_keyspaces (CASSANDRA-1363)
 * restore use of mmap_index_only option (CASSANDRA-1241)
 * dropping a keyspace with no column families generated an error 
   (CASSANDRA-1378)
 * rename RackAwareStrategy to OldNetworkTopologyStrategy, RackUnawareStrategy 
   to SimpleStrategy, DatacenterShardStrategy to NetworkTopologyStrategy,
   AbstractRackAwareSnitch to AbstractNetworkTopologySnitch (CASSANDRA-1392)
 * merge StorageProxy.mutate, mutateBlocking (CASSANDRA-1396)
 * faster UUIDType, LongType comparisons (CASSANDRA-1386, 1393)
 * fix setting read_repair_chance from CLI addColumnFamily (CASSANDRA-1399)
 * fix updates to indexed columns (CASSANDRA-1373)
 * fix race condition leaving to FileNotFoundException (CASSANDRA-1382)
 * fix sharded lock hash on index write path (CASSANDRA-1402)
 * add support for GT/E, LT/E in subordinate index clauses (CASSANDRA-1401)
 * cfId counter got out of sync when CFs were added (CASSANDRA-1403)
 * less chatty schema updates (CASSANDRA-1389)
 * rename column family mbeans. 'type' will now include either 
   'IndexColumnFamilies' or 'ColumnFamilies' depending on the CFS type.
   (CASSANDRA-1385)
 * disallow invalid keyspace and column family names. This includes name that
   matches a '^\w+' regex. (CASSANDRA-1377)
 * use JNA, if present, to take snapshots (CASSANDRA-1371)
 * truncate hints if starting 0.7 for the first time (CASSANDRA-1414)
 * fix FD leak in single-row slicepredicate queries (CASSANDRA-1416)
 * allow index expressions against columns that are not part of the 
   SlicePredicate (CASSANDRA-1410)
 * config-converter properly handles snitches and framed support 
   (CASSANDRA-1420)
 * remove keyspace argument from multiget_count (CASSANDRA-1422)
 * allow specifying cassandra.yaml location as (local or remote) URL
   (CASSANDRA-1126)
 * fix using DynamicEndpointSnitch with NetworkTopologyStrategy
   (CASSANDRA-1429)
 * Add CfDef.default_validation_class (CASSANDRA-891)
 * fix EstimatedHistogram.max (CASSANDRA-1413)
 * quorum read optimization (CASSANDRA-1622)
 * handle zero-length (or missing) rows during HH paging (CASSANDRA-1432)
 * include secondary indexes during schema migrations (CASSANDRA-1406)
 * fix commitlog header race during schema change (CASSANDRA-1435)
 * fix ColumnFamilyStoreMBeanIterator to use new type name (CASSANDRA-1433)
 * correct filename generated by xml->yaml converter (CASSANDRA-1419)
 * add CMSInitiatingOccupancyFraction=75 and UseCMSInitiatingOccupancyOnly
   to default JVM options
 * decrease jvm heap for cassandra-cli (CASSANDRA-1446)
 * ability to modify keyspaces and column family definitions on a live cluster
   (CASSANDRA-1285)
 * support for Hadoop Streaming [non-jvm map/reduce via stdin/out]
   (CASSANDRA-1368)
 * Move persistent sstable stats from the system table to an sstable component
   (CASSANDRA-1430)
 * remove failed bootstrap attempt from pending ranges when gossip times
   it out after 1h (CASSANDRA-1463)
 * eager-create tcp connections to other cluster members (CASSANDRA-1465)
 * enumerate stages and derive stage from message type instead of 
   transmitting separately (CASSANDRA-1465)
 * apply reversed flag during collation from different data sources
   (CASSANDRA-1450)
 * make failure to remove commitlog segment non-fatal (CASSANDRA-1348)
 * correct ordering of drain operations so CL.recover is no longer 
   necessary (CASSANDRA-1408)
 * removed keyspace from describe_splits method (CASSANDRA-1425)
 * rename check_schema_agreement to describe_schema_versions
   (CASSANDRA-1478)
 * fix QUORUM calculation for RF > 3 (CASSANDRA-1487)
 * remove tombstones during non-major compactions when bloom filter
   verifies that row does not exist in other sstables (CASSANDRA-1074)
 * nodes that coordinated a loadbalance in the past could not be seen by
   newly added nodes (CASSANDRA-1467)
 * exposed endpoint states (gossip details) via jmx (CASSANDRA-1467)
 * ensure that compacted sstables are not included when new readers are
   instantiated (CASSANDRA-1477)
 * by default, calculate heap size and memtable thresholds at runtime (CASSANDRA-1469)
 * fix races dealing with adding/dropping keyspaces and column families in
   rapid succession (CASSANDRA-1477)
 * clean up of Streaming system (CASSANDRA-1503, 1504, 1506)
 * add options to configure Thrift socket keepalive and buffer sizes (CASSANDRA-1426)
 * make contrib CassandraServiceDataCleaner recursive (CASSANDRA-1509)
 * min, max compaction threshold are configurable and persistent 
   per-ColumnFamily (CASSANDRA-1468)
 * fix replaying the last mutation in a commitlog unnecessarily 
   (CASSANDRA-1512)
 * invoke getDefaultUncaughtExceptionHandler from DTPE with the original
   exception rather than the ExecutionException wrapper (CASSANDRA-1226)
 * remove Clock from the Thrift (and Avro) API (CASSANDRA-1501)
 * Close intra-node sockets when connection is broken (CASSANDRA-1528)
 * RPM packaging spec file (CASSANDRA-786)
 * weighted request scheduler (CASSANDRA-1485)
 * treat expired columns as deleted (CASSANDRA-1539)
 * make IndexInterval configurable (CASSANDRA-1488)
 * add describe_snitch to Thrift API (CASSANDRA-1490)
 * MD5 authenticator compares plain text submitted password with MD5'd
   saved property, instead of vice versa (CASSANDRA-1447)
 * JMX MessagingService pending and completed counts (CASSANDRA-1533)
 * fix race condition processing repair responses (CASSANDRA-1511)
 * make repair blocking (CASSANDRA-1511)
 * create EndpointSnitchInfo and MBean to expose rack and DC (CASSANDRA-1491)
 * added option to contrib/word_count to output results back to Cassandra
   (CASSANDRA-1342)
 * rewrite Hadoop ColumnFamilyRecordWriter to pool connections, retry to
   multiple Cassandra nodes, and smooth impact on the Cassandra cluster
   by using smaller batch sizes (CASSANDRA-1434)
 * fix setting gc_grace_seconds via CLI (CASSANDRA-1549)
 * support TTL'd index values (CASSANDRA-1536)
 * make removetoken work like decommission (CASSANDRA-1216)
 * make cli comparator-aware and improve quote rules (CASSANDRA-1523,-1524)
 * make nodetool compact and cleanup blocking (CASSANDRA-1449)
 * add memtable, cache information to GCInspector logs (CASSANDRA-1558)
 * enable/disable HintedHandoff via JMX (CASSANDRA-1550)
 * Ignore stray files in the commit log directory (CASSANDRA-1547)
 * Disallow bootstrap to an in-use token (CASSANDRA-1561)


0.7-beta1
 * sstable versioning (CASSANDRA-389)
 * switched to slf4j logging (CASSANDRA-625)
 * add (optional) expiration time for column (CASSANDRA-699)
 * access levels for authentication/authorization (CASSANDRA-900)
 * add ReadRepairChance to CF definition (CASSANDRA-930)
 * fix heisenbug in system tests, especially common on OS X (CASSANDRA-944)
 * convert to byte[] keys internally and all public APIs (CASSANDRA-767)
 * ability to alter schema definitions on a live cluster (CASSANDRA-44)
 * renamed configuration file to cassandra.xml, and log4j.properties to
   log4j-server.properties, which must now be loaded from
   the classpath (which is how our scripts in bin/ have always done it)
   (CASSANDRA-971)
 * change get_count to require a SlicePredicate. create multi_get_count
   (CASSANDRA-744)
 * re-organized endpointsnitch implementations and added SimpleSnitch
   (CASSANDRA-994)
 * Added preload_row_cache option (CASSANDRA-946)
 * add CRC to commitlog header (CASSANDRA-999)
 * removed deprecated batch_insert and get_range_slice methods (CASSANDRA-1065)
 * add truncate thrift method (CASSANDRA-531)
 * http mini-interface using mx4j (CASSANDRA-1068)
 * optimize away copy of sliced row on memtable read path (CASSANDRA-1046)
 * replace constant-size 2GB mmaped segments and special casing for index 
   entries spanning segment boundaries, with SegmentedFile that computes 
   segments that always contain entire entries/rows (CASSANDRA-1117)
 * avoid reading large rows into memory during compaction (CASSANDRA-16)
 * added hadoop OutputFormat (CASSANDRA-1101)
 * efficient Streaming (no more anticompaction) (CASSANDRA-579)
 * split commitlog header into separate file and add size checksum to
   mutations (CASSANDRA-1179)
 * avoid allocating a new byte[] for each mutation on replay (CASSANDRA-1219)
 * revise HH schema to be per-endpoint (CASSANDRA-1142)
 * add joining/leaving status to nodetool ring (CASSANDRA-1115)
 * allow multiple repair sessions per node (CASSANDRA-1190)
 * optimize away MessagingService for local range queries (CASSANDRA-1261)
 * make framed transport the default so malformed requests can't OOM the 
   server (CASSANDRA-475)
 * significantly faster reads from row cache (CASSANDRA-1267)
 * take advantage of row cache during range queries (CASSANDRA-1302)
 * make GCGraceSeconds a per-ColumnFamily value (CASSANDRA-1276)
 * keep persistent row size and column count statistics (CASSANDRA-1155)
 * add IntegerType (CASSANDRA-1282)
 * page within a single row during hinted handoff (CASSANDRA-1327)
 * push DatacenterShardStrategy configuration into keyspace definition,
   eliminating datacenter.properties. (CASSANDRA-1066)
 * optimize forward slices starting with '' and single-index-block name 
   queries by skipping the column index (CASSANDRA-1338)
 * streaming refactor (CASSANDRA-1189)
 * faster comparison for UUID types (CASSANDRA-1043)
 * secondary index support (CASSANDRA-749 and subtasks)
 * make compaction buckets deterministic (CASSANDRA-1265)


0.6.6
 * Allow using DynamicEndpointSnitch with RackAwareStrategy (CASSANDRA-1429)
 * remove the remaining vestiges of the unfinished DatacenterShardStrategy 
   (replaced by NetworkTopologyStrategy in 0.7)
   

0.6.5
 * fix key ordering in range query results with RandomPartitioner
   and ConsistencyLevel > ONE (CASSANDRA-1145)
 * fix for range query starting with the wrong token range (CASSANDRA-1042)
 * page within a single row during hinted handoff (CASSANDRA-1327)
 * fix compilation on non-sun JDKs (CASSANDRA-1061)
 * remove String.trim() call on row keys in batch mutations (CASSANDRA-1235)
 * Log summary of dropped messages instead of spamming log (CASSANDRA-1284)
 * add dynamic endpoint snitch (CASSANDRA-981)
 * fix streaming for keyspaces with hyphens in their name (CASSANDRA-1377)
 * fix errors in hard-coded bloom filter optKPerBucket by computing it
   algorithmically (CASSANDRA-1220
 * remove message deserialization stage, and uncap read/write stages
   so slow reads/writes don't block gossip processing (CASSANDRA-1358)
 * add jmx port configuration to Debian package (CASSANDRA-1202)
 * use mlockall via JNA, if present, to prevent Linux from swapping
   out parts of the JVM (CASSANDRA-1214)


0.6.4
 * avoid queuing multiple hint deliveries for the same endpoint
   (CASSANDRA-1229)
 * better performance for and stricter checking of UTF8 column names
   (CASSANDRA-1232)
 * extend option to lower compaction priority to hinted handoff
   as well (CASSANDRA-1260)
 * log errors in gossip instead of re-throwing (CASSANDRA-1289)
 * avoid aborting commitlog replay prematurely if a flushed-but-
   not-removed commitlog segment is encountered (CASSANDRA-1297)
 * fix duplicate rows being read during mapreduce (CASSANDRA-1142)
 * failure detection wasn't closing command sockets (CASSANDRA-1221)
 * cassandra-cli.bat works on windows (CASSANDRA-1236)
 * pre-emptively drop requests that cannot be processed within RPCTimeout
   (CASSANDRA-685)
 * add ack to Binary write verb and update CassandraBulkLoader
   to wait for acks for each row (CASSANDRA-1093)
 * added describe_partitioner Thrift method (CASSANDRA-1047)
 * Hadoop jobs no longer require the Cassandra storage-conf.xml
   (CASSANDRA-1280, CASSANDRA-1047)
 * log thread pool stats when GC is excessive (CASSANDRA-1275)
 * remove gossip message size limit (CASSANDRA-1138)
 * parallelize local and remote reads during multiget, and respect snitch 
   when determining whether to do local read for CL.ONE (CASSANDRA-1317)
 * fix read repair to use requested consistency level on digest mismatch,
   rather than assuming QUORUM (CASSANDRA-1316)
 * process digest mismatch re-reads in parallel (CASSANDRA-1323)
 * switch hints CF comparator to BytesType (CASSANDRA-1274)


0.6.3
 * retry to make streaming connections up to 8 times. (CASSANDRA-1019)
 * reject describe_ring() calls on invalid keyspaces (CASSANDRA-1111)
 * fix cache size calculation for size of 100% (CASSANDRA-1129)
 * fix cache capacity only being recalculated once (CASSANDRA-1129)
 * remove hourly scan of all hints on the off chance that the gossiper
   missed a status change; instead, expose deliverHintsToEndpoint to JMX
   so it can be done manually, if necessary (CASSANDRA-1141)
 * don't reject reads at CL.ALL (CASSANDRA-1152)
 * reject deletions to supercolumns in CFs containing only standard
   columns (CASSANDRA-1139)
 * avoid preserving login information after client disconnects
   (CASSANDRA-1057)
 * prefer sun jdk to openjdk in debian init script (CASSANDRA-1174)
 * detect partioner config changes between restarts and fail fast 
   (CASSANDRA-1146)
 * use generation time to resolve node token reassignment disagreements
   (CASSANDRA-1118)
 * restructure the startup ordering of Gossiper and MessageService to avoid
   timing anomalies (CASSANDRA-1160)
 * detect incomplete commit log hearders (CASSANDRA-1119)
 * force anti-entropy service to stream files on the stream stage to avoid
   sending streams out of order (CASSANDRA-1169)
 * remove inactive stream managers after AES streams files (CASSANDRA-1169)
 * allow removing entire row through batch_mutate Deletion (CASSANDRA-1027)
 * add JMX metrics for row-level bloom filter false positives (CASSANDRA-1212)
 * added a redhat init script to contrib (CASSANDRA-1201)
 * use midpoint when bootstrapping a new machine into range with not
   much data yet instead of random token (CASSANDRA-1112)
 * kill server on OOM in executor stage as well as Thrift (CASSANDRA-1226)
 * remove opportunistic repairs, when two machines with overlapping replica
   responsibilities happen to finish major compactions of the same CF near
   the same time.  repairs are now fully manual (CASSANDRA-1190)
 * add ability to lower compaction priority (default is no change from 0.6.2)
   (CASSANDRA-1181)


0.6.2
 * fix contrib/word_count build. (CASSANDRA-992)
 * split CommitLogExecutorService into BatchCommitLogExecutorService and 
   PeriodicCommitLogExecutorService (CASSANDRA-1014)
 * add latency histograms to CFSMBean (CASSANDRA-1024)
 * make resolving timestamp ties deterministic by using value bytes
   as a tiebreaker (CASSANDRA-1039)
 * Add option to turn off Hinted Handoff (CASSANDRA-894)
 * fix windows startup (CASSANDRA-948)
 * make concurrent_reads, concurrent_writes configurable at runtime via JMX
   (CASSANDRA-1060)
 * disable GCInspector on non-Sun JVMs (CASSANDRA-1061)
 * fix tombstone handling in sstable rows with no other data (CASSANDRA-1063)
 * fix size of row in spanned index entries (CASSANDRA-1056)
 * install json2sstable, sstable2json, and sstablekeys to Debian package
 * StreamingService.StreamDestinations wouldn't empty itself after streaming
   finished (CASSANDRA-1076)
 * added Collections.shuffle(splits) before returning the splits in 
   ColumnFamilyInputFormat (CASSANDRA-1096)
 * do not recalculate cache capacity post-compaction if it's been manually 
   modified (CASSANDRA-1079)
 * better defaults for flush sorter + writer executor queue sizes
   (CASSANDRA-1100)
 * windows scripts for SSTableImport/Export (CASSANDRA-1051)
 * windows script for nodetool (CASSANDRA-1113)
 * expose PhiConvictThreshold (CASSANDRA-1053)
 * make repair of RF==1 a no-op (CASSANDRA-1090)
 * improve default JVM GC options (CASSANDRA-1014)
 * fix SlicePredicate serialization inside Hadoop jobs (CASSANDRA-1049)
 * close Thrift sockets in Hadoop ColumnFamilyRecordReader (CASSANDRA-1081)


0.6.1
 * fix NPE in sstable2json when no excluded keys are given (CASSANDRA-934)
 * keep the replica set constant throughout the read repair process
   (CASSANDRA-937)
 * allow querying getAllRanges with empty token list (CASSANDRA-933)
 * fix command line arguments inversion in clustertool (CASSANDRA-942)
 * fix race condition that could trigger a false-positive assertion
   during post-flush discard of old commitlog segments (CASSANDRA-936)
 * fix neighbor calculation for anti-entropy repair (CASSANDRA-924)
 * perform repair even for small entropy differences (CASSANDRA-924)
 * Use hostnames in CFInputFormat to allow Hadoop's naive string-based
   locality comparisons to work (CASSANDRA-955)
 * cache read-only BufferedRandomAccessFile length to avoid
   3 system calls per invocation (CASSANDRA-950)
 * nodes with IPv6 (and no IPv4) addresses could not join cluster
   (CASSANDRA-969)
 * Retrieve the correct number of undeleted columns, if any, from
   a supercolumn in a row that had been deleted previously (CASSANDRA-920)
 * fix index scans that cross the 2GB mmap boundaries for both mmap
   and standard i/o modes (CASSANDRA-866)
 * expose drain via nodetool (CASSANDRA-978)


0.6.0-RC1
 * JMX drain to flush memtables and run through commit log (CASSANDRA-880)
 * Bootstrapping can skip ranges under the right conditions (CASSANDRA-902)
 * fix merging row versions in range_slice for CL > ONE (CASSANDRA-884)
 * default write ConsistencyLeven chaned from ZERO to ONE
 * fix for index entries spanning mmap buffer boundaries (CASSANDRA-857)
 * use lexical comparison if time part of TimeUUIDs are the same 
   (CASSANDRA-907)
 * bound read, mutation, and response stages to fix possible OOM
   during log replay (CASSANDRA-885)
 * Use microseconds-since-epoch (UTC) in cli, instead of milliseconds
 * Treat batch_mutate Deletion with null supercolumn as "apply this predicate 
   to top level supercolumns" (CASSANDRA-834)
 * Streaming destination nodes do not update their JMX status (CASSANDRA-916)
 * Fix internal RPC timeout calculation (CASSANDRA-911)
 * Added Pig loadfunc to contrib/pig (CASSANDRA-910)


0.6.0-beta3
 * fix compaction bucketing bug (CASSANDRA-814)
 * update windows batch file (CASSANDRA-824)
 * deprecate KeysCachedFraction configuration directive in favor
   of KeysCached; move to unified-per-CF key cache (CASSANDRA-801)
 * add invalidateRowCache to ColumnFamilyStoreMBean (CASSANDRA-761)
 * send Handoff hints to natural locations to reduce load on
   remaining nodes in a failure scenario (CASSANDRA-822)
 * Add RowWarningThresholdInMB configuration option to warn before very 
   large rows get big enough to threaten node stability, and -x option to
   be able to remove them with sstable2json if the warning is unheeded
   until it's too late (CASSANDRA-843)
 * Add logging of GC activity (CASSANDRA-813)
 * fix ConcurrentModificationException in commitlog discard (CASSANDRA-853)
 * Fix hardcoded row count in Hadoop RecordReader (CASSANDRA-837)
 * Add a jmx status to the streaming service and change several DEBUG
   messages to INFO (CASSANDRA-845)
 * fix classpath in cassandra-cli.bat for Windows (CASSANDRA-858)
 * allow re-specifying host, port to cassandra-cli if invalid ones
   are first tried (CASSANDRA-867)
 * fix race condition handling rpc timeout in the coordinator
   (CASSANDRA-864)
 * Remove CalloutLocation and StagingFileDirectory from storage-conf files 
   since those settings are no longer used (CASSANDRA-878)
 * Parse a long from RowWarningThresholdInMB instead of an int (CASSANDRA-882)
 * Remove obsolete ControlPort code from DatabaseDescriptor (CASSANDRA-886)
 * move skipBytes side effect out of assert (CASSANDRA-899)
 * add "double getLoad" to StorageServiceMBean (CASSANDRA-898)
 * track row stats per CF at compaction time (CASSANDRA-870)
 * disallow CommitLogDirectory matching a DataFileDirectory (CASSANDRA-888)
 * default key cache size is 200k entries, changed from 10% (CASSANDRA-863)
 * add -Dcassandra-foreground=yes to cassandra.bat
 * exit if cluster name is changed unexpectedly (CASSANDRA-769)


0.6.0-beta1/beta2
 * add batch_mutate thrift command, deprecating batch_insert (CASSANDRA-336)
 * remove get_key_range Thrift API, deprecated in 0.5 (CASSANDRA-710)
 * add optional login() Thrift call for authentication (CASSANDRA-547)
 * support fat clients using gossiper and StorageProxy to perform
   replication in-process [jvm-only] (CASSANDRA-535)
 * support mmapped I/O for reads, on by default on 64bit JVMs 
   (CASSANDRA-408, CASSANDRA-669)
 * improve insert concurrency, particularly during Hinted Handoff
   (CASSANDRA-658)
 * faster network code (CASSANDRA-675)
 * stress.py moved to contrib (CASSANDRA-635)
 * row caching [must be explicitly enabled per-CF in config] (CASSANDRA-678)
 * present a useful measure of compaction progress in JMX (CASSANDRA-599)
 * add bin/sstablekeys (CASSNADRA-679)
 * add ConsistencyLevel.ANY (CASSANDRA-687)
 * make removetoken remove nodes from gossip entirely (CASSANDRA-644)
 * add ability to set cache sizes at runtime (CASSANDRA-708)
 * report latency and cache hit rate statistics with lifetime totals
   instead of average over the last minute (CASSANDRA-702)
 * support get_range_slice for RandomPartitioner (CASSANDRA-745)
 * per-keyspace replication factory and replication strategy (CASSANDRA-620)
 * track latency in microseconds (CASSANDRA-733)
 * add describe_ Thrift methods, deprecating get_string_property and 
   get_string_list_property
 * jmx interface for tracking operation mode and streams in general.
   (CASSANDRA-709)
 * keep memtables in sorted order to improve range query performance
   (CASSANDRA-799)
 * use while loop instead of recursion when trimming sstables compaction list 
   to avoid blowing stack in pathological cases (CASSANDRA-804)
 * basic Hadoop map/reduce support (CASSANDRA-342)


0.5.1
 * ensure all files for an sstable are streamed to the same directory.
   (CASSANDRA-716)
 * more accurate load estimate for bootstrapping (CASSANDRA-762)
 * tolerate dead or unavailable bootstrap target on write (CASSANDRA-731)
 * allow larger numbers of keys (> 140M) in a sstable bloom filter
   (CASSANDRA-790)
 * include jvm argument improvements from CASSANDRA-504 in debian package
 * change streaming chunk size to 32MB to accomodate Windows XP limitations
   (was 64MB) (CASSANDRA-795)
 * fix get_range_slice returning results in the wrong order (CASSANDRA-781)
 

0.5.0 final
 * avoid attempting to delete temporary bootstrap files twice (CASSANDRA-681)
 * fix bogus NaN in nodeprobe cfstats output (CASSANDRA-646)
 * provide a policy for dealing with single thread executors w/ a full queue
   (CASSANDRA-694)
 * optimize inner read in MessagingService, vastly improving multiple-node
   performance (CASSANDRA-675)
 * wait for table flush before streaming data back to a bootstrapping node.
   (CASSANDRA-696)
 * keep track of bootstrapping sources by table so that bootstrapping doesn't 
   give the indication of finishing early (CASSANDRA-673)


0.5.0 RC3
 * commit the correct version of the patch for CASSANDRA-663


0.5.0 RC2 (unreleased)
 * fix bugs in converting get_range_slice results to Thrift 
   (CASSANDRA-647, CASSANDRA-649)
 * expose java.util.concurrent.TimeoutException in StorageProxy methods
   (CASSANDRA-600)
 * TcpConnectionManager was holding on to disconnected connections, 
   giving the false indication they were being used. (CASSANDRA-651)
 * Remove duplicated write. (CASSANDRA-662)
 * Abort bootstrap if IP is already in the token ring (CASSANDRA-663)
 * increase default commitlog sync period, and wait for last sync to 
   finish before submitting another (CASSANDRA-668)


0.5.0 RC1
 * Fix potential NPE in get_range_slice (CASSANDRA-623)
 * add CRC32 to commitlog entries (CASSANDRA-605)
 * fix data streaming on windows (CASSANDRA-630)
 * GC compacted sstables after cleanup and compaction (CASSANDRA-621)
 * Speed up anti-entropy validation (CASSANDRA-629)
 * Fix anti-entropy assertion error (CASSANDRA-639)
 * Fix pending range conflicts when bootstapping or moving
   multiple nodes at once (CASSANDRA-603)
 * Handle obsolete gossip related to node movement in the case where
   one or more nodes is down when the movement occurs (CASSANDRA-572)
 * Include dead nodes in gossip to avoid a variety of problems
   and fix HH to removed nodes (CASSANDRA-634)
 * return an InvalidRequestException for mal-formed SlicePredicates
   (CASSANDRA-643)
 * fix bug determining closest neighbor for use in multiple datacenters
   (CASSANDRA-648)
 * Vast improvements in anticompaction speed (CASSANDRA-607)
 * Speed up log replay and writes by avoiding redundant serializations
   (CASSANDRA-652)


0.5.0 beta 2
 * Bootstrap improvements (several tickets)
 * add nodeprobe repair anti-entropy feature (CASSANDRA-193, CASSANDRA-520)
 * fix possibility of partition when many nodes restart at once
   in clusters with multiple seeds (CASSANDRA-150)
 * fix NPE in get_range_slice when no data is found (CASSANDRA-578)
 * fix potential NPE in hinted handoff (CASSANDRA-585)
 * fix cleanup of local "system" keyspace (CASSANDRA-576)
 * improve computation of cluster load balance (CASSANDRA-554)
 * added super column read/write, column count, and column/row delete to
   cassandra-cli (CASSANDRA-567, CASSANDRA-594)
 * fix returning live subcolumns of deleted supercolumns (CASSANDRA-583)
 * respect JAVA_HOME in bin/ scripts (several tickets)
 * add StorageService.initClient for fat clients on the JVM (CASSANDRA-535)
   (see contrib/client_only for an example of use)
 * make consistency_level functional in get_range_slice (CASSANDRA-568)
 * optimize key deserialization for RandomPartitioner (CASSANDRA-581)
 * avoid GCing tombstones except on major compaction (CASSANDRA-604)
 * increase failure conviction threshold, resulting in less nodes
   incorrectly (and temporarily) marked as down (CASSANDRA-610)
 * respect memtable thresholds during log replay (CASSANDRA-609)
 * support ConsistencyLevel.ALL on read (CASSANDRA-584)
 * add nodeprobe removetoken command (CASSANDRA-564)


0.5.0 beta
 * Allow multiple simultaneous flushes, improving flush throughput 
   on multicore systems (CASSANDRA-401)
 * Split up locks to improve write and read throughput on multicore systems
   (CASSANDRA-444, CASSANDRA-414)
 * More efficient use of memory during compaction (CASSANDRA-436)
 * autobootstrap option: when enabled, all non-seed nodes will attempt
   to bootstrap when started, until bootstrap successfully
   completes. -b option is removed.  (CASSANDRA-438)
 * Unless a token is manually specified in the configuration xml,
   a bootstraping node will use a token that gives it half the
   keys from the most-heavily-loaded node in the cluster,
   instead of generating a random token. 
   (CASSANDRA-385, CASSANDRA-517)
 * Miscellaneous bootstrap fixes (several tickets)
 * Ability to change a node's token even after it has data on it
   (CASSANDRA-541)
 * Ability to decommission a live node from the ring (CASSANDRA-435)
 * Semi-automatic loadbalancing via nodeprobe (CASSANDRA-192)
 * Add ability to set compaction thresholds at runtime via
   JMX / nodeprobe.  (CASSANDRA-465)
 * Add "comment" field to ColumnFamily definition. (CASSANDRA-481)
 * Additional JMX metrics (CASSANDRA-482)
 * JSON based export and import tools (several tickets)
 * Hinted Handoff fixes (several tickets)
 * Add key cache to improve read performance (CASSANDRA-423)
 * Simplified construction of custom ReplicationStrategy classes
   (CASSANDRA-497)
 * Graphical application (Swing) for ring integrity verification and 
   visualization was added to contrib (CASSANDRA-252)
 * Add DCQUORUM, DCQUORUMSYNC consistency levels and corresponding
   ReplicationStrategy / EndpointSnitch classes.  Experimental.
   (CASSANDRA-492)
 * Web client interface added to contrib (CASSANDRA-457)
 * More-efficient flush for Random, CollatedOPP partitioners 
   for normal writes (CASSANDRA-446) and bulk load (CASSANDRA-420)
 * Add MemtableFlushAfterMinutes, a global replacement for the old 
   per-CF FlushPeriodInMinutes setting (CASSANDRA-463)
 * optimizations to slice reading (CASSANDRA-350) and supercolumn
   queries (CASSANDRA-510)
 * force binding to given listenaddress for nodes with multiple
   interfaces (CASSANDRA-546)
 * stress.py benchmarking tool improvements (several tickets)
 * optimized replica placement code (CASSANDRA-525)
 * faster log replay on restart (CASSANDRA-539, CASSANDRA-540)
 * optimized local-node writes (CASSANDRA-558)
 * added get_range_slice, deprecating get_key_range (CASSANDRA-344)
 * expose TimedOutException to thrift (CASSANDRA-563)
 

0.4.2
 * Add validation disallowing null keys (CASSANDRA-486)
 * Fix race conditions in TCPConnectionManager (CASSANDRA-487)
 * Fix using non-utf8-aware comparison as a sanity check.
   (CASSANDRA-493)
 * Improve default garbage collector options (CASSANDRA-504)
 * Add "nodeprobe flush" (CASSANDRA-505)
 * remove NotFoundException from get_slice throws list (CASSANDRA-518)
 * fix get (not get_slice) of entire supercolumn (CASSANDRA-508)
 * fix null token during bootstrap (CASSANDRA-501)


0.4.1
 * Fix FlushPeriod columnfamily configuration regression
   (CASSANDRA-455)
 * Fix long column name support (CASSANDRA-460)
 * Fix for serializing a row that only contains tombstones
   (CASSANDRA-458)
 * Fix for discarding unneeded commitlog segments (CASSANDRA-459)
 * Add SnapshotBeforeCompaction configuration option (CASSANDRA-426)
 * Fix compaction abort under insufficient disk space (CASSANDRA-473)
 * Fix reading subcolumn slice from tombstoned CF (CASSANDRA-484)
 * Fix race condition in RVH causing occasional NPE (CASSANDRA-478)


0.4.0
 * fix get_key_range problems when a node is down (CASSANDRA-440)
   and add UnavailableException to more Thrift methods
 * Add example EndPointSnitch contrib code (several tickets)


0.4.0 RC2
 * fix SSTable generation clash during compaction (CASSANDRA-418)
 * reject method calls with null parameters (CASSANDRA-308)
 * properly order ranges in nodeprobe output (CASSANDRA-421)
 * fix logging of certain errors on executor threads (CASSANDRA-425)


0.4.0 RC1
 * Bootstrap feature is live; use -b on startup (several tickets)
 * Added multiget api (CASSANDRA-70)
 * fix Deadlock with SelectorManager.doProcess and TcpConnection.write
   (CASSANDRA-392)
 * remove key cache b/c of concurrency bugs in third-party
   CLHM library (CASSANDRA-405)
 * update non-major compaction logic to use two threshold values
   (CASSANDRA-407)
 * add periodic / batch commitlog sync modes (several tickets)
 * inline BatchMutation into batch_insert params (CASSANDRA-403)
 * allow setting the logging level at runtime via mbean (CASSANDRA-402)
 * change default comparator to BytesType (CASSANDRA-400)
 * add forwards-compatible ConsistencyLevel parameter to get_key_range
   (CASSANDRA-322)
 * r/m special case of blocking for local destination when writing with 
   ConsistencyLevel.ZERO (CASSANDRA-399)
 * Fixes to make BinaryMemtable [bulk load interface] useful (CASSANDRA-337);
   see contrib/bmt_example for an example of using it.
 * More JMX properties added (several tickets)
 * Thrift changes (several tickets)
    - Merged _super get methods with the normal ones; return values
      are now of ColumnOrSuperColumn.
    - Similarly, merged batch_insert_super into batch_insert.



0.4.0 beta
 * On-disk data format has changed to allow billions of keys/rows per
   node instead of only millions
 * Multi-keyspace support
 * Scan all sstables for all queries to avoid situations where
   different types of operation on the same ColumnFamily could
   disagree on what data was present
 * Snapshot support via JMX
 * Thrift API has changed a _lot_:
    - removed time-sorted CFs; instead, user-defined comparators
      may be defined on the column names, which are now byte arrays.
      Default comparators are provided for UTF8, Bytes, Ascii, Long (i64),
      and UUID types.
    - removed colon-delimited strings in thrift api in favor of explicit
      structs such as ColumnPath, ColumnParent, etc.  Also normalized
      thrift struct and argument naming.
    - Added columnFamily argument to get_key_range.
    - Change signature of get_slice to accept starting and ending
      columns as well as an offset.  (This allows use of indexes.)
      Added "ascending" flag to allow reasonably-efficient reverse
      scans as well.  Removed get_slice_by_range as redundant.
    - get_key_range operates on one CF at a time
    - changed `block` boolean on insert methods to ConsistencyLevel enum,
      with options of NONE, ONE, QUORUM, and ALL.
    - added similar consistency_level parameter to read methods
    - column-name-set slice with no names given now returns zero columns
      instead of all of them.  ("all" can run your server out of memory.
      use a range-based slice with a high max column count instead.)
 * Removed the web interface. Node information can now be obtained by 
   using the newly introduced nodeprobe utility.
 * More JMX stats
 * Remove magic values from internals (e.g. special key to indicate
   when to flush memtables)
 * Rename configuration "table" to "keyspace"
 * Moved to crash-only design; no more shutdown (just kill the process)
 * Lots of bug fixes

Full list of issues resolved in 0.4 is at https://issues.apache.org/jira/secure/IssueNavigator.jspa?reset=true&&pid=12310865&fixfor=12313862&resolution=1&sorter/field=issuekey&sorter/order=DESC


0.3.0 RC3
 * Fix potential deadlock under load in TCPConnection.
   (CASSANDRA-220)


0.3.0 RC2
 * Fix possible data loss when server is stopped after replaying
   log but before new inserts force memtable flush.
   (CASSANDRA-204)
 * Added BUGS file


0.3.0 RC1
 * Range queries on keys, including user-defined key collation
 * Remove support
 * Workarounds for a weird bug in JDK select/register that seems
   particularly common on VM environments. Cassandra should deploy
   fine on EC2 now
 * Much improved infrastructure: the beginnings of a decent test suite
   ("ant test" for unit tests; "nosetests" for system tests), code
   coverage reporting, etc.
 * Expanded node status reporting via JMX
 * Improved error reporting/logging on both server and client
 * Reduced memory footprint in default configuration
 * Combined blocking and non-blocking versions of insert APIs
 * Added FlushPeriodInMinutes configuration parameter to force
   flushing of infrequently-updated ColumnFamilies<|MERGE_RESOLUTION|>--- conflicted
+++ resolved
@@ -1,14 +1,10 @@
-<<<<<<< HEAD
 3.0.3
  * Add back support for 3rd party auth providers to bulk loader (CASSANDRA-10873)
  * Eliminate the dependency on jgrapht for UDT resolution (CASSANDRA-10653)
  * (Hadoop) Close Clusters and Sessions in Hadoop Input/Output classes (CASSANDRA-1837)
  * Fix sstableloader not working with upper case keyspace name (CASSANDRA-10806)
 Merged from 2.2:
-=======
-2.2.5
  * (cqlsh) show correct column names for empty result sets (CASSANDRA-9813)
->>>>>>> bcd68b54
  * Add new types to Stress (CASSANDRA-9556)
  * Add property to allow listening on broadcast interface (CASSANDRA-9748)
  * Fix regression in split size on CqlInputFormat (CASSANDRA-10835)
