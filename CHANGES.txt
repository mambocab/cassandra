<<<<<<< HEAD
3.0
=======
2.1.3
 * rpc_interface and listen_interface generate NPE on startup when specified interface doesn't exist (CASSANDRA-8677)
>>>>>>> 325169e8
 * Fix ArrayIndexOutOfBoundsException in nodetool cfhistograms (CASSANDRA-8514)
 * Serializing Row cache alternative, fully off heap (CASSANDRA-7438)
 * Duplicate rows returned when in clause has repeated values (CASSANDRA-6707)
 * Make CassandraException unchecked, extend RuntimeException (CASSANDRA-8560)
 * Support direct buffer decompression for reads (CASSANDRA-8464)
 * DirectByteBuffer compatible LZ4 methods (CASSANDRA-7039)
 * Add role based access control (CASSANDRA-7653)
 * Group sstables for anticompaction correctly (CASSANDRA-8578)
 * Add ReadFailureException to native protocol, respond
   immediately when replicas encounter errors while handling
   a read request (CASSANDRA-7886)
 * Switch CommitLogSegment from RandomAccessFile to nio (CASSANDRA-8308)
 * Allow mixing token and partition key restrictions (CASSANDRA-7016)
 * Support index key/value entries on map collections (CASSANDRA-8473)
 * Modernize schema tables (CASSANDRA-8261)
 * Support for user-defined aggregation functions (CASSANDRA-8053)
 * Fix NPE in SelectStatement with empty IN values (CASSANDRA-8419)
 * Refactor SelectStatement, return IN results in natural order instead
   of IN value list order and ignore duplicate values in partition key IN restrictions (CASSANDRA-7981)
 * Support UDTs, tuples, and collections in user-defined
   functions (CASSANDRA-7563)
 * Fix aggregate fn results on empty selection, result column name,
   and cqlsh parsing (CASSANDRA-8229)
 * Mark sstables as repaired after full repair (CASSANDRA-7586)
 * Extend Descriptor to include a format value and refactor reader/writer
   APIs (CASSANDRA-7443)
 * Integrate JMH for microbenchmarks (CASSANDRA-8151)
 * Keep sstable levels when bootstrapping (CASSANDRA-7460)
 * Add Sigar library and perform basic OS settings check on startup (CASSANDRA-7838)
 * Support for aggregation functions (CASSANDRA-4914)
 * Remove cassandra-cli (CASSANDRA-7920)
 * Accept dollar quoted strings in CQL (CASSANDRA-7769)
 * Make assassinate a first class command (CASSANDRA-7935)
 * Support IN clause on any clustering column (CASSANDRA-4762)
 * Improve compaction logging (CASSANDRA-7818)
 * Remove YamlFileNetworkTopologySnitch (CASSANDRA-7917)
 * Do anticompaction in groups (CASSANDRA-6851)
 * Support user-defined functions (CASSANDRA-7395, 7526, 7562, 7740, 7781, 7929,
   7924, 7812, 8063, 7813, 7708)
 * Permit configurable timestamps with cassandra-stress (CASSANDRA-7416)
 * Move sstable RandomAccessReader to nio2, which allows using the
   FILE_SHARE_DELETE flag on Windows (CASSANDRA-4050)
 * Remove CQL2 (CASSANDRA-5918)
 * Add Thrift get_multi_slice call (CASSANDRA-6757)
 * Optimize fetching multiple cells by name (CASSANDRA-6933)
 * Allow compilation in java 8 (CASSANDRA-7028)
 * Make incremental repair default (CASSANDRA-7250)
 * Enable code coverage thru JaCoCo (CASSANDRA-7226)
 * Switch external naming of 'column families' to 'tables' (CASSANDRA-4369) 
 * Shorten SSTable path (CASSANDRA-6962)
 * Use unsafe mutations for most unit tests (CASSANDRA-6969)
 * Fix race condition during calculation of pending ranges (CASSANDRA-7390)
 * Fail on very large batch sizes (CASSANDRA-8011)
 * Improve concurrency of repair (CASSANDRA-6455, 8208)


2.1.3
 * Make sure we don't add tmplink files to the compaction
   strategy (CASSANDRA-8580)
 * (cqlsh) Handle maps with blob keys (CASSANDRA-8372)
 * (cqlsh) Handle DynamicCompositeType schemas correctly (CASSANDRA-8563)
 * Add tooling to detect hot partitions (CASSANDRA-7974)
 * Fix cassandra-stress user-mode truncation of partition generation (CASSANDRA-8608)
 * Only stream from unrepaired sstables during inc repair (CASSANDRA-8267)
 * Don't allow starting multiple inc repairs on the same sstables (CASSANDRA-8316)
 * Invalidate prepared BATCH statements when related tables
   or keyspaces are dropped (CASSANDRA-8652)
 * Fix missing results in secondary index queries on collections
   with ALLOW FILTERING (CASSANDRA-8421)
 * Expose EstimatedHistogram metrics for range slices (CASSANDRA-8627)
 * (cqlsh) Escape clqshrc passwords properly (CASSANDRA-8618)
 * Fix NPE when passing wrong argument in ALTER TABLE statement (CASSANDRA-8355)
 * Pig: Refactor and deprecate CqlStorage (CASSANDRA-8599)
 * Don't reuse the same cleanup strategy for all sstables (CASSANDRA-8537)
 * Fix case-sensitivity of index name on CREATE and DROP INDEX
   statements (CASSANDRA-8365)
 * Better detection/logging for corruption in compressed sstables (CASSANDRA-8192)
 * Use the correct repairedAt value when closing writer (CASSANDRA-8570)
 * (cqlsh) Handle a schema mismatch being detected on startup (CASSANDRA-8512)
 * Properly calculate expected write size during compaction (CASSANDRA-8532)
 * Invalidate affected prepared statements when a table's columns
   are altered (CASSANDRA-7910)
 * Stress - user defined writes should populate sequentally (CASSANDRA-8524)
 * Fix regression in SSTableRewriter causing some rows to become unreadable 
   during compaction (CASSANDRA-8429)
 * Run major compactions for repaired/unrepaired in parallel (CASSANDRA-8510)
 * (cqlsh) Fix compression options in DESCRIBE TABLE output when compression
   is disabled (CASSANDRA-8288)
 * (cqlsh) Fix DESCRIBE output after keyspaces are altered (CASSANDRA-7623)
 * Make sure we set lastCompactedKey correctly (CASSANDRA-8463)
 * (cqlsh) Fix output of CONSISTENCY command (CASSANDRA-8507)
 * (cqlsh) Fixed the handling of LIST statements (CASSANDRA-8370)
 * Make sstablescrub check leveled manifest again (CASSANDRA-8432)
 * Check first/last keys in sstable when giving out positions (CASSANDRA-8458)
 * Disable mmap on Windows (CASSANDRA-6993)
 * Add missing ConsistencyLevels to cassandra-stress (CASSANDRA-8253)
 * Add auth support to cassandra-stress (CASSANDRA-7985)
 * Fix ArrayIndexOutOfBoundsException when generating error message
   for some CQL syntax errors (CASSANDRA-8455)
 * Scale memtable slab allocation logarithmically (CASSANDRA-7882)
 * cassandra-stress simultaneous inserts over same seed (CASSANDRA-7964)
 * Reduce cassandra-stress sampling memory requirements (CASSANDRA-7926)
 * Ensure memtable flush cannot expire commit log entries from its future (CASSANDRA-8383)
 * Make read "defrag" async to reclaim memtables (CASSANDRA-8459)
 * Remove tmplink files for offline compactions (CASSANDRA-8321)
 * Reduce maxHintsInProgress (CASSANDRA-8415)
 * BTree updates may call provided update function twice (CASSANDRA-8018)
 * Release sstable references after anticompaction (CASSANDRA-8386)
 * Handle abort() in SSTableRewriter properly (CASSANDRA-8320)
 * Centralize shared executors (CASSANDRA-8055)
 * Fix filtering for CONTAINS (KEY) relations on frozen collection
   clustering columns when the query is restricted to a single
   partition (CASSANDRA-8203)
 * Do more aggressive entire-sstable TTL expiry checks (CASSANDRA-8243)
 * Add more log info if readMeter is null (CASSANDRA-8238)
 * add check of the system wall clock time at startup (CASSANDRA-8305)
 * Support for frozen collections (CASSANDRA-7859)
 * Fix overflow on histogram computation (CASSANDRA-8028)
 * Have paxos reuse the timestamp generation of normal queries (CASSANDRA-7801)
 * Fix incremental repair not remove parent session on remote (CASSANDRA-8291)
 * Improve JBOD disk utilization (CASSANDRA-7386)
 * Log failed host when preparing incremental repair (CASSANDRA-8228)
 * Force config client mode in CQLSSTableWriter (CASSANDRA-8281)
Merged from 2.0:
 * Add batch remove iterator to ABSC (CASSANDRA-8414, 8666)
 * Round up time deltas lower than 1ms in BulkLoader (CASSANDRA-8645)
 * Use more efficient slice size for querying internal secondary
   index tables (CASSANDRA-8550)
 * Fix potentially returning deleted rows with range tombstone (CASSANDRA-8558)
 * Check for available disk space before starting a compaction (CASSANDRA-8562)
 * Fix DISTINCT queries with LIMITs or paging when some partitions
   contain only tombstones (CASSANDRA-8490)
 * Introduce background cache refreshing to permissions cache
   (CASSANDRA-8194)
 * Fix race condition in StreamTransferTask that could lead to
   infinite loops and premature sstable deletion (CASSANDRA-7704)
 * Add an extra version check to MigrationTask (CASSANDRA-8462)
 * Ensure SSTableWriter cleans up properly after failure (CASSANDRA-8499)
 * Increase bf true positive count on key cache hit (CASSANDRA-8525)
 * Move MeteredFlusher to its own thread (CASSANDRA-8485)
 * Fix non-distinct results in DISTNCT queries on static columns when
   paging is enabled (CASSANDRA-8087)
 * Move all hints related tasks to hints internal executor (CASSANDRA-8285)
 * Fix paging for multi-partition IN queries (CASSANDRA-8408)
 * Fix MOVED_NODE topology event never being emitted when a node
   moves its token (CASSANDRA-8373)
 * Fix validation of indexes in COMPACT tables (CASSANDRA-8156)
 * Avoid StackOverflowError when a large list of IN values
   is used for a clustering column (CASSANDRA-8410)
 * Fix NPE when writetime() or ttl() calls are wrapped by
   another function call (CASSANDRA-8451)
 * Fix NPE after dropping a keyspace (CASSANDRA-8332)
 * Fix error message on read repair timeouts (CASSANDRA-7947)
 * Default DTCS base_time_seconds changed to 60 (CASSANDRA-8417)
 * Refuse Paxos operation with more than one pending endpoint (CASSANDRA-8346, 8640)
 * Throw correct exception when trying to bind a keyspace or table
   name (CASSANDRA-6952)
 * Make HHOM.compact synchronized (CASSANDRA-8416)
 * cancel latency-sampling task when CF is dropped (CASSANDRA-8401)
 * don't block SocketThread for MessagingService (CASSANDRA-8188)
 * Increase quarantine delay on replacement (CASSANDRA-8260)
 * Expose off-heap memory usage stats (CASSANDRA-7897)
 * Ignore Paxos commits for truncated tables (CASSANDRA-7538)
 * Validate size of indexed column values (CASSANDRA-8280)
 * Make LCS split compaction results over all data directories (CASSANDRA-8329)
 * Fix some failing queries that use multi-column relations
   on COMPACT STORAGE tables (CASSANDRA-8264)
 * Fix InvalidRequestException with ORDER BY (CASSANDRA-8286)
 * Disable SSLv3 for POODLE (CASSANDRA-8265)
 * Fix millisecond timestamps in Tracing (CASSANDRA-8297)
 * Include keyspace name in error message when there are insufficient
   live nodes to stream from (CASSANDRA-8221)
 * Avoid overlap in L1 when L0 contains many nonoverlapping
   sstables (CASSANDRA-8211)
 * Improve PropertyFileSnitch logging (CASSANDRA-8183)
 * Add DC-aware sequential repair (CASSANDRA-8193)
 * Use live sstables in snapshot repair if possible (CASSANDRA-8312)
 * Fix hints serialized size calculation (CASSANDRA-8587)

2.1.2
 * (cqlsh) parse_for_table_meta errors out on queries with undefined
   grammars (CASSANDRA-8262)
 * (cqlsh) Fix SELECT ... TOKEN() function broken in C* 2.1.1 (CASSANDRA-8258)
 * Fix Cassandra crash when running on JDK8 update 40 (CASSANDRA-8209)
 * Optimize partitioner tokens (CASSANDRA-8230)
 * Improve compaction of repaired/unrepaired sstables (CASSANDRA-8004)
 * Make cache serializers pluggable (CASSANDRA-8096)
 * Fix issues with CONTAINS (KEY) queries on secondary indexes
   (CASSANDRA-8147)
 * Fix read-rate tracking of sstables for some queries (CASSANDRA-8239)
 * Fix default timestamp in QueryOptions (CASSANDRA-8246)
 * Set socket timeout when reading remote version (CASSANDRA-8188)
 * Refactor how we track live size (CASSANDRA-7852)
 * Make sure unfinished compaction files are removed (CASSANDRA-8124)
 * Fix shutdown when run as Windows service (CASSANDRA-8136)
 * Fix DESCRIBE TABLE with custom indexes (CASSANDRA-8031)
 * Fix race in RecoveryManagerTest (CASSANDRA-8176)
 * Avoid IllegalArgumentException while sorting sstables in
   IndexSummaryManager (CASSANDRA-8182)
 * Shutdown JVM on file descriptor exhaustion (CASSANDRA-7579)
 * Add 'die' policy for commit log and disk failure (CASSANDRA-7927)
 * Fix installing as service on Windows (CASSANDRA-8115)
 * Fix CREATE TABLE for CQL2 (CASSANDRA-8144)
 * Avoid boxing in ColumnStats min/max trackers (CASSANDRA-8109)
Merged from 2.0:
 * Correctly handle non-text column names in cql3 (CASSANDRA-8178)
 * Fix deletion for indexes on primary key columns (CASSANDRA-8206)
 * Add 'nodetool statusgossip' (CASSANDRA-8125)
 * Improve client notification that nodes are ready for requests (CASSANDRA-7510)
 * Handle negative timestamp in writetime method (CASSANDRA-8139)
 * Pig: Remove errant LIMIT clause in CqlNativeStorage (CASSANDRA-8166)
 * Throw ConfigurationException when hsha is used with the default
   rpc_max_threads setting of 'unlimited' (CASSANDRA-8116)
 * Allow concurrent writing of the same table in the same JVM using
   CQLSSTableWriter (CASSANDRA-7463)
 * Fix totalDiskSpaceUsed calculation (CASSANDRA-8205)


2.1.1
 * Fix spin loop in AtomicSortedColumns (CASSANDRA-7546)
 * Dont notify when replacing tmplink files (CASSANDRA-8157)
 * Fix validation with multiple CONTAINS clause (CASSANDRA-8131)
 * Fix validation of collections in TriggerExecutor (CASSANDRA-8146)
 * Fix IllegalArgumentException when a list of IN values containing tuples
   is passed as a single arg to a prepared statement with the v1 or v2
   protocol (CASSANDRA-8062)
 * Fix ClassCastException in DISTINCT query on static columns with
   query paging (CASSANDRA-8108)
 * Fix NPE on null nested UDT inside a set (CASSANDRA-8105)
 * Fix exception when querying secondary index on set items or map keys
   when some clustering columns are specified (CASSANDRA-8073)
 * Send proper error response when there is an error during native
   protocol message decode (CASSANDRA-8118)
 * Gossip should ignore generation numbers too far in the future (CASSANDRA-8113)
 * Fix NPE when creating a table with frozen sets, lists (CASSANDRA-8104)
 * Fix high memory use due to tracking reads on incrementally opened sstable
   readers (CASSANDRA-8066)
 * Fix EXECUTE request with skipMetadata=false returning no metadata
   (CASSANDRA-8054)
 * Allow concurrent use of CQLBulkOutputFormat (CASSANDRA-7776)
 * Shutdown JVM on OOM (CASSANDRA-7507)
 * Upgrade netty version and enable epoll event loop (CASSANDRA-7761)
 * Don't duplicate sstables smaller than split size when using
   the sstablesplitter tool (CASSANDRA-7616)
 * Avoid re-parsing already prepared statements (CASSANDRA-7923)
 * Fix some Thrift slice deletions and updates of COMPACT STORAGE
   tables with some clustering columns omitted (CASSANDRA-7990)
 * Fix filtering for CONTAINS on sets (CASSANDRA-8033)
 * Properly track added size (CASSANDRA-7239)
 * Allow compilation in java 8 (CASSANDRA-7208)
 * Fix Assertion error on RangeTombstoneList diff (CASSANDRA-8013)
 * Release references to overlapping sstables during compaction (CASSANDRA-7819)
 * Send notification when opening compaction results early (CASSANDRA-8034)
 * Make native server start block until properly bound (CASSANDRA-7885)
 * (cqlsh) Fix IPv6 support (CASSANDRA-7988)
 * Ignore fat clients when checking for endpoint collision (CASSANDRA-7939)
 * Make sstablerepairedset take a list of files (CASSANDRA-7995)
 * (cqlsh) Tab completeion for indexes on map keys (CASSANDRA-7972)
 * (cqlsh) Fix UDT field selection in select clause (CASSANDRA-7891)
 * Fix resource leak in event of corrupt sstable
 * (cqlsh) Add command line option for cqlshrc file path (CASSANDRA-7131)
 * Provide visibility into prepared statements churn (CASSANDRA-7921, CASSANDRA-7930)
 * Invalidate prepared statements when their keyspace or table is
   dropped (CASSANDRA-7566)
 * cassandra-stress: fix support for NetworkTopologyStrategy (CASSANDRA-7945)
 * Fix saving caches when a table is dropped (CASSANDRA-7784)
 * Add better error checking of new stress profile (CASSANDRA-7716)
 * Use ThreadLocalRandom and remove FBUtilities.threadLocalRandom (CASSANDRA-7934)
 * Prevent operator mistakes due to simultaneous bootstrap (CASSANDRA-7069)
 * cassandra-stress supports whitelist mode for node config (CASSANDRA-7658)
 * GCInspector more closely tracks GC; cassandra-stress and nodetool report it (CASSANDRA-7916)
 * nodetool won't output bogus ownership info without a keyspace (CASSANDRA-7173)
 * Add human readable option to nodetool commands (CASSANDRA-5433)
 * Don't try to set repairedAt on old sstables (CASSANDRA-7913)
 * Add metrics for tracking PreparedStatement use (CASSANDRA-7719)
 * (cqlsh) tab-completion for triggers (CASSANDRA-7824)
 * (cqlsh) Support for query paging (CASSANDRA-7514)
 * (cqlsh) Show progress of COPY operations (CASSANDRA-7789)
 * Add syntax to remove multiple elements from a map (CASSANDRA-6599)
 * Support non-equals conditions in lightweight transactions (CASSANDRA-6839)
 * Add IF [NOT] EXISTS to create/drop triggers (CASSANDRA-7606)
 * (cqlsh) Display the current logged-in user (CASSANDRA-7785)
 * (cqlsh) Don't ignore CTRL-C during COPY FROM execution (CASSANDRA-7815)
 * (cqlsh) Order UDTs according to cross-type dependencies in DESCRIBE
   output (CASSANDRA-7659)
 * (cqlsh) Fix handling of CAS statement results (CASSANDRA-7671)
 * (cqlsh) COPY TO/FROM improvements (CASSANDRA-7405)
 * Support list index operations with conditions (CASSANDRA-7499)
 * Add max live/tombstoned cells to nodetool cfstats output (CASSANDRA-7731)
 * Validate IPv6 wildcard addresses properly (CASSANDRA-7680)
 * (cqlsh) Error when tracing query (CASSANDRA-7613)
 * Avoid IOOBE when building SyntaxError message snippet (CASSANDRA-7569)
 * SSTableExport uses correct validator to create string representation of partition
   keys (CASSANDRA-7498)
 * Avoid NPEs when receiving type changes for an unknown keyspace (CASSANDRA-7689)
 * Add support for custom 2i validation (CASSANDRA-7575)
 * Pig support for hadoop CqlInputFormat (CASSANDRA-6454)
 * Add duration mode to cassandra-stress (CASSANDRA-7468)
 * Add listen_interface and rpc_interface options (CASSANDRA-7417)
 * Improve schema merge performance (CASSANDRA-7444)
 * Adjust MT depth based on # of partition validating (CASSANDRA-5263)
 * Optimise NativeCell comparisons (CASSANDRA-6755)
 * Configurable client timeout for cqlsh (CASSANDRA-7516)
 * Include snippet of CQL query near syntax error in messages (CASSANDRA-7111)
 * Make repair -pr work with -local (CASSANDRA-7450)
 * Fix error in sstableloader with -cph > 1 (CASSANDRA-8007)
 * Fix snapshot repair error on indexed tables (CASSANDRA-8020)
 * Do not exit nodetool repair when receiving JMX NOTIF_LOST (CASSANDRA-7909)
 * Stream to private IP when available (CASSANDRA-8084)
Merged from 2.0:
 * Reject conditions on DELETE unless full PK is given (CASSANDRA-6430)
 * Properly reject the token function DELETE (CASSANDRA-7747)
 * Force batchlog replay before decommissioning a node (CASSANDRA-7446)
 * Fix hint replay with many accumulated expired hints (CASSANDRA-6998)
 * Fix duplicate results in DISTINCT queries on static columns with query
   paging (CASSANDRA-8108)
 * Add DateTieredCompactionStrategy (CASSANDRA-6602)
 * Properly validate ascii and utf8 string literals in CQL queries (CASSANDRA-8101)
 * (cqlsh) Fix autocompletion for alter keyspace (CASSANDRA-8021)
 * Create backup directories for commitlog archiving during startup (CASSANDRA-8111)
 * Reduce totalBlockFor() for LOCAL_* consistency levels (CASSANDRA-8058)
 * Fix merging schemas with re-dropped keyspaces (CASSANDRA-7256)
 * Fix counters in supercolumns during live upgrades from 1.2 (CASSANDRA-7188)
 * Notify DT subscribers when a column family is truncated (CASSANDRA-8088)
 * Add sanity check of $JAVA on startup (CASSANDRA-7676)
 * Schedule fat client schema pull on join (CASSANDRA-7993)
 * Don't reset nodes' versions when closing IncomingTcpConnections
   (CASSANDRA-7734)
 * Record the real messaging version in all cases in OutboundTcpConnection
   (CASSANDRA-8057)
 * SSL does not work in cassandra-cli (CASSANDRA-7899)
 * Fix potential exception when using ReversedType in DynamicCompositeType
   (CASSANDRA-7898)
 * Better validation of collection values (CASSANDRA-7833)
 * Track min/max timestamps correctly (CASSANDRA-7969)
 * Fix possible overflow while sorting CL segments for replay (CASSANDRA-7992)
 * Increase nodetool Xmx (CASSANDRA-7956)
 * Archive any commitlog segments present at startup (CASSANDRA-6904)
 * CrcCheckChance should adjust based on live CFMetadata not 
   sstable metadata (CASSANDRA-7978)
 * token() should only accept columns in the partitioning
   key order (CASSANDRA-6075)
 * Add method to invalidate permission cache via JMX (CASSANDRA-7977)
 * Allow propagating multiple gossip states atomically (CASSANDRA-6125)
 * Log exceptions related to unclean native protocol client disconnects
   at DEBUG or INFO (CASSANDRA-7849)
 * Allow permissions cache to be set via JMX (CASSANDRA-7698)
 * Include schema_triggers CF in readable system resources (CASSANDRA-7967)
 * Fix RowIndexEntry to report correct serializedSize (CASSANDRA-7948)
 * Make CQLSSTableWriter sync within partitions (CASSANDRA-7360)
 * Potentially use non-local replicas in CqlConfigHelper (CASSANDRA-7906)
 * Explicitly disallow mixing multi-column and single-column
   relations on clustering columns (CASSANDRA-7711)
 * Better error message when condition is set on PK column (CASSANDRA-7804)
 * Don't send schema change responses and events for no-op DDL
   statements (CASSANDRA-7600)
 * (Hadoop) fix cluster initialisation for a split fetching (CASSANDRA-7774)
 * Throw InvalidRequestException when queries contain relations on entire
   collection columns (CASSANDRA-7506)
 * (cqlsh) enable CTRL-R history search with libedit (CASSANDRA-7577)
 * (Hadoop) allow ACFRW to limit nodes to local DC (CASSANDRA-7252)
 * (cqlsh) cqlsh should automatically disable tracing when selecting
   from system_traces (CASSANDRA-7641)
 * (Hadoop) Add CqlOutputFormat (CASSANDRA-6927)
 * Don't depend on cassandra config for nodetool ring (CASSANDRA-7508)
 * (cqlsh) Fix failing cqlsh formatting tests (CASSANDRA-7703)
 * Fix IncompatibleClassChangeError from hadoop2 (CASSANDRA-7229)
 * Add 'nodetool sethintedhandoffthrottlekb' (CASSANDRA-7635)
 * (cqlsh) Add tab-completion for CREATE/DROP USER IF [NOT] EXISTS (CASSANDRA-7611)
 * Catch errors when the JVM pulls the rug out from GCInspector (CASSANDRA-5345)
 * cqlsh fails when version number parts are not int (CASSANDRA-7524)
 * Fix NPE when table dropped during streaming (CASSANDRA-7946)
 * Fix wrong progress when streaming uncompressed (CASSANDRA-7878)
 * Fix possible infinite loop in creating repair range (CASSANDRA-7983)
 * Fix unit in nodetool for streaming throughput (CASSANDRA-7375)
Merged from 1.2:
 * Don't index tombstones (CASSANDRA-7828)
 * Improve PasswordAuthenticator default super user setup (CASSANDRA-7788)


2.1.0
 * (cqlsh) Removed "ALTER TYPE <name> RENAME TO <name>" from tab-completion
   (CASSANDRA-7895)
 * Fixed IllegalStateException in anticompaction (CASSANDRA-7892)
 * cqlsh: DESCRIBE support for frozen UDTs, tuples (CASSANDRA-7863)
 * Avoid exposing internal classes over JMX (CASSANDRA-7879)
 * Add null check for keys when freezing collection (CASSANDRA-7869)
 * Improve stress workload realism (CASSANDRA-7519)


2.1.0-rc7
 * Add frozen keyword and require UDT to be frozen (CASSANDRA-7857)
 * Track added sstable size correctly (CASSANDRA-7239)
 * (cqlsh) Fix case insensitivity (CASSANDRA-7834)
 * Fix failure to stream ranges when moving (CASSANDRA-7836)
 * Correctly remove tmplink files (CASSANDRA-7803)
 * (cqlsh) Fix column name formatting for functions, CAS operations,
   and UDT field selections (CASSANDRA-7806)
 * (cqlsh) Fix COPY FROM handling of null/empty primary key
   values (CASSANDRA-7792)
 * Fix ordering of static cells (CASSANDRA-7763)
Merged from 2.0:
 * Forbid re-adding dropped counter columns (CASSANDRA-7831)
 * Fix CFMetaData#isThriftCompatible() for PK-only tables (CASSANDRA-7832)
 * Always reject inequality on the partition key without token()
   (CASSANDRA-7722)
 * Always send Paxos commit to all replicas (CASSANDRA-7479)
 * Make disruptor_thrift_server invocation pool configurable (CASSANDRA-7594)
 * Make repair no-op when RF=1 (CASSANDRA-7864)


2.0.10
 * Don't send schema change responses and events for no-op DDL
   statements (CASSANDRA-7600)
 * (Hadoop) fix cluster initialisation for a split fetching (CASSANDRA-7774)
 * Configure system.paxos with LeveledCompactionStrategy (CASSANDRA-7753)
 * Fix ALTER clustering column type from DateType to TimestampType when
   using DESC clustering order (CASSANRDA-7797)
 * Throw EOFException if we run out of chunks in compressed datafile
   (CASSANDRA-7664)
 * Fix PRSI handling of CQL3 row markers for row cleanup (CASSANDRA-7787)
 * Fix dropping collection when it's the last regular column (CASSANDRA-7744)
 * Properly reject operations on list index with conditions (CASSANDRA-7499)
 * Make StreamReceiveTask thread safe and gc friendly (CASSANDRA-7795)
 * Validate empty cell names from counter updates (CASSANDRA-7798)
Merged from 1.2:
 * Don't allow compacted sstables to be marked as compacting (CASSANDRA-7145)
 * Track expired tombstones (CASSANDRA-7810)


2.1.0-rc6
 * Fix OOM issue from netty caching over time (CASSANDRA-7743)
 * json2sstable couldn't import JSON for CQL table (CASSANDRA-7477)
 * Invalidate all caches on table drop (CASSANDRA-7561)
 * Skip strict endpoint selection for ranges if RF == nodes (CASSANRA-7765)
 * Fix Thrift range filtering without 2ary index lookups (CASSANDRA-7741)
 * Add tracing entries about concurrent range requests (CASSANDRA-7599)
 * (cqlsh) Fix DESCRIBE for NTS keyspaces (CASSANDRA-7729)
 * Remove netty buffer ref-counting (CASSANDRA-7735)
 * Pass mutated cf to index updater for use by PRSI (CASSANDRA-7742)
 * Include stress yaml example in release and deb (CASSANDRA-7717)
 * workaround for netty issue causing corrupted data off the wire (CASSANDRA-7695)
 * cqlsh DESC CLUSTER fails retrieving ring information (CASSANDRA-7687)
 * Fix binding null values inside UDT (CASSANDRA-7685)
 * Fix UDT field selection with empty fields (CASSANDRA-7670)
 * Bogus deserialization of static cells from sstable (CASSANDRA-7684)
 * Fix NPE on compaction leftover cleanup for dropped table (CASSANDRA-7770)
Merged from 2.0:
 * Fix race condition in StreamTransferTask that could lead to
   infinite loops and premature sstable deletion (CASSANDRA-7704)
 * (cqlsh) Wait up to 10 sec for a tracing session (CASSANDRA-7222)
 * Fix NPE in FileCacheService.sizeInBytes (CASSANDRA-7756)
 * Remove duplicates from StorageService.getJoiningNodes (CASSANDRA-7478)
 * Clone token map outside of hot gossip loops (CASSANDRA-7758)
 * Fix MS expiring map timeout for Paxos messages (CASSANDRA-7752)
 * Do not flush on truncate if durable_writes is false (CASSANDRA-7750)
 * Give CRR a default input_cql Statement (CASSANDRA-7226)
 * Better error message when adding a collection with the same name
   than a previously dropped one (CASSANDRA-6276)
 * Fix validation when adding static columns (CASSANDRA-7730)
 * (Thrift) fix range deletion of supercolumns (CASSANDRA-7733)
 * Fix potential AssertionError in RangeTombstoneList (CASSANDRA-7700)
 * Validate arguments of blobAs* functions (CASSANDRA-7707)
 * Fix potential AssertionError with 2ndary indexes (CASSANDRA-6612)
 * Avoid logging CompactionInterrupted at ERROR (CASSANDRA-7694)
 * Minor leak in sstable2jon (CASSANDRA-7709)
 * Add cassandra.auto_bootstrap system property (CASSANDRA-7650)
 * Update java driver (for hadoop) (CASSANDRA-7618)
 * Remove CqlPagingRecordReader/CqlPagingInputFormat (CASSANDRA-7570)
 * Support connecting to ipv6 jmx with nodetool (CASSANDRA-7669)


2.1.0-rc5
 * Reject counters inside user types (CASSANDRA-7672)
 * Switch to notification-based GCInspector (CASSANDRA-7638)
 * (cqlsh) Handle nulls in UDTs and tuples correctly (CASSANDRA-7656)
 * Don't use strict consistency when replacing (CASSANDRA-7568)
 * Fix min/max cell name collection on 2.0 SSTables with range
   tombstones (CASSANDRA-7593)
 * Tolerate min/max cell names of different lengths (CASSANDRA-7651)
 * Filter cached results correctly (CASSANDRA-7636)
 * Fix tracing on the new SEPExecutor (CASSANDRA-7644)
 * Remove shuffle and taketoken (CASSANDRA-7601)
 * Clean up Windows batch scripts (CASSANDRA-7619)
 * Fix native protocol drop user type notification (CASSANDRA-7571)
 * Give read access to system.schema_usertypes to all authenticated users
   (CASSANDRA-7578)
 * (cqlsh) Fix cqlsh display when zero rows are returned (CASSANDRA-7580)
 * Get java version correctly when JAVA_TOOL_OPTIONS is set (CASSANDRA-7572)
 * Fix NPE when dropping index from non-existent keyspace, AssertionError when
   dropping non-existent index with IF EXISTS (CASSANDRA-7590)
 * Fix sstablelevelresetter hang (CASSANDRA-7614)
 * (cqlsh) Fix deserialization of blobs (CASSANDRA-7603)
 * Use "keyspace updated" schema change message for UDT changes in v1 and
   v2 protocols (CASSANDRA-7617)
 * Fix tracing of range slices and secondary index lookups that are local
   to the coordinator (CASSANDRA-7599)
 * Set -Dcassandra.storagedir for all tool shell scripts (CASSANDRA-7587)
 * Don't swap max/min col names when mutating sstable metadata (CASSANDRA-7596)
 * (cqlsh) Correctly handle paged result sets (CASSANDRA-7625)
 * (cqlsh) Improve waiting for a trace to complete (CASSANDRA-7626)
 * Fix tracing of concurrent range slices and 2ary index queries (CASSANDRA-7626)
 * Fix scrub against collection type (CASSANDRA-7665)
Merged from 2.0:
 * Set gc_grace_seconds to seven days for system schema tables (CASSANDRA-7668)
 * SimpleSeedProvider no longer caches seeds forever (CASSANDRA-7663)
 * Always flush on truncate (CASSANDRA-7511)
 * Fix ReversedType(DateType) mapping to native protocol (CASSANDRA-7576)
 * Always merge ranges owned by a single node (CASSANDRA-6930)
 * Track max/min timestamps for range tombstones (CASSANDRA-7647)
 * Fix NPE when listing saved caches dir (CASSANDRA-7632)


2.1.0-rc4
 * Fix word count hadoop example (CASSANDRA-7200)
 * Updated memtable_cleanup_threshold and memtable_flush_writers defaults 
   (CASSANDRA-7551)
 * (Windows) fix startup when WMI memory query fails (CASSANDRA-7505)
 * Anti-compaction proceeds if any part of the repair failed (CASSANDRA-7521)
 * Add missing table name to DROP INDEX responses and notifications (CASSANDRA-7539)
 * Bump CQL version to 3.2.0 and update CQL documentation (CASSANDRA-7527)
 * Fix configuration error message when running nodetool ring (CASSANDRA-7508)
 * Support conditional updates, tuple type, and the v3 protocol in cqlsh (CASSANDRA-7509)
 * Handle queries on multiple secondary index types (CASSANDRA-7525)
 * Fix cqlsh authentication with v3 native protocol (CASSANDRA-7564)
 * Fix NPE when unknown prepared statement ID is used (CASSANDRA-7454)
Merged from 2.0:
 * (Windows) force range-based repair to non-sequential mode (CASSANDRA-7541)
 * Fix range merging when DES scores are zero (CASSANDRA-7535)
 * Warn when SSL certificates have expired (CASSANDRA-7528)
 * Fix error when doing reversed queries with static columns (CASSANDRA-7490)
Merged from 1.2:
 * Set correct stream ID on responses when non-Exception Throwables
   are thrown while handling native protocol messages (CASSANDRA-7470)


2.1.0-rc3
 * Consider expiry when reconciling otherwise equal cells (CASSANDRA-7403)
 * Introduce CQL support for stress tool (CASSANDRA-6146)
 * Fix ClassCastException processing expired messages (CASSANDRA-7496)
 * Fix prepared marker for collections inside UDT (CASSANDRA-7472)
 * Remove left-over populate_io_cache_on_flush and replicate_on_write
   uses (CASSANDRA-7493)
 * (Windows) handle spaces in path names (CASSANDRA-7451)
 * Ensure writes have completed after dropping a table, before recycling
   commit log segments (CASSANDRA-7437)
 * Remove left-over rows_per_partition_to_cache (CASSANDRA-7493)
 * Fix error when CONTAINS is used with a bind marker (CASSANDRA-7502)
 * Properly reject unknown UDT field (CASSANDRA-7484)
Merged from 2.0:
 * Fix CC#collectTimeOrderedData() tombstone optimisations (CASSANDRA-7394)
 * Support DISTINCT for static columns and fix behaviour when DISTINC is
   not use (CASSANDRA-7305).
 * Workaround JVM NPE on JMX bind failure (CASSANDRA-7254)
 * Fix race in FileCacheService RemovalListener (CASSANDRA-7278)
 * Fix inconsistent use of consistencyForCommit that allowed LOCAL_QUORUM
   operations to incorrect become full QUORUM (CASSANDRA-7345)
 * Properly handle unrecognized opcodes and flags (CASSANDRA-7440)
 * (Hadoop) close CqlRecordWriter clients when finished (CASSANDRA-7459)
 * Commit disk failure policy (CASSANDRA-7429)
 * Make sure high level sstables get compacted (CASSANDRA-7414)
 * Fix AssertionError when using empty clustering columns and static columns
   (CASSANDRA-7455)
 * Add option to disable STCS in L0 (CASSANDRA-6621)
 * Upgrade to snappy-java 1.0.5.2 (CASSANDRA-7476)


2.1.0-rc2
 * Fix heap size calculation for CompoundSparseCellName and 
   CompoundSparseCellName.WithCollection (CASSANDRA-7421)
 * Allow counter mutations in UNLOGGED batches (CASSANDRA-7351)
 * Modify reconcile logic to always pick a tombstone over a counter cell
   (CASSANDRA-7346)
 * Avoid incremental compaction on Windows (CASSANDRA-7365)
 * Fix exception when querying a composite-keyed table with a collection index
   (CASSANDRA-7372)
 * Use node's host id in place of counter ids (CASSANDRA-7366)
 * Fix error when doing reversed queries with static columns (CASSANDRA-7490)
 * Backport CASSANDRA-6747 (CASSANDRA-7560)
 * Track max/min timestamps for range tombstones (CASSANDRA-7647)
 * Fix NPE when listing saved caches dir (CASSANDRA-7632)
 * Fix sstableloader unable to connect encrypted node (CASSANDRA-7585)
Merged from 1.2:
 * Clone token map outside of hot gossip loops (CASSANDRA-7758)
 * Add stop method to EmbeddedCassandraService (CASSANDRA-7595)
 * Support connecting to ipv6 jmx with nodetool (CASSANDRA-7669)
 * Set gc_grace_seconds to seven days for system schema tables (CASSANDRA-7668)
 * SimpleSeedProvider no longer caches seeds forever (CASSANDRA-7663)
 * Set correct stream ID on responses when non-Exception Throwables
   are thrown while handling native protocol messages (CASSANDRA-7470)
 * Fix row size miscalculation in LazilyCompactedRow (CASSANDRA-7543)
 * Fix race in background compaction check (CASSANDRA-7745)
 * Don't clear out range tombstones during compaction (CASSANDRA-7808)


2.1.0-rc1
 * Revert flush directory (CASSANDRA-6357)
 * More efficient executor service for fast operations (CASSANDRA-4718)
 * Move less common tools into a new cassandra-tools package (CASSANDRA-7160)
 * Support more concurrent requests in native protocol (CASSANDRA-7231)
 * Add tab-completion to debian nodetool packaging (CASSANDRA-6421)
 * Change concurrent_compactors defaults (CASSANDRA-7139)
 * Add PowerShell Windows launch scripts (CASSANDRA-7001)
 * Make commitlog archive+restore more robust (CASSANDRA-6974)
 * Fix marking commitlogsegments clean (CASSANDRA-6959)
 * Add snapshot "manifest" describing files included (CASSANDRA-6326)
 * Parallel streaming for sstableloader (CASSANDRA-3668)
 * Fix bugs in supercolumns handling (CASSANDRA-7138)
 * Fix ClassClassException on composite dense tables (CASSANDRA-7112)
 * Cleanup and optimize collation and slice iterators (CASSANDRA-7107)
 * Upgrade NBHM lib (CASSANDRA-7128)
 * Optimize netty server (CASSANDRA-6861)
 * Fix repair hang when given CF does not exist (CASSANDRA-7189)
 * Allow c* to be shutdown in an embedded mode (CASSANDRA-5635)
 * Add server side batching to native transport (CASSANDRA-5663)
 * Make batchlog replay asynchronous (CASSANDRA-6134)
 * remove unused classes (CASSANDRA-7197)
 * Limit user types to the keyspace they are defined in (CASSANDRA-6643)
 * Add validate method to CollectionType (CASSANDRA-7208)
 * New serialization format for UDT values (CASSANDRA-7209, CASSANDRA-7261)
 * Fix nodetool netstats (CASSANDRA-7270)
 * Fix potential ClassCastException in HintedHandoffManager (CASSANDRA-7284)
 * Use prepared statements internally (CASSANDRA-6975)
 * Fix broken paging state with prepared statement (CASSANDRA-7120)
 * Fix IllegalArgumentException in CqlStorage (CASSANDRA-7287)
 * Allow nulls/non-existant fields in UDT (CASSANDRA-7206)
 * Backport Thrift MultiSliceRequest (CASSANDRA-7027)
 * Handle overlapping MultiSlices (CASSANDRA-7279)
 * Fix DataOutputTest on Windows (CASSANDRA-7265)
 * Embedded sets in user defined data-types are not updating (CASSANDRA-7267)
 * Add tuple type to CQL/native protocol (CASSANDRA-7248)
 * Fix CqlPagingRecordReader on tables with few rows (CASSANDRA-7322)
Merged from 2.0:
 * Copy compaction options to make sure they are reloaded (CASSANDRA-7290)
 * Add option to do more aggressive tombstone compactions (CASSANDRA-6563)
 * Don't try to compact already-compacting files in HHOM (CASSANDRA-7288)
 * Always reallocate buffers in HSHA (CASSANDRA-6285)
 * (Hadoop) support authentication in CqlRecordReader (CASSANDRA-7221)
 * (Hadoop) Close java driver Cluster in CQLRR.close (CASSANDRA-7228)
 * Warn when 'USING TIMESTAMP' is used on a CAS BATCH (CASSANDRA-7067)
 * return all cpu values from BackgroundActivityMonitor.readAndCompute (CASSANDRA-7183)
 * Correctly delete scheduled range xfers (CASSANDRA-7143)
 * return all cpu values from BackgroundActivityMonitor.readAndCompute (CASSANDRA-7183)  
 * reduce garbage creation in calculatePendingRanges (CASSANDRA-7191)
 * fix c* launch issues on Russian os's due to output of linux 'free' cmd (CASSANDRA-6162)
 * Fix disabling autocompaction (CASSANDRA-7187)
 * Fix potential NumberFormatException when deserializing IntegerType (CASSANDRA-7088)
 * cqlsh can't tab-complete disabling compaction (CASSANDRA-7185)
 * cqlsh: Accept and execute CQL statement(s) from command-line parameter (CASSANDRA-7172)
 * Fix IllegalStateException in CqlPagingRecordReader (CASSANDRA-7198)
 * Fix the InvertedIndex trigger example (CASSANDRA-7211)
 * Add --resolve-ip option to 'nodetool ring' (CASSANDRA-7210)
 * reduce garbage on codec flag deserialization (CASSANDRA-7244) 
 * Fix duplicated error messages on directory creation error at startup (CASSANDRA-5818)
 * Proper null handle for IF with map element access (CASSANDRA-7155)
 * Improve compaction visibility (CASSANDRA-7242)
 * Correctly delete scheduled range xfers (CASSANDRA-7143)
 * Make batchlog replica selection rack-aware (CASSANDRA-6551)
 * Fix CFMetaData#getColumnDefinitionFromColumnName() (CASSANDRA-7074)
 * Fix writetime/ttl functions for static columns (CASSANDRA-7081)
 * Suggest CTRL-C or semicolon after three blank lines in cqlsh (CASSANDRA-7142)
 * Fix 2ndary index queries with DESC clustering order (CASSANDRA-6950)
 * Invalid key cache entries on DROP (CASSANDRA-6525)
 * Fix flapping RecoveryManagerTest (CASSANDRA-7084)
 * Add missing iso8601 patterns for date strings (CASSANDRA-6973)
 * Support selecting multiple rows in a partition using IN (CASSANDRA-6875)
 * Add authentication support to shuffle (CASSANDRA-6484)
 * Swap local and global default read repair chances (CASSANDRA-7320)
 * Add conditional CREATE/DROP USER support (CASSANDRA-7264)
 * Cqlsh counts non-empty lines for "Blank lines" warning (CASSANDRA-7325)
Merged from 1.2:
 * Add Cloudstack snitch (CASSANDRA-7147)
 * Update system.peers correctly when relocating tokens (CASSANDRA-7126)
 * Add Google Compute Engine snitch (CASSANDRA-7132)
 * remove duplicate query for local tokens (CASSANDRA-7182)
 * exit CQLSH with error status code if script fails (CASSANDRA-6344)
 * Fix bug with some IN queries missig results (CASSANDRA-7105)
 * Fix availability validation for LOCAL_ONE CL (CASSANDRA-7319)
 * Hint streaming can cause decommission to fail (CASSANDRA-7219)


2.1.0-beta2
 * Increase default CL space to 8GB (CASSANDRA-7031)
 * Add range tombstones to read repair digests (CASSANDRA-6863)
 * Fix BTree.clear for large updates (CASSANDRA-6943)
 * Fail write instead of logging a warning when unable to append to CL
   (CASSANDRA-6764)
 * Eliminate possibility of CL segment appearing twice in active list 
   (CASSANDRA-6557)
 * Apply DONTNEED fadvise to commitlog segments (CASSANDRA-6759)
 * Switch CRC component to Adler and include it for compressed sstables 
   (CASSANDRA-4165)
 * Allow cassandra-stress to set compaction strategy options (CASSANDRA-6451)
 * Add broadcast_rpc_address option to cassandra.yaml (CASSANDRA-5899)
 * Auto reload GossipingPropertyFileSnitch config (CASSANDRA-5897)
 * Fix overflow of memtable_total_space_in_mb (CASSANDRA-6573)
 * Fix ABTC NPE and apply update function correctly (CASSANDRA-6692)
 * Allow nodetool to use a file or prompt for password (CASSANDRA-6660)
 * Fix AIOOBE when concurrently accessing ABSC (CASSANDRA-6742)
 * Fix assertion error in ALTER TYPE RENAME (CASSANDRA-6705)
 * Scrub should not always clear out repaired status (CASSANDRA-5351)
 * Improve handling of range tombstone for wide partitions (CASSANDRA-6446)
 * Fix ClassCastException for compact table with composites (CASSANDRA-6738)
 * Fix potentially repairing with wrong nodes (CASSANDRA-6808)
 * Change caching option syntax (CASSANDRA-6745)
 * Fix stress to do proper counter reads (CASSANDRA-6835)
 * Fix help message for stress counter_write (CASSANDRA-6824)
 * Fix stress smart Thrift client to pick servers correctly (CASSANDRA-6848)
 * Add logging levels (minimal, normal or verbose) to stress tool (CASSANDRA-6849)
 * Fix race condition in Batch CLE (CASSANDRA-6860)
 * Improve cleanup/scrub/upgradesstables failure handling (CASSANDRA-6774)
 * ByteBuffer write() methods for serializing sstables (CASSANDRA-6781)
 * Proper compare function for CollectionType (CASSANDRA-6783)
 * Update native server to Netty 4 (CASSANDRA-6236)
 * Fix off-by-one error in stress (CASSANDRA-6883)
 * Make OpOrder AutoCloseable (CASSANDRA-6901)
 * Remove sync repair JMX interface (CASSANDRA-6900)
 * Add multiple memory allocation options for memtables (CASSANDRA-6689, 6694)
 * Remove adjusted op rate from stress output (CASSANDRA-6921)
 * Add optimized CF.hasColumns() implementations (CASSANDRA-6941)
 * Serialize batchlog mutations with the version of the target node
   (CASSANDRA-6931)
 * Optimize CounterColumn#reconcile() (CASSANDRA-6953)
 * Properly remove 1.2 sstable support in 2.1 (CASSANDRA-6869)
 * Lock counter cells, not partitions (CASSANDRA-6880)
 * Track presence of legacy counter shards in sstables (CASSANDRA-6888)
 * Ensure safe resource cleanup when replacing sstables (CASSANDRA-6912)
 * Add failure handler to async callback (CASSANDRA-6747)
 * Fix AE when closing SSTable without releasing reference (CASSANDRA-7000)
 * Clean up IndexInfo on keyspace/table drops (CASSANDRA-6924)
 * Only snapshot relative SSTables when sequential repair (CASSANDRA-7024)
 * Require nodetool rebuild_index to specify index names (CASSANDRA-7038)
 * fix cassandra stress errors on reads with native protocol (CASSANDRA-7033)
 * Use OpOrder to guard sstable references for reads (CASSANDRA-6919)
 * Preemptive opening of compaction result (CASSANDRA-6916)
 * Multi-threaded scrub/cleanup/upgradesstables (CASSANDRA-5547)
 * Optimize cellname comparison (CASSANDRA-6934)
 * Native protocol v3 (CASSANDRA-6855)
 * Optimize Cell liveness checks and clean up Cell (CASSANDRA-7119)
 * Support consistent range movements (CASSANDRA-2434)
Merged from 2.0:
 * Avoid race-prone second "scrub" of system keyspace (CASSANDRA-6797)
 * Pool CqlRecordWriter clients by inetaddress rather than Range
   (CASSANDRA-6665)
 * Fix compaction_history timestamps (CASSANDRA-6784)
 * Compare scores of full replica ordering in DES (CASSANDRA-6683)
 * fix CME in SessionInfo updateProgress affecting netstats (CASSANDRA-6577)
 * Allow repairing between specific replicas (CASSANDRA-6440)
 * Allow per-dc enabling of hints (CASSANDRA-6157)
 * Add compatibility for Hadoop 0.2.x (CASSANDRA-5201)
 * Fix EstimatedHistogram races (CASSANDRA-6682)
 * Failure detector correctly converts initial value to nanos (CASSANDRA-6658)
 * Add nodetool taketoken to relocate vnodes (CASSANDRA-4445)
 * Expose bulk loading progress over JMX (CASSANDRA-4757)
 * Correctly handle null with IF conditions and TTL (CASSANDRA-6623)
 * Account for range/row tombstones in tombstone drop
   time histogram (CASSANDRA-6522)
 * Stop CommitLogSegment.close() from calling sync() (CASSANDRA-6652)
 * Make commitlog failure handling configurable (CASSANDRA-6364)
 * Avoid overlaps in LCS (CASSANDRA-6688)
 * Improve support for paginating over composites (CASSANDRA-4851)
 * Fix count(*) queries in a mixed cluster (CASSANDRA-6707)
 * Improve repair tasks(snapshot, differencing) concurrency (CASSANDRA-6566)
 * Fix replaying pre-2.0 commit logs (CASSANDRA-6714)
 * Add static columns to CQL3 (CASSANDRA-6561)
 * Optimize single partition batch statements (CASSANDRA-6737)
 * Disallow post-query re-ordering when paging (CASSANDRA-6722)
 * Fix potential paging bug with deleted columns (CASSANDRA-6748)
 * Fix NPE on BulkLoader caused by losing StreamEvent (CASSANDRA-6636)
 * Fix truncating compression metadata (CASSANDRA-6791)
 * Add CMSClassUnloadingEnabled JVM option (CASSANDRA-6541)
 * Catch memtable flush exceptions during shutdown (CASSANDRA-6735)
 * Fix upgradesstables NPE for non-CF-based indexes (CASSANDRA-6645)
 * Fix UPDATE updating PRIMARY KEY columns implicitly (CASSANDRA-6782)
 * Fix IllegalArgumentException when updating from 1.2 with SuperColumns
   (CASSANDRA-6733)
 * FBUtilities.singleton() should use the CF comparator (CASSANDRA-6778)
 * Fix CQLSStableWriter.addRow(Map<String, Object>) (CASSANDRA-6526)
 * Fix HSHA server introducing corrupt data (CASSANDRA-6285)
 * Fix CAS conditions for COMPACT STORAGE tables (CASSANDRA-6813)
 * Starting threads in OutboundTcpConnectionPool constructor causes race conditions (CASSANDRA-7177)
 * Allow overriding cassandra-rackdc.properties file (CASSANDRA-7072)
 * Set JMX RMI port to 7199 (CASSANDRA-7087)
 * Use LOCAL_QUORUM for data reads at LOCAL_SERIAL (CASSANDRA-6939)
 * Log a warning for large batches (CASSANDRA-6487)
 * Put nodes in hibernate when join_ring is false (CASSANDRA-6961)
 * Avoid early loading of non-system keyspaces before compaction-leftovers 
   cleanup at startup (CASSANDRA-6913)
 * Restrict Windows to parallel repairs (CASSANDRA-6907)
 * (Hadoop) Allow manually specifying start/end tokens in CFIF (CASSANDRA-6436)
 * Fix NPE in MeteredFlusher (CASSANDRA-6820)
 * Fix race processing range scan responses (CASSANDRA-6820)
 * Allow deleting snapshots from dropped keyspaces (CASSANDRA-6821)
 * Add uuid() function (CASSANDRA-6473)
 * Omit tombstones from schema digests (CASSANDRA-6862)
 * Include correct consistencyLevel in LWT timeout (CASSANDRA-6884)
 * Lower chances for losing new SSTables during nodetool refresh and
   ColumnFamilyStore.loadNewSSTables (CASSANDRA-6514)
 * Add support for DELETE ... IF EXISTS to CQL3 (CASSANDRA-5708)
 * Update hadoop_cql3_word_count example (CASSANDRA-6793)
 * Fix handling of RejectedExecution in sync Thrift server (CASSANDRA-6788)
 * Log more information when exceeding tombstone_warn_threshold (CASSANDRA-6865)
 * Fix truncate to not abort due to unreachable fat clients (CASSANDRA-6864)
 * Fix schema concurrency exceptions (CASSANDRA-6841)
 * Fix leaking validator FH in StreamWriter (CASSANDRA-6832)
 * Fix saving triggers to schema (CASSANDRA-6789)
 * Fix trigger mutations when base mutation list is immutable (CASSANDRA-6790)
 * Fix accounting in FileCacheService to allow re-using RAR (CASSANDRA-6838)
 * Fix static counter columns (CASSANDRA-6827)
 * Restore expiring->deleted (cell) compaction optimization (CASSANDRA-6844)
 * Fix CompactionManager.needsCleanup (CASSANDRA-6845)
 * Correctly compare BooleanType values other than 0 and 1 (CASSANDRA-6779)
 * Read message id as string from earlier versions (CASSANDRA-6840)
 * Properly use the Paxos consistency for (non-protocol) batch (CASSANDRA-6837)
 * Add paranoid disk failure option (CASSANDRA-6646)
 * Improve PerRowSecondaryIndex performance (CASSANDRA-6876)
 * Extend triggers to support CAS updates (CASSANDRA-6882)
 * Static columns with IF NOT EXISTS don't always work as expected (CASSANDRA-6873)
 * Fix paging with SELECT DISTINCT (CASSANDRA-6857)
 * Fix UnsupportedOperationException on CAS timeout (CASSANDRA-6923)
 * Improve MeteredFlusher handling of MF-unaffected column families
   (CASSANDRA-6867)
 * Add CqlRecordReader using native pagination (CASSANDRA-6311)
 * Add QueryHandler interface (CASSANDRA-6659)
 * Track liveRatio per-memtable, not per-CF (CASSANDRA-6945)
 * Make sure upgradesstables keeps sstable level (CASSANDRA-6958)
 * Fix LIMIT with static columns (CASSANDRA-6956)
 * Fix clash with CQL column name in thrift validation (CASSANDRA-6892)
 * Fix error with super columns in mixed 1.2-2.0 clusters (CASSANDRA-6966)
 * Fix bad skip of sstables on slice query with composite start/finish (CASSANDRA-6825)
 * Fix unintended update with conditional statement (CASSANDRA-6893)
 * Fix map element access in IF (CASSANDRA-6914)
 * Avoid costly range calculations for range queries on system keyspaces
   (CASSANDRA-6906)
 * Fix SSTable not released if stream session fails (CASSANDRA-6818)
 * Avoid build failure due to ANTLR timeout (CASSANDRA-6991)
 * Queries on compact tables can return more rows that requested (CASSANDRA-7052)
 * USING TIMESTAMP for batches does not work (CASSANDRA-7053)
 * Fix performance regression from CASSANDRA-5614 (CASSANDRA-6949)
 * Ensure that batchlog and hint timeouts do not produce hints (CASSANDRA-7058)
 * Merge groupable mutations in TriggerExecutor#execute() (CASSANDRA-7047)
 * Plug holes in resource release when wiring up StreamSession (CASSANDRA-7073)
 * Re-add parameter columns to tracing session (CASSANDRA-6942)
 * Preserves CQL metadata when updating table from thrift (CASSANDRA-6831)
Merged from 1.2:
 * Fix nodetool display with vnodes (CASSANDRA-7082)
 * Add UNLOGGED, COUNTER options to BATCH documentation (CASSANDRA-6816)
 * add extra SSL cipher suites (CASSANDRA-6613)
 * fix nodetool getsstables for blob PK (CASSANDRA-6803)
 * Fix BatchlogManager#deleteBatch() use of millisecond timestamps
   (CASSANDRA-6822)
 * Continue assassinating even if the endpoint vanishes (CASSANDRA-6787)
 * Schedule schema pulls on change (CASSANDRA-6971)
 * Non-droppable verbs shouldn't be dropped from OTC (CASSANDRA-6980)
 * Shutdown batchlog executor in SS#drain() (CASSANDRA-7025)
 * Fix batchlog to account for CF truncation records (CASSANDRA-6999)
 * Fix CQLSH parsing of functions and BLOB literals (CASSANDRA-7018)
 * Properly load trustore in the native protocol (CASSANDRA-6847)
 * Always clean up references in SerializingCache (CASSANDRA-6994)
 * Don't shut MessagingService down when replacing a node (CASSANDRA-6476)
 * fix npe when doing -Dcassandra.fd_initial_value_ms (CASSANDRA-6751)


2.1.0-beta1
 * Add flush directory distinct from compaction directories (CASSANDRA-6357)
 * Require JNA by default (CASSANDRA-6575)
 * add listsnapshots command to nodetool (CASSANDRA-5742)
 * Introduce AtomicBTreeColumns (CASSANDRA-6271, 6692)
 * Multithreaded commitlog (CASSANDRA-3578)
 * allocate fixed index summary memory pool and resample cold index summaries 
   to use less memory (CASSANDRA-5519)
 * Removed multithreaded compaction (CASSANDRA-6142)
 * Parallelize fetching rows for low-cardinality indexes (CASSANDRA-1337)
 * change logging from log4j to logback (CASSANDRA-5883)
 * switch to LZ4 compression for internode communication (CASSANDRA-5887)
 * Stop using Thrift-generated Index* classes internally (CASSANDRA-5971)
 * Remove 1.2 network compatibility code (CASSANDRA-5960)
 * Remove leveled json manifest migration code (CASSANDRA-5996)
 * Remove CFDefinition (CASSANDRA-6253)
 * Use AtomicIntegerFieldUpdater in RefCountedMemory (CASSANDRA-6278)
 * User-defined types for CQL3 (CASSANDRA-5590)
 * Use of o.a.c.metrics in nodetool (CASSANDRA-5871, 6406)
 * Batch read from OTC's queue and cleanup (CASSANDRA-1632)
 * Secondary index support for collections (CASSANDRA-4511, 6383)
 * SSTable metadata(Stats.db) format change (CASSANDRA-6356)
 * Push composites support in the storage engine
   (CASSANDRA-5417, CASSANDRA-6520)
 * Add snapshot space used to cfstats (CASSANDRA-6231)
 * Add cardinality estimator for key count estimation (CASSANDRA-5906)
 * CF id is changed to be non-deterministic. Data dir/key cache are created
   uniquely for CF id (CASSANDRA-5202)
 * New counters implementation (CASSANDRA-6504)
 * Replace UnsortedColumns, EmptyColumns, TreeMapBackedSortedColumns with new
   ArrayBackedSortedColumns (CASSANDRA-6630, CASSANDRA-6662, CASSANDRA-6690)
 * Add option to use row cache with a given amount of rows (CASSANDRA-5357)
 * Avoid repairing already repaired data (CASSANDRA-5351)
 * Reject counter updates with USING TTL/TIMESTAMP (CASSANDRA-6649)
 * Replace index_interval with min/max_index_interval (CASSANDRA-6379)
 * Lift limitation that order by columns must be selected for IN queries (CASSANDRA-4911)


2.0.5
 * Reduce garbage generated by bloom filter lookups (CASSANDRA-6609)
 * Add ks.cf names to tombstone logging (CASSANDRA-6597)
 * Use LOCAL_QUORUM for LWT operations at LOCAL_SERIAL (CASSANDRA-6495)
 * Wait for gossip to settle before accepting client connections (CASSANDRA-4288)
 * Delete unfinished compaction incrementally (CASSANDRA-6086)
 * Allow specifying custom secondary index options in CQL3 (CASSANDRA-6480)
 * Improve replica pinning for cache efficiency in DES (CASSANDRA-6485)
 * Fix LOCAL_SERIAL from thrift (CASSANDRA-6584)
 * Don't special case received counts in CAS timeout exceptions (CASSANDRA-6595)
 * Add support for 2.1 global counter shards (CASSANDRA-6505)
 * Fix NPE when streaming connection is not yet established (CASSANDRA-6210)
 * Avoid rare duplicate read repair triggering (CASSANDRA-6606)
 * Fix paging discardFirst (CASSANDRA-6555)
 * Fix ArrayIndexOutOfBoundsException in 2ndary index query (CASSANDRA-6470)
 * Release sstables upon rebuilding 2i (CASSANDRA-6635)
 * Add AbstractCompactionStrategy.startup() method (CASSANDRA-6637)
 * SSTableScanner may skip rows during cleanup (CASSANDRA-6638)
 * sstables from stalled repair sessions can resurrect deleted data (CASSANDRA-6503)
 * Switch stress to use ITransportFactory (CASSANDRA-6641)
 * Fix IllegalArgumentException during prepare (CASSANDRA-6592)
 * Fix possible loss of 2ndary index entries during compaction (CASSANDRA-6517)
 * Fix direct Memory on architectures that do not support unaligned long access
   (CASSANDRA-6628)
 * Let scrub optionally skip broken counter partitions (CASSANDRA-5930)
Merged from 1.2:
 * fsync compression metadata (CASSANDRA-6531)
 * Validate CF existence on execution for prepared statement (CASSANDRA-6535)
 * Add ability to throttle batchlog replay (CASSANDRA-6550)
 * Fix executing LOCAL_QUORUM with SimpleStrategy (CASSANDRA-6545)
 * Avoid StackOverflow when using large IN queries (CASSANDRA-6567)
 * Nodetool upgradesstables includes secondary indexes (CASSANDRA-6598)
 * Paginate batchlog replay (CASSANDRA-6569)
 * skip blocking on streaming during drain (CASSANDRA-6603)
 * Improve error message when schema doesn't match loaded sstable (CASSANDRA-6262)
 * Add properties to adjust FD initial value and max interval (CASSANDRA-4375)
 * Fix preparing with batch and delete from collection (CASSANDRA-6607)
 * Fix ABSC reverse iterator's remove() method (CASSANDRA-6629)
 * Handle host ID conflicts properly (CASSANDRA-6615)
 * Move handling of migration event source to solve bootstrap race. (CASSANDRA-6648)
 * Make sure compaction throughput value doesn't overflow with int math (CASSANDRA-6647)


2.0.4
 * Allow removing snapshots of no-longer-existing CFs (CASSANDRA-6418)
 * add StorageService.stopDaemon() (CASSANDRA-4268)
 * add IRE for invalid CF supplied to get_count (CASSANDRA-5701)
 * add client encryption support to sstableloader (CASSANDRA-6378)
 * Fix accept() loop for SSL sockets post-shutdown (CASSANDRA-6468)
 * Fix size-tiered compaction in LCS L0 (CASSANDRA-6496)
 * Fix assertion failure in filterColdSSTables (CASSANDRA-6483)
 * Fix row tombstones in larger-than-memory compactions (CASSANDRA-6008)
 * Fix cleanup ClassCastException (CASSANDRA-6462)
 * Reduce gossip memory use by interning VersionedValue strings (CASSANDRA-6410)
 * Allow specifying datacenters to participate in a repair (CASSANDRA-6218)
 * Fix divide-by-zero in PCI (CASSANDRA-6403)
 * Fix setting last compacted key in the wrong level for LCS (CASSANDRA-6284)
 * Add millisecond precision formats to the timestamp parser (CASSANDRA-6395)
 * Expose a total memtable size metric for a CF (CASSANDRA-6391)
 * cqlsh: handle symlinks properly (CASSANDRA-6425)
 * Fix potential infinite loop when paging query with IN (CASSANDRA-6464)
 * Fix assertion error in AbstractQueryPager.discardFirst (CASSANDRA-6447)
 * Fix streaming older SSTable yields unnecessary tombstones (CASSANDRA-6527)
Merged from 1.2:
 * Improved error message on bad properties in DDL queries (CASSANDRA-6453)
 * Randomize batchlog candidates selection (CASSANDRA-6481)
 * Fix thundering herd on endpoint cache invalidation (CASSANDRA-6345, 6485)
 * Improve batchlog write performance with vnodes (CASSANDRA-6488)
 * cqlsh: quote single quotes in strings inside collections (CASSANDRA-6172)
 * Improve gossip performance for typical messages (CASSANDRA-6409)
 * Throw IRE if a prepared statement has more markers than supported 
   (CASSANDRA-5598)
 * Expose Thread metrics for the native protocol server (CASSANDRA-6234)
 * Change snapshot response message verb to INTERNAL to avoid dropping it 
   (CASSANDRA-6415)
 * Warn when collection read has > 65K elements (CASSANDRA-5428)
 * Fix cache persistence when both row and key cache are enabled 
   (CASSANDRA-6413)
 * (Hadoop) add describe_local_ring (CASSANDRA-6268)
 * Fix handling of concurrent directory creation failure (CASSANDRA-6459)
 * Allow executing CREATE statements multiple times (CASSANDRA-6471)
 * Don't send confusing info with timeouts (CASSANDRA-6491)
 * Don't resubmit counter mutation runnables internally (CASSANDRA-6427)
 * Don't drop local mutations without a hint (CASSANDRA-6510)
 * Don't allow null max_hint_window_in_ms (CASSANDRA-6419)
 * Validate SliceRange start and finish lengths (CASSANDRA-6521)


2.0.3
 * Fix FD leak on slice read path (CASSANDRA-6275)
 * Cancel read meter task when closing SSTR (CASSANDRA-6358)
 * free off-heap IndexSummary during bulk (CASSANDRA-6359)
 * Recover from IOException in accept() thread (CASSANDRA-6349)
 * Improve Gossip tolerance of abnormally slow tasks (CASSANDRA-6338)
 * Fix trying to hint timed out counter writes (CASSANDRA-6322)
 * Allow restoring specific columnfamilies from archived CL (CASSANDRA-4809)
 * Avoid flushing compaction_history after each operation (CASSANDRA-6287)
 * Fix repair assertion error when tombstones expire (CASSANDRA-6277)
 * Skip loading corrupt key cache (CASSANDRA-6260)
 * Fixes for compacting larger-than-memory rows (CASSANDRA-6274)
 * Compact hottest sstables first and optionally omit coldest from
   compaction entirely (CASSANDRA-6109)
 * Fix modifying column_metadata from thrift (CASSANDRA-6182)
 * cqlsh: fix LIST USERS output (CASSANDRA-6242)
 * Add IRequestSink interface (CASSANDRA-6248)
 * Update memtable size while flushing (CASSANDRA-6249)
 * Provide hooks around CQL2/CQL3 statement execution (CASSANDRA-6252)
 * Require Permission.SELECT for CAS updates (CASSANDRA-6247)
 * New CQL-aware SSTableWriter (CASSANDRA-5894)
 * Reject CAS operation when the protocol v1 is used (CASSANDRA-6270)
 * Correctly throw error when frame too large (CASSANDRA-5981)
 * Fix serialization bug in PagedRange with 2ndary indexes (CASSANDRA-6299)
 * Fix CQL3 table validation in Thrift (CASSANDRA-6140)
 * Fix bug missing results with IN clauses (CASSANDRA-6327)
 * Fix paging with reversed slices (CASSANDRA-6343)
 * Set minTimestamp correctly to be able to drop expired sstables (CASSANDRA-6337)
 * Support NaN and Infinity as float literals (CASSANDRA-6003)
 * Remove RF from nodetool ring output (CASSANDRA-6289)
 * Fix attempting to flush empty rows (CASSANDRA-6374)
 * Fix potential out of bounds exception when paging (CASSANDRA-6333)
Merged from 1.2:
 * Optimize FD phi calculation (CASSANDRA-6386)
 * Improve initial FD phi estimate when starting up (CASSANDRA-6385)
 * Don't list CQL3 table in CLI describe even if named explicitely 
   (CASSANDRA-5750)
 * Invalidate row cache when dropping CF (CASSANDRA-6351)
 * add non-jamm path for cached statements (CASSANDRA-6293)
 * add windows bat files for shell commands (CASSANDRA-6145)
 * Require logging in for Thrift CQL2/3 statement preparation (CASSANDRA-6254)
 * restrict max_num_tokens to 1536 (CASSANDRA-6267)
 * Nodetool gets default JMX port from cassandra-env.sh (CASSANDRA-6273)
 * make calculatePendingRanges asynchronous (CASSANDRA-6244)
 * Remove blocking flushes in gossip thread (CASSANDRA-6297)
 * Fix potential socket leak in connectionpool creation (CASSANDRA-6308)
 * Allow LOCAL_ONE/LOCAL_QUORUM to work with SimpleStrategy (CASSANDRA-6238)
 * cqlsh: handle 'null' as session duration (CASSANDRA-6317)
 * Fix json2sstable handling of range tombstones (CASSANDRA-6316)
 * Fix missing one row in reverse query (CASSANDRA-6330)
 * Fix reading expired row value from row cache (CASSANDRA-6325)
 * Fix AssertionError when doing set element deletion (CASSANDRA-6341)
 * Make CL code for the native protocol match the one in C* 2.0
   (CASSANDRA-6347)
 * Disallow altering CQL3 table from thrift (CASSANDRA-6370)
 * Fix size computation of prepared statement (CASSANDRA-6369)


2.0.2
 * Update FailureDetector to use nanontime (CASSANDRA-4925)
 * Fix FileCacheService regressions (CASSANDRA-6149)
 * Never return WriteTimeout for CL.ANY (CASSANDRA-6132)
 * Fix race conditions in bulk loader (CASSANDRA-6129)
 * Add configurable metrics reporting (CASSANDRA-4430)
 * drop queries exceeding a configurable number of tombstones (CASSANDRA-6117)
 * Track and persist sstable read activity (CASSANDRA-5515)
 * Fixes for speculative retry (CASSANDRA-5932, CASSANDRA-6194)
 * Improve memory usage of metadata min/max column names (CASSANDRA-6077)
 * Fix thrift validation refusing row markers on CQL3 tables (CASSANDRA-6081)
 * Fix insertion of collections with CAS (CASSANDRA-6069)
 * Correctly send metadata on SELECT COUNT (CASSANDRA-6080)
 * Track clients' remote addresses in ClientState (CASSANDRA-6070)
 * Create snapshot dir if it does not exist when migrating
   leveled manifest (CASSANDRA-6093)
 * make sequential nodetool repair the default (CASSANDRA-5950)
 * Add more hooks for compaction strategy implementations (CASSANDRA-6111)
 * Fix potential NPE on composite 2ndary indexes (CASSANDRA-6098)
 * Delete can potentially be skipped in batch (CASSANDRA-6115)
 * Allow alter keyspace on system_traces (CASSANDRA-6016)
 * Disallow empty column names in cql (CASSANDRA-6136)
 * Use Java7 file-handling APIs and fix file moving on Windows (CASSANDRA-5383)
 * Save compaction history to system keyspace (CASSANDRA-5078)
 * Fix NPE if StorageService.getOperationMode() is executed before full startup (CASSANDRA-6166)
 * CQL3: support pre-epoch longs for TimestampType (CASSANDRA-6212)
 * Add reloadtriggers command to nodetool (CASSANDRA-4949)
 * cqlsh: ignore empty 'value alias' in DESCRIBE (CASSANDRA-6139)
 * Fix sstable loader (CASSANDRA-6205)
 * Reject bootstrapping if the node already exists in gossip (CASSANDRA-5571)
 * Fix NPE while loading paxos state (CASSANDRA-6211)
 * cqlsh: add SHOW SESSION <tracing-session> command (CASSANDRA-6228)
Merged from 1.2:
 * (Hadoop) Require CFRR batchSize to be at least 2 (CASSANDRA-6114)
 * Add a warning for small LCS sstable size (CASSANDRA-6191)
 * Add ability to list specific KS/CF combinations in nodetool cfstats (CASSANDRA-4191)
 * Mark CF clean if a mutation raced the drop and got it marked dirty (CASSANDRA-5946)
 * Add a LOCAL_ONE consistency level (CASSANDRA-6202)
 * Limit CQL prepared statement cache by size instead of count (CASSANDRA-6107)
 * Tracing should log write failure rather than raw exceptions (CASSANDRA-6133)
 * lock access to TM.endpointToHostIdMap (CASSANDRA-6103)
 * Allow estimated memtable size to exceed slab allocator size (CASSANDRA-6078)
 * Start MeteredFlusher earlier to prevent OOM during CL replay (CASSANDRA-6087)
 * Avoid sending Truncate command to fat clients (CASSANDRA-6088)
 * Allow where clause conditions to be in parenthesis (CASSANDRA-6037)
 * Do not open non-ssl storage port if encryption option is all (CASSANDRA-3916)
 * Move batchlog replay to its own executor (CASSANDRA-6079)
 * Add tombstone debug threshold and histogram (CASSANDRA-6042, 6057)
 * Enable tcp keepalive on incoming connections (CASSANDRA-4053)
 * Fix fat client schema pull NPE (CASSANDRA-6089)
 * Fix memtable flushing for indexed tables (CASSANDRA-6112)
 * Fix skipping columns with multiple slices (CASSANDRA-6119)
 * Expose connected thrift + native client counts (CASSANDRA-5084)
 * Optimize auth setup (CASSANDRA-6122)
 * Trace index selection (CASSANDRA-6001)
 * Update sstablesPerReadHistogram to use biased sampling (CASSANDRA-6164)
 * Log UnknownColumnfamilyException when closing socket (CASSANDRA-5725)
 * Properly error out on CREATE INDEX for counters table (CASSANDRA-6160)
 * Handle JMX notification failure for repair (CASSANDRA-6097)
 * (Hadoop) Fetch no more than 128 splits in parallel (CASSANDRA-6169)
 * stress: add username/password authentication support (CASSANDRA-6068)
 * Fix indexed queries with row cache enabled on parent table (CASSANDRA-5732)
 * Fix compaction race during columnfamily drop (CASSANDRA-5957)
 * Fix validation of empty column names for compact tables (CASSANDRA-6152)
 * Skip replaying mutations that pass CRC but fail to deserialize (CASSANDRA-6183)
 * Rework token replacement to use replace_address (CASSANDRA-5916)
 * Fix altering column types (CASSANDRA-6185)
 * cqlsh: fix CREATE/ALTER WITH completion (CASSANDRA-6196)
 * add windows bat files for shell commands (CASSANDRA-6145)
 * Fix potential stack overflow during range tombstones insertion (CASSANDRA-6181)
 * (Hadoop) Make LOCAL_ONE the default consistency level (CASSANDRA-6214)


2.0.1
 * Fix bug that could allow reading deleted data temporarily (CASSANDRA-6025)
 * Improve memory use defaults (CASSANDRA-6059)
 * Make ThriftServer more easlly extensible (CASSANDRA-6058)
 * Remove Hadoop dependency from ITransportFactory (CASSANDRA-6062)
 * add file_cache_size_in_mb setting (CASSANDRA-5661)
 * Improve error message when yaml contains invalid properties (CASSANDRA-5958)
 * Improve leveled compaction's ability to find non-overlapping L0 compactions
   to work on concurrently (CASSANDRA-5921)
 * Notify indexer of columns shadowed by range tombstones (CASSANDRA-5614)
 * Log Merkle tree stats (CASSANDRA-2698)
 * Switch from crc32 to adler32 for compressed sstable checksums (CASSANDRA-5862)
 * Improve offheap memcpy performance (CASSANDRA-5884)
 * Use a range aware scanner for cleanup (CASSANDRA-2524)
 * Cleanup doesn't need to inspect sstables that contain only local data
   (CASSANDRA-5722)
 * Add ability for CQL3 to list partition keys (CASSANDRA-4536)
 * Improve native protocol serialization (CASSANDRA-5664)
 * Upgrade Thrift to 0.9.1 (CASSANDRA-5923)
 * Require superuser status for adding triggers (CASSANDRA-5963)
 * Make standalone scrubber handle old and new style leveled manifest
   (CASSANDRA-6005)
 * Fix paxos bugs (CASSANDRA-6012, 6013, 6023)
 * Fix paged ranges with multiple replicas (CASSANDRA-6004)
 * Fix potential AssertionError during tracing (CASSANDRA-6041)
 * Fix NPE in sstablesplit (CASSANDRA-6027)
 * Migrate pre-2.0 key/value/column aliases to system.schema_columns
   (CASSANDRA-6009)
 * Paging filter empty rows too agressively (CASSANDRA-6040)
 * Support variadic parameters for IN clauses (CASSANDRA-4210)
 * cqlsh: return the result of CAS writes (CASSANDRA-5796)
 * Fix validation of IN clauses with 2ndary indexes (CASSANDRA-6050)
 * Support named bind variables in CQL (CASSANDRA-6033)
Merged from 1.2:
 * Allow cache-keys-to-save to be set at runtime (CASSANDRA-5980)
 * Avoid second-guessing out-of-space state (CASSANDRA-5605)
 * Tuning knobs for dealing with large blobs and many CFs (CASSANDRA-5982)
 * (Hadoop) Fix CQLRW for thrift tables (CASSANDRA-6002)
 * Fix possible divide-by-zero in HHOM (CASSANDRA-5990)
 * Allow local batchlog writes for CL.ANY (CASSANDRA-5967)
 * Upgrade metrics-core to version 2.2.0 (CASSANDRA-5947)
 * Fix CqlRecordWriter with composite keys (CASSANDRA-5949)
 * Add snitch, schema version, cluster, partitioner to JMX (CASSANDRA-5881)
 * Allow disabling SlabAllocator (CASSANDRA-5935)
 * Make user-defined compaction JMX blocking (CASSANDRA-4952)
 * Fix streaming does not transfer wrapped range (CASSANDRA-5948)
 * Fix loading index summary containing empty key (CASSANDRA-5965)
 * Correctly handle limits in CompositesSearcher (CASSANDRA-5975)
 * Pig: handle CQL collections (CASSANDRA-5867)
 * Pass the updated cf to the PRSI index() method (CASSANDRA-5999)
 * Allow empty CQL3 batches (as no-op) (CASSANDRA-5994)
 * Support null in CQL3 functions (CASSANDRA-5910)
 * Replace the deprecated MapMaker with CacheLoader (CASSANDRA-6007)
 * Add SSTableDeletingNotification to DataTracker (CASSANDRA-6010)
 * Fix snapshots in use get deleted during snapshot repair (CASSANDRA-6011)
 * Move hints and exception count to o.a.c.metrics (CASSANDRA-6017)
 * Fix memory leak in snapshot repair (CASSANDRA-6047)
 * Fix sstable2sjon for CQL3 tables (CASSANDRA-5852)


2.0.0
 * Fix thrift validation when inserting into CQL3 tables (CASSANDRA-5138)
 * Fix periodic memtable flushing behavior with clean memtables (CASSANDRA-5931)
 * Fix dateOf() function for pre-2.0 timestamp columns (CASSANDRA-5928)
 * Fix SSTable unintentionally loads BF when opened for batch (CASSANDRA-5938)
 * Add stream session progress to JMX (CASSANDRA-4757)
 * Fix NPE during CAS operation (CASSANDRA-5925)
Merged from 1.2:
 * Fix getBloomFilterDiskSpaceUsed for AlwaysPresentFilter (CASSANDRA-5900)
 * Don't announce schema version until we've loaded the changes locally
   (CASSANDRA-5904)
 * Fix to support off heap bloom filters size greater than 2 GB (CASSANDRA-5903)
 * Properly handle parsing huge map and set literals (CASSANDRA-5893)


2.0.0-rc2
 * enable vnodes by default (CASSANDRA-5869)
 * fix CAS contention timeout (CASSANDRA-5830)
 * fix HsHa to respect max frame size (CASSANDRA-4573)
 * Fix (some) 2i on composite components omissions (CASSANDRA-5851)
 * cqlsh: add DESCRIBE FULL SCHEMA variant (CASSANDRA-5880)
Merged from 1.2:
 * Correctly validate sparse composite cells in scrub (CASSANDRA-5855)
 * Add KeyCacheHitRate metric to CF metrics (CASSANDRA-5868)
 * cqlsh: add support for multiline comments (CASSANDRA-5798)
 * Handle CQL3 SELECT duplicate IN restrictions on clustering columns
   (CASSANDRA-5856)


2.0.0-rc1
 * improve DecimalSerializer performance (CASSANDRA-5837)
 * fix potential spurious wakeup in AsyncOneResponse (CASSANDRA-5690)
 * fix schema-related trigger issues (CASSANDRA-5774)
 * Better validation when accessing CQL3 table from thrift (CASSANDRA-5138)
 * Fix assertion error during repair (CASSANDRA-5801)
 * Fix range tombstone bug (CASSANDRA-5805)
 * DC-local CAS (CASSANDRA-5797)
 * Add a native_protocol_version column to the system.local table (CASSANRDA-5819)
 * Use index_interval from cassandra.yaml when upgraded (CASSANDRA-5822)
 * Fix buffer underflow on socket close (CASSANDRA-5792)
Merged from 1.2:
 * Fix reading DeletionTime from 1.1-format sstables (CASSANDRA-5814)
 * cqlsh: add collections support to COPY (CASSANDRA-5698)
 * retry important messages for any IOException (CASSANDRA-5804)
 * Allow empty IN relations in SELECT/UPDATE/DELETE statements (CASSANDRA-5626)
 * cqlsh: fix crashing on Windows due to libedit detection (CASSANDRA-5812)
 * fix bulk-loading compressed sstables (CASSANDRA-5820)
 * (Hadoop) fix quoting in CqlPagingRecordReader and CqlRecordWriter 
   (CASSANDRA-5824)
 * update default LCS sstable size to 160MB (CASSANDRA-5727)
 * Allow compacting 2Is via nodetool (CASSANDRA-5670)
 * Hex-encode non-String keys in OPP (CASSANDRA-5793)
 * nodetool history logging (CASSANDRA-5823)
 * (Hadoop) fix support for Thrift tables in CqlPagingRecordReader 
   (CASSANDRA-5752)
 * add "all time blocked" to StatusLogger output (CASSANDRA-5825)
 * Future-proof inter-major-version schema migrations (CASSANDRA-5845)
 * (Hadoop) add CqlPagingRecordReader support for ReversedType in Thrift table
   (CASSANDRA-5718)
 * Add -no-snapshot option to scrub (CASSANDRA-5891)
 * Fix to support off heap bloom filters size greater than 2 GB (CASSANDRA-5903)
 * Properly handle parsing huge map and set literals (CASSANDRA-5893)
 * Fix LCS L0 compaction may overlap in L1 (CASSANDRA-5907)
 * New sstablesplit tool to split large sstables offline (CASSANDRA-4766)
 * Fix potential deadlock in native protocol server (CASSANDRA-5926)
 * Disallow incompatible type change in CQL3 (CASSANDRA-5882)
Merged from 1.1:
 * Correctly validate sparse composite cells in scrub (CASSANDRA-5855)


2.0.0-beta2
 * Replace countPendingHints with Hints Created metric (CASSANDRA-5746)
 * Allow nodetool with no args, and with help to run without a server (CASSANDRA-5734)
 * Cleanup AbstractType/TypeSerializer classes (CASSANDRA-5744)
 * Remove unimplemented cli option schema-mwt (CASSANDRA-5754)
 * Support range tombstones in thrift (CASSANDRA-5435)
 * Normalize table-manipulating CQL3 statements' class names (CASSANDRA-5759)
 * cqlsh: add missing table options to DESCRIBE output (CASSANDRA-5749)
 * Fix assertion error during repair (CASSANDRA-5757)
 * Fix bulkloader (CASSANDRA-5542)
 * Add LZ4 compression to the native protocol (CASSANDRA-5765)
 * Fix bugs in the native protocol v2 (CASSANDRA-5770)
 * CAS on 'primary key only' table (CASSANDRA-5715)
 * Support streaming SSTables of old versions (CASSANDRA-5772)
 * Always respect protocol version in native protocol (CASSANDRA-5778)
 * Fix ConcurrentModificationException during streaming (CASSANDRA-5782)
 * Update deletion timestamp in Commit#updatesWithPaxosTime (CASSANDRA-5787)
 * Thrift cas() method crashes if input columns are not sorted (CASSANDRA-5786)
 * Order columns names correctly when querying for CAS (CASSANDRA-5788)
 * Fix streaming retry (CASSANDRA-5775)
Merged from 1.2:
 * if no seeds can be a reached a node won't start in a ring by itself (CASSANDRA-5768)
 * add cassandra.unsafesystem property (CASSANDRA-5704)
 * (Hadoop) quote identifiers in CqlPagingRecordReader (CASSANDRA-5763)
 * Add replace_node functionality for vnodes (CASSANDRA-5337)
 * Add timeout events to query traces (CASSANDRA-5520)
 * Fix serialization of the LEFT gossip value (CASSANDRA-5696)
 * Pig: support for cql3 tables (CASSANDRA-5234)
 * Fix skipping range tombstones with reverse queries (CASSANDRA-5712)
 * Expire entries out of ThriftSessionManager (CASSANDRA-5719)
 * Don't keep ancestor information in memory (CASSANDRA-5342)
 * Expose native protocol server status in nodetool info (CASSANDRA-5735)
 * Fix pathetic performance of range tombstones (CASSANDRA-5677)
 * Fix querying with an empty (impossible) range (CASSANDRA-5573)
 * cqlsh: handle CUSTOM 2i in DESCRIBE output (CASSANDRA-5760)
 * Fix minor bug in Range.intersects(Bound) (CASSANDRA-5771)
 * cqlsh: handle disabled compression in DESCRIBE output (CASSANDRA-5766)
 * Ensure all UP events are notified on the native protocol (CASSANDRA-5769)
 * Fix formatting of sstable2json with multiple -k arguments (CASSANDRA-5781)
 * Don't rely on row marker for queries in general to hide lost markers
   after TTL expires (CASSANDRA-5762)
 * Sort nodetool help output (CASSANDRA-5776)
 * Fix column expiring during 2 phases compaction (CASSANDRA-5799)
 * now() is being rejected in INSERTs when inside collections (CASSANDRA-5795)


2.0.0-beta1
 * Add support for indexing clustered columns (CASSANDRA-5125)
 * Removed on-heap row cache (CASSANDRA-5348)
 * use nanotime consistently for node-local timeouts (CASSANDRA-5581)
 * Avoid unnecessary second pass on name-based queries (CASSANDRA-5577)
 * Experimental triggers (CASSANDRA-1311)
 * JEMalloc support for off-heap allocation (CASSANDRA-3997)
 * Single-pass compaction (CASSANDRA-4180)
 * Removed token range bisection (CASSANDRA-5518)
 * Removed compatibility with pre-1.2.5 sstables and network messages
   (CASSANDRA-5511)
 * removed PBSPredictor (CASSANDRA-5455)
 * CAS support (CASSANDRA-5062, 5441, 5442, 5443, 5619, 5667)
 * Leveled compaction performs size-tiered compactions in L0 
   (CASSANDRA-5371, 5439)
 * Add yaml network topology snitch for mixed ec2/other envs (CASSANDRA-5339)
 * Log when a node is down longer than the hint window (CASSANDRA-4554)
 * Optimize tombstone creation for ExpiringColumns (CASSANDRA-4917)
 * Improve LeveledScanner work estimation (CASSANDRA-5250, 5407)
 * Replace compaction lock with runWithCompactionsDisabled (CASSANDRA-3430)
 * Change Message IDs to ints (CASSANDRA-5307)
 * Move sstable level information into the Stats component, removing the
   need for a separate Manifest file (CASSANDRA-4872)
 * avoid serializing to byte[] on commitlog append (CASSANDRA-5199)
 * make index_interval configurable per columnfamily (CASSANDRA-3961, CASSANDRA-5650)
 * add default_time_to_live (CASSANDRA-3974)
 * add memtable_flush_period_in_ms (CASSANDRA-4237)
 * replace supercolumns internally by composites (CASSANDRA-3237, 5123)
 * upgrade thrift to 0.9.0 (CASSANDRA-3719)
 * drop unnecessary keyspace parameter from user-defined compaction API 
   (CASSANDRA-5139)
 * more robust solution to incomplete compactions + counters (CASSANDRA-5151)
 * Change order of directory searching for c*.in.sh (CASSANDRA-3983)
 * Add tool to reset SSTable compaction level for LCS (CASSANDRA-5271)
 * Allow custom configuration loader (CASSANDRA-5045)
 * Remove memory emergency pressure valve logic (CASSANDRA-3534)
 * Reduce request latency with eager retry (CASSANDRA-4705)
 * cqlsh: Remove ASSUME command (CASSANDRA-5331)
 * Rebuild BF when loading sstables if bloom_filter_fp_chance
   has changed since compaction (CASSANDRA-5015)
 * remove row-level bloom filters (CASSANDRA-4885)
 * Change Kernel Page Cache skipping into row preheating (disabled by default)
   (CASSANDRA-4937)
 * Improve repair by deciding on a gcBefore before sending
   out TreeRequests (CASSANDRA-4932)
 * Add an official way to disable compactions (CASSANDRA-5074)
 * Reenable ALTER TABLE DROP with new semantics (CASSANDRA-3919)
 * Add binary protocol versioning (CASSANDRA-5436)
 * Swap THshaServer for TThreadedSelectorServer (CASSANDRA-5530)
 * Add alias support to SELECT statement (CASSANDRA-5075)
 * Don't create empty RowMutations in CommitLogReplayer (CASSANDRA-5541)
 * Use range tombstones when dropping cfs/columns from schema (CASSANDRA-5579)
 * cqlsh: drop CQL2/CQL3-beta support (CASSANDRA-5585)
 * Track max/min column names in sstables to be able to optimize slice
   queries (CASSANDRA-5514, CASSANDRA-5595, CASSANDRA-5600)
 * Binary protocol: allow batching already prepared statements (CASSANDRA-4693)
 * Allow preparing timestamp, ttl and limit in CQL3 queries (CASSANDRA-4450)
 * Support native link w/o JNA in Java7 (CASSANDRA-3734)
 * Use SASL authentication in binary protocol v2 (CASSANDRA-5545)
 * Replace Thrift HsHa with LMAX Disruptor based implementation (CASSANDRA-5582)
 * cqlsh: Add row count to SELECT output (CASSANDRA-5636)
 * Include a timestamp with all read commands to determine column expiration
   (CASSANDRA-5149)
 * Streaming 2.0 (CASSANDRA-5286, 5699)
 * Conditional create/drop ks/table/index statements in CQL3 (CASSANDRA-2737)
 * more pre-table creation property validation (CASSANDRA-5693)
 * Redesign repair messages (CASSANDRA-5426)
 * Fix ALTER RENAME post-5125 (CASSANDRA-5702)
 * Disallow renaming a 2ndary indexed column (CASSANDRA-5705)
 * Rename Table to Keyspace (CASSANDRA-5613)
 * Ensure changing column_index_size_in_kb on different nodes don't corrupt the
   sstable (CASSANDRA-5454)
 * Move resultset type information into prepare, not execute (CASSANDRA-5649)
 * Auto paging in binary protocol (CASSANDRA-4415, 5714)
 * Don't tie client side use of AbstractType to JDBC (CASSANDRA-4495)
 * Adds new TimestampType to replace DateType (CASSANDRA-5723, CASSANDRA-5729)
Merged from 1.2:
 * make starting native protocol server idempotent (CASSANDRA-5728)
 * Fix loading key cache when a saved entry is no longer valid (CASSANDRA-5706)
 * Fix serialization of the LEFT gossip value (CASSANDRA-5696)
 * cqlsh: Don't show 'null' in place of empty values (CASSANDRA-5675)
 * Race condition in detecting version on a mixed 1.1/1.2 cluster
   (CASSANDRA-5692)
 * Fix skipping range tombstones with reverse queries (CASSANDRA-5712)
 * Expire entries out of ThriftSessionManager (CASSANRDA-5719)
 * Don't keep ancestor information in memory (CASSANDRA-5342)
 * cqlsh: fix handling of semicolons inside BATCH queries (CASSANDRA-5697)


1.2.6
 * Fix tracing when operation completes before all responses arrive 
   (CASSANDRA-5668)
 * Fix cross-DC mutation forwarding (CASSANDRA-5632)
 * Reduce SSTableLoader memory usage (CASSANDRA-5555)
 * Scale hinted_handoff_throttle_in_kb to cluster size (CASSANDRA-5272)
 * (Hadoop) Add CQL3 input/output formats (CASSANDRA-4421, 5622)
 * (Hadoop) Fix InputKeyRange in CFIF (CASSANDRA-5536)
 * Fix dealing with ridiculously large max sstable sizes in LCS (CASSANDRA-5589)
 * Ignore pre-truncate hints (CASSANDRA-4655)
 * Move System.exit on OOM into a separate thread (CASSANDRA-5273)
 * Write row markers when serializing schema (CASSANDRA-5572)
 * Check only SSTables for the requested range when streaming (CASSANDRA-5569)
 * Improve batchlog replay behavior and hint ttl handling (CASSANDRA-5314)
 * Exclude localTimestamp from validation for tombstones (CASSANDRA-5398)
 * cqlsh: add custom prompt support (CASSANDRA-5539)
 * Reuse prepared statements in hot auth queries (CASSANDRA-5594)
 * cqlsh: add vertical output option (see EXPAND) (CASSANDRA-5597)
 * Add a rate limit option to stress (CASSANDRA-5004)
 * have BulkLoader ignore snapshots directories (CASSANDRA-5587) 
 * fix SnitchProperties logging context (CASSANDRA-5602)
 * Expose whether jna is enabled and memory is locked via JMX (CASSANDRA-5508)
 * cqlsh: fix COPY FROM with ReversedType (CASSANDRA-5610)
 * Allow creating CUSTOM indexes on collections (CASSANDRA-5615)
 * Evaluate now() function at execution time (CASSANDRA-5616)
 * Expose detailed read repair metrics (CASSANDRA-5618)
 * Correct blob literal + ReversedType parsing (CASSANDRA-5629)
 * Allow GPFS to prefer the internal IP like EC2MRS (CASSANDRA-5630)
 * fix help text for -tspw cassandra-cli (CASSANDRA-5643)
 * don't throw away initial causes exceptions for internode encryption issues 
   (CASSANDRA-5644)
 * Fix message spelling errors for cql select statements (CASSANDRA-5647)
 * Suppress custom exceptions thru jmx (CASSANDRA-5652)
 * Update CREATE CUSTOM INDEX syntax (CASSANDRA-5639)
 * Fix PermissionDetails.equals() method (CASSANDRA-5655)
 * Never allow partition key ranges in CQL3 without token() (CASSANDRA-5666)
 * Gossiper incorrectly drops AppState for an upgrading node (CASSANDRA-5660)
 * Connection thrashing during multi-region ec2 during upgrade, due to 
   messaging version (CASSANDRA-5669)
 * Avoid over reconnecting in EC2MRS (CASSANDRA-5678)
 * Fix ReadResponseSerializer.serializedSize() for digest reads (CASSANDRA-5476)
 * allow sstable2json on 2i CFs (CASSANDRA-5694)
Merged from 1.1:
 * Remove buggy thrift max message length option (CASSANDRA-5529)
 * Fix NPE in Pig's widerow mode (CASSANDRA-5488)
 * Add split size parameter to Pig and disable split combination (CASSANDRA-5544)


1.2.5
 * make BytesToken.toString only return hex bytes (CASSANDRA-5566)
 * Ensure that submitBackground enqueues at least one task (CASSANDRA-5554)
 * fix 2i updates with identical values and timestamps (CASSANDRA-5540)
 * fix compaction throttling bursty-ness (CASSANDRA-4316)
 * reduce memory consumption of IndexSummary (CASSANDRA-5506)
 * remove per-row column name bloom filters (CASSANDRA-5492)
 * Include fatal errors in trace events (CASSANDRA-5447)
 * Ensure that PerRowSecondaryIndex is notified of row-level deletes
   (CASSANDRA-5445)
 * Allow empty blob literals in CQL3 (CASSANDRA-5452)
 * Fix streaming RangeTombstones at column index boundary (CASSANDRA-5418)
 * Fix preparing statements when current keyspace is not set (CASSANDRA-5468)
 * Fix SemanticVersion.isSupportedBy minor/patch handling (CASSANDRA-5496)
 * Don't provide oldCfId for post-1.1 system cfs (CASSANDRA-5490)
 * Fix primary range ignores replication strategy (CASSANDRA-5424)
 * Fix shutdown of binary protocol server (CASSANDRA-5507)
 * Fix repair -snapshot not working (CASSANDRA-5512)
 * Set isRunning flag later in binary protocol server (CASSANDRA-5467)
 * Fix use of CQL3 functions with descending clustering order (CASSANDRA-5472)
 * Disallow renaming columns one at a time for thrift table in CQL3
   (CASSANDRA-5531)
 * cqlsh: add CLUSTERING ORDER BY support to DESCRIBE (CASSANDRA-5528)
 * Add custom secondary index support to CQL3 (CASSANDRA-5484)
 * Fix repair hanging silently on unexpected error (CASSANDRA-5229)
 * Fix Ec2Snitch regression introduced by CASSANDRA-5171 (CASSANDRA-5432)
 * Add nodetool enablebackup/disablebackup (CASSANDRA-5556)
 * cqlsh: fix DESCRIBE after case insensitive USE (CASSANDRA-5567)
Merged from 1.1
 * Add retry mechanism to OTC for non-droppable_verbs (CASSANDRA-5393)
 * Use allocator information to improve memtable memory usage estimate
   (CASSANDRA-5497)
 * Fix trying to load deleted row into row cache on startup (CASSANDRA-4463)
 * fsync leveled manifest to avoid corruption (CASSANDRA-5535)
 * Fix Bound intersection computation (CASSANDRA-5551)
 * sstablescrub now respects max memory size in cassandra.in.sh (CASSANDRA-5562)


1.2.4
 * Ensure that PerRowSecondaryIndex updates see the most recent values
   (CASSANDRA-5397)
 * avoid duplicate index entries ind PrecompactedRow and 
   ParallelCompactionIterable (CASSANDRA-5395)
 * remove the index entry on oldColumn when new column is a tombstone 
   (CASSANDRA-5395)
 * Change default stream throughput from 400 to 200 mbps (CASSANDRA-5036)
 * Gossiper logs DOWN for symmetry with UP (CASSANDRA-5187)
 * Fix mixing prepared statements between keyspaces (CASSANDRA-5352)
 * Fix consistency level during bootstrap - strike 3 (CASSANDRA-5354)
 * Fix transposed arguments in AlreadyExistsException (CASSANDRA-5362)
 * Improve asynchronous hint delivery (CASSANDRA-5179)
 * Fix Guava dependency version (12.0 -> 13.0.1) for Maven (CASSANDRA-5364)
 * Validate that provided CQL3 collection value are < 64K (CASSANDRA-5355)
 * Make upgradeSSTable skip current version sstables by default (CASSANDRA-5366)
 * Optimize min/max timestamp collection (CASSANDRA-5373)
 * Invalid streamId in cql binary protocol when using invalid CL 
   (CASSANDRA-5164)
 * Fix validation for IN where clauses with collections (CASSANDRA-5376)
 * Copy resultSet on count query to avoid ConcurrentModificationException 
   (CASSANDRA-5382)
 * Correctly typecheck in CQL3 even with ReversedType (CASSANDRA-5386)
 * Fix streaming compressed files when using encryption (CASSANDRA-5391)
 * cassandra-all 1.2.0 pom missing netty dependency (CASSANDRA-5392)
 * Fix writetime/ttl functions on null values (CASSANDRA-5341)
 * Fix NPE during cql3 select with token() (CASSANDRA-5404)
 * IndexHelper.skipBloomFilters won't skip non-SHA filters (CASSANDRA-5385)
 * cqlsh: Print maps ordered by key, sort sets (CASSANDRA-5413)
 * Add null syntax support in CQL3 for inserts (CASSANDRA-3783)
 * Allow unauthenticated set_keyspace() calls (CASSANDRA-5423)
 * Fix potential incremental backups race (CASSANDRA-5410)
 * Fix prepared BATCH statements with batch-level timestamps (CASSANDRA-5415)
 * Allow overriding superuser setup delay (CASSANDRA-5430)
 * cassandra-shuffle with JMX usernames and passwords (CASSANDRA-5431)
Merged from 1.1:
 * cli: Quote ks and cf names in schema output when needed (CASSANDRA-5052)
 * Fix bad default for min/max timestamp in SSTableMetadata (CASSANDRA-5372)
 * Fix cf name extraction from manifest in Directories.migrateFile() 
   (CASSANDRA-5242)
 * Support pluggable internode authentication (CASSANDRA-5401)


1.2.3
 * add check for sstable overlap within a level on startup (CASSANDRA-5327)
 * replace ipv6 colons in jmx object names (CASSANDRA-5298, 5328)
 * Avoid allocating SSTableBoundedScanner during repair when the range does 
   not intersect the sstable (CASSANDRA-5249)
 * Don't lowercase property map keys (this breaks NTS) (CASSANDRA-5292)
 * Fix composite comparator with super columns (CASSANDRA-5287)
 * Fix insufficient validation of UPDATE queries against counter cfs
   (CASSANDRA-5300)
 * Fix PropertyFileSnitch default DC/Rack behavior (CASSANDRA-5285)
 * Handle null values when executing prepared statement (CASSANDRA-5081)
 * Add netty to pom dependencies (CASSANDRA-5181)
 * Include type arguments in Thrift CQLPreparedResult (CASSANDRA-5311)
 * Fix compaction not removing columns when bf_fp_ratio is 1 (CASSANDRA-5182)
 * cli: Warn about missing CQL3 tables in schema descriptions (CASSANDRA-5309)
 * Re-enable unknown option in replication/compaction strategies option for
   backward compatibility (CASSANDRA-4795)
 * Add binary protocol support to stress (CASSANDRA-4993)
 * cqlsh: Fix COPY FROM value quoting and null handling (CASSANDRA-5305)
 * Fix repair -pr for vnodes (CASSANDRA-5329)
 * Relax CL for auth queries for non-default users (CASSANDRA-5310)
 * Fix AssertionError during repair (CASSANDRA-5245)
 * Don't announce migrations to pre-1.2 nodes (CASSANDRA-5334)
Merged from 1.1:
 * Update offline scrub for 1.0 -> 1.1 directory structure (CASSANDRA-5195)
 * add tmp flag to Descriptor hashcode (CASSANDRA-4021)
 * fix logging of "Found table data in data directories" when only system tables
   are present (CASSANDRA-5289)
 * cli: Add JMX authentication support (CASSANDRA-5080)
 * nodetool: ability to repair specific range (CASSANDRA-5280)
 * Fix possible assertion triggered in SliceFromReadCommand (CASSANDRA-5284)
 * cqlsh: Add inet type support on Windows (ipv4-only) (CASSANDRA-4801)
 * Fix race when initializing ColumnFamilyStore (CASSANDRA-5350)
 * Add UseTLAB JVM flag (CASSANDRA-5361)


1.2.2
 * fix potential for multiple concurrent compactions of the same sstables
   (CASSANDRA-5256)
 * avoid no-op caching of byte[] on commitlog append (CASSANDRA-5199)
 * fix symlinks under data dir not working (CASSANDRA-5185)
 * fix bug in compact storage metadata handling (CASSANDRA-5189)
 * Validate login for USE queries (CASSANDRA-5207)
 * cli: remove default username and password (CASSANDRA-5208)
 * configure populate_io_cache_on_flush per-CF (CASSANDRA-4694)
 * allow configuration of internode socket buffer (CASSANDRA-3378)
 * Make sstable directory picking blacklist-aware again (CASSANDRA-5193)
 * Correctly expire gossip states for edge cases (CASSANDRA-5216)
 * Improve handling of directory creation failures (CASSANDRA-5196)
 * Expose secondary indicies to the rest of nodetool (CASSANDRA-4464)
 * Binary protocol: avoid sending notification for 0.0.0.0 (CASSANDRA-5227)
 * add UseCondCardMark XX jvm settings on jdk 1.7 (CASSANDRA-4366)
 * CQL3 refactor to allow conversion function (CASSANDRA-5226)
 * Fix drop of sstables in some circumstance (CASSANDRA-5232)
 * Implement caching of authorization results (CASSANDRA-4295)
 * Add support for LZ4 compression (CASSANDRA-5038)
 * Fix missing columns in wide rows queries (CASSANDRA-5225)
 * Simplify auth setup and make system_auth ks alterable (CASSANDRA-5112)
 * Stop compactions from hanging during bootstrap (CASSANDRA-5244)
 * fix compressed streaming sending extra chunk (CASSANDRA-5105)
 * Add CQL3-based implementations of IAuthenticator and IAuthorizer
   (CASSANDRA-4898)
 * Fix timestamp-based tomstone removal logic (CASSANDRA-5248)
 * cli: Add JMX authentication support (CASSANDRA-5080)
 * Fix forceFlush behavior (CASSANDRA-5241)
 * cqlsh: Add username autocompletion (CASSANDRA-5231)
 * Fix CQL3 composite partition key error (CASSANDRA-5240)
 * Allow IN clause on last clustering key (CASSANDRA-5230)
Merged from 1.1:
 * fix start key/end token validation for wide row iteration (CASSANDRA-5168)
 * add ConfigHelper support for Thrift frame and max message sizes (CASSANDRA-5188)
 * fix nodetool repair not fail on node down (CASSANDRA-5203)
 * always collect tombstone hints (CASSANDRA-5068)
 * Fix error when sourcing file in cqlsh (CASSANDRA-5235)


1.2.1
 * stream undelivered hints on decommission (CASSANDRA-5128)
 * GossipingPropertyFileSnitch loads saved dc/rack info if needed (CASSANDRA-5133)
 * drain should flush system CFs too (CASSANDRA-4446)
 * add inter_dc_tcp_nodelay setting (CASSANDRA-5148)
 * re-allow wrapping ranges for start_token/end_token range pairitspwng (CASSANDRA-5106)
 * fix validation compaction of empty rows (CASSANDRA-5136)
 * nodetool methods to enable/disable hint storage/delivery (CASSANDRA-4750)
 * disallow bloom filter false positive chance of 0 (CASSANDRA-5013)
 * add threadpool size adjustment methods to JMXEnabledThreadPoolExecutor and 
   CompactionManagerMBean (CASSANDRA-5044)
 * fix hinting for dropped local writes (CASSANDRA-4753)
 * off-heap cache doesn't need mutable column container (CASSANDRA-5057)
 * apply disk_failure_policy to bad disks on initial directory creation 
   (CASSANDRA-4847)
 * Optimize name-based queries to use ArrayBackedSortedColumns (CASSANDRA-5043)
 * Fall back to old manifest if most recent is unparseable (CASSANDRA-5041)
 * pool [Compressed]RandomAccessReader objects on the partitioned read path
   (CASSANDRA-4942)
 * Add debug logging to list filenames processed by Directories.migrateFile 
   method (CASSANDRA-4939)
 * Expose black-listed directories via JMX (CASSANDRA-4848)
 * Log compaction merge counts (CASSANDRA-4894)
 * Minimize byte array allocation by AbstractData{Input,Output} (CASSANDRA-5090)
 * Add SSL support for the binary protocol (CASSANDRA-5031)
 * Allow non-schema system ks modification for shuffle to work (CASSANDRA-5097)
 * cqlsh: Add default limit to SELECT statements (CASSANDRA-4972)
 * cqlsh: fix DESCRIBE for 1.1 cfs in CQL3 (CASSANDRA-5101)
 * Correctly gossip with nodes >= 1.1.7 (CASSANDRA-5102)
 * Ensure CL guarantees on digest mismatch (CASSANDRA-5113)
 * Validate correctly selects on composite partition key (CASSANDRA-5122)
 * Fix exception when adding collection (CASSANDRA-5117)
 * Handle states for non-vnode clusters correctly (CASSANDRA-5127)
 * Refuse unrecognized replication and compaction strategy options (CASSANDRA-4795)
 * Pick the correct value validator in sstable2json for cql3 tables (CASSANDRA-5134)
 * Validate login for describe_keyspace, describe_keyspaces and set_keyspace
   (CASSANDRA-5144)
 * Fix inserting empty maps (CASSANDRA-5141)
 * Don't remove tokens from System table for node we know (CASSANDRA-5121)
 * fix streaming progress report for compresed files (CASSANDRA-5130)
 * Coverage analysis for low-CL queries (CASSANDRA-4858)
 * Stop interpreting dates as valid timeUUID value (CASSANDRA-4936)
 * Adds E notation for floating point numbers (CASSANDRA-4927)
 * Detect (and warn) unintentional use of the cql2 thrift methods when cql3 was
   intended (CASSANDRA-5172)
 * cli: Quote ks and cf names in schema output when needed (CASSANDRA-5052)
 * Fix cf name extraction from manifest in Directories.migrateFile() (CASSANDRA-5242)
 * Replace mistaken usage of commons-logging with slf4j (CASSANDRA-5464)
 * Ensure Jackson dependency matches lib (CASSANDRA-5126)
 * Expose droppable tombstone ratio stats over JMX (CASSANDRA-5159)
Merged from 1.1:
 * Simplify CompressedRandomAccessReader to work around JDK FD bug (CASSANDRA-5088)
 * Improve handling a changing target throttle rate mid-compaction (CASSANDRA-5087)
 * Pig: correctly decode row keys in widerow mode (CASSANDRA-5098)
 * nodetool repair command now prints progress (CASSANDRA-4767)
 * fix user defined compaction to run against 1.1 data directory (CASSANDRA-5118)
 * Fix CQL3 BATCH authorization caching (CASSANDRA-5145)
 * fix get_count returns incorrect value with TTL (CASSANDRA-5099)
 * better handling for mid-compaction failure (CASSANDRA-5137)
 * convert default marshallers list to map for better readability (CASSANDRA-5109)
 * fix ConcurrentModificationException in getBootstrapSource (CASSANDRA-5170)
 * fix sstable maxtimestamp for row deletes and pre-1.1.1 sstables (CASSANDRA-5153)
 * Fix thread growth on node removal (CASSANDRA-5175)
 * Make Ec2Region's datacenter name configurable (CASSANDRA-5155)


1.2.0
 * Disallow counters in collections (CASSANDRA-5082)
 * cqlsh: add unit tests (CASSANDRA-3920)
 * fix default bloom_filter_fp_chance for LeveledCompactionStrategy (CASSANDRA-5093)
Merged from 1.1:
 * add validation for get_range_slices with start_key and end_token (CASSANDRA-5089)


1.2.0-rc2
 * fix nodetool ownership display with vnodes (CASSANDRA-5065)
 * cqlsh: add DESCRIBE KEYSPACES command (CASSANDRA-5060)
 * Fix potential infinite loop when reloading CFS (CASSANDRA-5064)
 * Fix SimpleAuthorizer example (CASSANDRA-5072)
 * cqlsh: force CL.ONE for tracing and system.schema* queries (CASSANDRA-5070)
 * Includes cassandra-shuffle in the debian package (CASSANDRA-5058)
Merged from 1.1:
 * fix multithreaded compaction deadlock (CASSANDRA-4492)
 * fix temporarily missing schema after upgrade from pre-1.1.5 (CASSANDRA-5061)
 * Fix ALTER TABLE overriding compression options with defaults
   (CASSANDRA-4996, 5066)
 * fix specifying and altering crc_check_chance (CASSANDRA-5053)
 * fix Murmur3Partitioner ownership% calculation (CASSANDRA-5076)
 * Don't expire columns sooner than they should in 2ndary indexes (CASSANDRA-5079)


1.2-rc1
 * rename rpc_timeout settings to request_timeout (CASSANDRA-5027)
 * add BF with 0.1 FP to LCS by default (CASSANDRA-5029)
 * Fix preparing insert queries (CASSANDRA-5016)
 * Fix preparing queries with counter increment (CASSANDRA-5022)
 * Fix preparing updates with collections (CASSANDRA-5017)
 * Don't generate UUID based on other node address (CASSANDRA-5002)
 * Fix message when trying to alter a clustering key type (CASSANDRA-5012)
 * Update IAuthenticator to match the new IAuthorizer (CASSANDRA-5003)
 * Fix inserting only a key in CQL3 (CASSANDRA-5040)
 * Fix CQL3 token() function when used with strings (CASSANDRA-5050)
Merged from 1.1:
 * reduce log spam from invalid counter shards (CASSANDRA-5026)
 * Improve schema propagation performance (CASSANDRA-5025)
 * Fix for IndexHelper.IndexFor throws OOB Exception (CASSANDRA-5030)
 * cqlsh: make it possible to describe thrift CFs (CASSANDRA-4827)
 * cqlsh: fix timestamp formatting on some platforms (CASSANDRA-5046)


1.2-beta3
 * make consistency level configurable in cqlsh (CASSANDRA-4829)
 * fix cqlsh rendering of blob fields (CASSANDRA-4970)
 * fix cqlsh DESCRIBE command (CASSANDRA-4913)
 * save truncation position in system table (CASSANDRA-4906)
 * Move CompressionMetadata off-heap (CASSANDRA-4937)
 * allow CLI to GET cql3 columnfamily data (CASSANDRA-4924)
 * Fix rare race condition in getExpireTimeForEndpoint (CASSANDRA-4402)
 * acquire references to overlapping sstables during compaction so bloom filter
   doesn't get free'd prematurely (CASSANDRA-4934)
 * Don't share slice query filter in CQL3 SelectStatement (CASSANDRA-4928)
 * Separate tracing from Log4J (CASSANDRA-4861)
 * Exclude gcable tombstones from merkle-tree computation (CASSANDRA-4905)
 * Better printing of AbstractBounds for tracing (CASSANDRA-4931)
 * Optimize mostRecentTombstone check in CC.collectAllData (CASSANDRA-4883)
 * Change stream session ID to UUID to avoid collision from same node (CASSANDRA-4813)
 * Use Stats.db when bulk loading if present (CASSANDRA-4957)
 * Skip repair on system_trace and keyspaces with RF=1 (CASSANDRA-4956)
 * (cql3) Remove arbitrary SELECT limit (CASSANDRA-4918)
 * Correctly handle prepared operation on collections (CASSANDRA-4945)
 * Fix CQL3 LIMIT (CASSANDRA-4877)
 * Fix Stress for CQL3 (CASSANDRA-4979)
 * Remove cassandra specific exceptions from JMX interface (CASSANDRA-4893)
 * (CQL3) Force using ALLOW FILTERING on potentially inefficient queries (CASSANDRA-4915)
 * (cql3) Fix adding column when the table has collections (CASSANDRA-4982)
 * (cql3) Fix allowing collections with compact storage (CASSANDRA-4990)
 * (cql3) Refuse ttl/writetime function on collections (CASSANDRA-4992)
 * Replace IAuthority with new IAuthorizer (CASSANDRA-4874)
 * clqsh: fix KEY pseudocolumn escaping when describing Thrift tables
   in CQL3 mode (CASSANDRA-4955)
 * add basic authentication support for Pig CassandraStorage (CASSANDRA-3042)
 * fix CQL2 ALTER TABLE compaction_strategy_class altering (CASSANDRA-4965)
Merged from 1.1:
 * Fall back to old describe_splits if d_s_ex is not available (CASSANDRA-4803)
 * Improve error reporting when streaming ranges fail (CASSANDRA-5009)
 * Fix cqlsh timestamp formatting of timezone info (CASSANDRA-4746)
 * Fix assertion failure with leveled compaction (CASSANDRA-4799)
 * Check for null end_token in get_range_slice (CASSANDRA-4804)
 * Remove all remnants of removed nodes (CASSANDRA-4840)
 * Add aut-reloading of the log4j file in debian package (CASSANDRA-4855)
 * Fix estimated row cache entry size (CASSANDRA-4860)
 * reset getRangeSlice filter after finishing a row for get_paged_slice
   (CASSANDRA-4919)
 * expunge row cache post-truncate (CASSANDRA-4940)
 * Allow static CF definition with compact storage (CASSANDRA-4910)
 * Fix endless loop/compaction of schema_* CFs due to broken timestamps (CASSANDRA-4880)
 * Fix 'wrong class type' assertion in CounterColumn (CASSANDRA-4976)


1.2-beta2
 * fp rate of 1.0 disables BF entirely; LCS defaults to 1.0 (CASSANDRA-4876)
 * off-heap bloom filters for row keys (CASSANDRA_4865)
 * add extension point for sstable components (CASSANDRA-4049)
 * improve tracing output (CASSANDRA-4852, 4862)
 * make TRACE verb droppable (CASSANDRA-4672)
 * fix BulkLoader recognition of CQL3 columnfamilies (CASSANDRA-4755)
 * Sort commitlog segments for replay by id instead of mtime (CASSANDRA-4793)
 * Make hint delivery asynchronous (CASSANDRA-4761)
 * Pluggable Thrift transport factories for CLI and cqlsh (CASSANDRA-4609, 4610)
 * cassandra-cli: allow Double value type to be inserted to a column (CASSANDRA-4661)
 * Add ability to use custom TServerFactory implementations (CASSANDRA-4608)
 * optimize batchlog flushing to skip successful batches (CASSANDRA-4667)
 * include metadata for system keyspace itself in schema tables (CASSANDRA-4416)
 * add check to PropertyFileSnitch to verify presence of location for
   local node (CASSANDRA-4728)
 * add PBSPredictor consistency modeler (CASSANDRA-4261)
 * remove vestiges of Thrift unframed mode (CASSANDRA-4729)
 * optimize single-row PK lookups (CASSANDRA-4710)
 * adjust blockFor calculation to account for pending ranges due to node 
   movement (CASSANDRA-833)
 * Change CQL version to 3.0.0 and stop accepting 3.0.0-beta1 (CASSANDRA-4649)
 * (CQL3) Make prepared statement global instead of per connection 
   (CASSANDRA-4449)
 * Fix scrubbing of CQL3 created tables (CASSANDRA-4685)
 * (CQL3) Fix validation when using counter and regular columns in the same 
   table (CASSANDRA-4706)
 * Fix bug starting Cassandra with simple authentication (CASSANDRA-4648)
 * Add support for batchlog in CQL3 (CASSANDRA-4545, 4738)
 * Add support for multiple column family outputs in CFOF (CASSANDRA-4208)
 * Support repairing only the local DC nodes (CASSANDRA-4747)
 * Use rpc_address for binary protocol and change default port (CASSANDRA-4751)
 * Fix use of collections in prepared statements (CASSANDRA-4739)
 * Store more information into peers table (CASSANDRA-4351, 4814)
 * Configurable bucket size for size tiered compaction (CASSANDRA-4704)
 * Run leveled compaction in parallel (CASSANDRA-4310)
 * Fix potential NPE during CFS reload (CASSANDRA-4786)
 * Composite indexes may miss results (CASSANDRA-4796)
 * Move consistency level to the protocol level (CASSANDRA-4734, 4824)
 * Fix Subcolumn slice ends not respected (CASSANDRA-4826)
 * Fix Assertion error in cql3 select (CASSANDRA-4783)
 * Fix list prepend logic (CQL3) (CASSANDRA-4835)
 * Add booleans as literals in CQL3 (CASSANDRA-4776)
 * Allow renaming PK columns in CQL3 (CASSANDRA-4822)
 * Fix binary protocol NEW_NODE event (CASSANDRA-4679)
 * Fix potential infinite loop in tombstone compaction (CASSANDRA-4781)
 * Remove system tables accounting from schema (CASSANDRA-4850)
 * (cql3) Force provided columns in clustering key order in 
   'CLUSTERING ORDER BY' (CASSANDRA-4881)
 * Fix composite index bug (CASSANDRA-4884)
 * Fix short read protection for CQL3 (CASSANDRA-4882)
 * Add tracing support to the binary protocol (CASSANDRA-4699)
 * (cql3) Don't allow prepared marker inside collections (CASSANDRA-4890)
 * Re-allow order by on non-selected columns (CASSANDRA-4645)
 * Bug when composite index is created in a table having collections (CASSANDRA-4909)
 * log index scan subject in CompositesSearcher (CASSANDRA-4904)
Merged from 1.1:
 * add get[Row|Key]CacheEntries to CacheServiceMBean (CASSANDRA-4859)
 * fix get_paged_slice to wrap to next row correctly (CASSANDRA-4816)
 * fix indexing empty column values (CASSANDRA-4832)
 * allow JdbcDate to compose null Date objects (CASSANDRA-4830)
 * fix possible stackoverflow when compacting 1000s of sstables
   (CASSANDRA-4765)
 * fix wrong leveled compaction progress calculation (CASSANDRA-4807)
 * add a close() method to CRAR to prevent leaking file descriptors (CASSANDRA-4820)
 * fix potential infinite loop in get_count (CASSANDRA-4833)
 * fix compositeType.{get/from}String methods (CASSANDRA-4842)
 * (CQL) fix CREATE COLUMNFAMILY permissions check (CASSANDRA-4864)
 * Fix DynamicCompositeType same type comparison (CASSANDRA-4711)
 * Fix duplicate SSTable reference when stream session failed (CASSANDRA-3306)
 * Allow static CF definition with compact storage (CASSANDRA-4910)
 * Fix endless loop/compaction of schema_* CFs due to broken timestamps (CASSANDRA-4880)
 * Fix 'wrong class type' assertion in CounterColumn (CASSANDRA-4976)


1.2-beta1
 * add atomic_batch_mutate (CASSANDRA-4542, -4635)
 * increase default max_hint_window_in_ms to 3h (CASSANDRA-4632)
 * include message initiation time to replicas so they can more
   accurately drop timed-out requests (CASSANDRA-2858)
 * fix clientutil.jar dependencies (CASSANDRA-4566)
 * optimize WriteResponse (CASSANDRA-4548)
 * new metrics (CASSANDRA-4009)
 * redesign KEYS indexes to avoid read-before-write (CASSANDRA-2897)
 * debug tracing (CASSANDRA-1123)
 * parallelize row cache loading (CASSANDRA-4282)
 * Make compaction, flush JBOD-aware (CASSANDRA-4292)
 * run local range scans on the read stage (CASSANDRA-3687)
 * clean up ioexceptions (CASSANDRA-2116)
 * add disk_failure_policy (CASSANDRA-2118)
 * Introduce new json format with row level deletion (CASSANDRA-4054)
 * remove redundant "name" column from schema_keyspaces (CASSANDRA-4433)
 * improve "nodetool ring" handling of multi-dc clusters (CASSANDRA-3047)
 * update NTS calculateNaturalEndpoints to be O(N log N) (CASSANDRA-3881)
 * split up rpc timeout by operation type (CASSANDRA-2819)
 * rewrite key cache save/load to use only sequential i/o (CASSANDRA-3762)
 * update MS protocol with a version handshake + broadcast address id
   (CASSANDRA-4311)
 * multithreaded hint replay (CASSANDRA-4189)
 * add inter-node message compression (CASSANDRA-3127)
 * remove COPP (CASSANDRA-2479)
 * Track tombstone expiration and compact when tombstone content is
   higher than a configurable threshold, default 20% (CASSANDRA-3442, 4234)
 * update MurmurHash to version 3 (CASSANDRA-2975)
 * (CLI) track elapsed time for `delete' operation (CASSANDRA-4060)
 * (CLI) jline version is bumped to 1.0 to properly  support
   'delete' key function (CASSANDRA-4132)
 * Save IndexSummary into new SSTable 'Summary' component (CASSANDRA-2392, 4289)
 * Add support for range tombstones (CASSANDRA-3708)
 * Improve MessagingService efficiency (CASSANDRA-3617)
 * Avoid ID conflicts from concurrent schema changes (CASSANDRA-3794)
 * Set thrift HSHA server thread limit to unlimited by default (CASSANDRA-4277)
 * Avoids double serialization of CF id in RowMutation messages
   (CASSANDRA-4293)
 * stream compressed sstables directly with java nio (CASSANDRA-4297)
 * Support multiple ranges in SliceQueryFilter (CASSANDRA-3885)
 * Add column metadata to system column families (CASSANDRA-4018)
 * (cql3) Always use composite types by default (CASSANDRA-4329)
 * (cql3) Add support for set, map and list (CASSANDRA-3647)
 * Validate date type correctly (CASSANDRA-4441)
 * (cql3) Allow definitions with only a PK (CASSANDRA-4361)
 * (cql3) Add support for row key composites (CASSANDRA-4179)
 * improve DynamicEndpointSnitch by using reservoir sampling (CASSANDRA-4038)
 * (cql3) Add support for 2ndary indexes (CASSANDRA-3680)
 * (cql3) fix defining more than one PK to be invalid (CASSANDRA-4477)
 * remove schema agreement checking from all external APIs (Thrift, CQL and CQL3) (CASSANDRA-4487)
 * add Murmur3Partitioner and make it default for new installations (CASSANDRA-3772, 4621)
 * (cql3) update pseudo-map syntax to use map syntax (CASSANDRA-4497)
 * Finer grained exceptions hierarchy and provides error code with exceptions (CASSANDRA-3979)
 * Adds events push to binary protocol (CASSANDRA-4480)
 * Rewrite nodetool help (CASSANDRA-2293)
 * Make CQL3 the default for CQL (CASSANDRA-4640)
 * update stress tool to be able to use CQL3 (CASSANDRA-4406)
 * Accept all thrift update on CQL3 cf but don't expose their metadata (CASSANDRA-4377)
 * Replace Throttle with Guava's RateLimiter for HintedHandOff (CASSANDRA-4541)
 * fix counter add/get using CQL2 and CQL3 in stress tool (CASSANDRA-4633)
 * Add sstable count per level to cfstats (CASSANDRA-4537)
 * (cql3) Add ALTER KEYSPACE statement (CASSANDRA-4611)
 * (cql3) Allow defining default consistency levels (CASSANDRA-4448)
 * (cql3) Fix queries using LIMIT missing results (CASSANDRA-4579)
 * fix cross-version gossip messaging (CASSANDRA-4576)
 * added inet data type (CASSANDRA-4627)


1.1.6
 * Wait for writes on synchronous read digest mismatch (CASSANDRA-4792)
 * fix commitlog replay for nanotime-infected sstables (CASSANDRA-4782)
 * preflight check ttl for maximum of 20 years (CASSANDRA-4771)
 * (Pig) fix widerow input with single column rows (CASSANDRA-4789)
 * Fix HH to compact with correct gcBefore, which avoids wiping out
   undelivered hints (CASSANDRA-4772)
 * LCS will merge up to 32 L0 sstables as intended (CASSANDRA-4778)
 * NTS will default unconfigured DC replicas to zero (CASSANDRA-4675)
 * use default consistency level in counter validation if none is
   explicitly provide (CASSANDRA-4700)
 * Improve IAuthority interface by introducing fine-grained
   access permissions and grant/revoke commands (CASSANDRA-4490, 4644)
 * fix assumption error in CLI when updating/describing keyspace 
   (CASSANDRA-4322)
 * Adds offline sstablescrub to debian packaging (CASSANDRA-4642)
 * Automatic fixing of overlapping leveled sstables (CASSANDRA-4644)
 * fix error when using ORDER BY with extended selections (CASSANDRA-4689)
 * (CQL3) Fix validation for IN queries for non-PK cols (CASSANDRA-4709)
 * fix re-created keyspace disappering after 1.1.5 upgrade 
   (CASSANDRA-4698, 4752)
 * (CLI) display elapsed time in 2 fraction digits (CASSANDRA-3460)
 * add authentication support to sstableloader (CASSANDRA-4712)
 * Fix CQL3 'is reversed' logic (CASSANDRA-4716, 4759)
 * (CQL3) Don't return ReversedType in result set metadata (CASSANDRA-4717)
 * Backport adding AlterKeyspace statement (CASSANDRA-4611)
 * (CQL3) Correcty accept upper-case data types (CASSANDRA-4770)
 * Add binary protocol events for schema changes (CASSANDRA-4684)
Merged from 1.0:
 * Switch from NBHM to CHM in MessagingService's callback map, which
   prevents OOM in long-running instances (CASSANDRA-4708)


1.1.5
 * add SecondaryIndex.reload API (CASSANDRA-4581)
 * use millis + atomicint for commitlog segment creation instead of
   nanotime, which has issues under some hypervisors (CASSANDRA-4601)
 * fix FD leak in slice queries (CASSANDRA-4571)
 * avoid recursion in leveled compaction (CASSANDRA-4587)
 * increase stack size under Java7 to 180K
 * Log(info) schema changes (CASSANDRA-4547)
 * Change nodetool setcachecapcity to manipulate global caches (CASSANDRA-4563)
 * (cql3) fix setting compaction strategy (CASSANDRA-4597)
 * fix broken system.schema_* timestamps on system startup (CASSANDRA-4561)
 * fix wrong skip of cache saving (CASSANDRA-4533)
 * Avoid NPE when lost+found is in data dir (CASSANDRA-4572)
 * Respect five-minute flush moratorium after initial CL replay (CASSANDRA-4474)
 * Adds ntp as recommended in debian packaging (CASSANDRA-4606)
 * Configurable transport in CF Record{Reader|Writer} (CASSANDRA-4558)
 * (cql3) fix potential NPE with both equal and unequal restriction (CASSANDRA-4532)
 * (cql3) improves ORDER BY validation (CASSANDRA-4624)
 * Fix potential deadlock during counter writes (CASSANDRA-4578)
 * Fix cql error with ORDER BY when using IN (CASSANDRA-4612)
Merged from 1.0:
 * increase Xss to 160k to accomodate latest 1.6 JVMs (CASSANDRA-4602)
 * fix toString of hint destination tokens (CASSANDRA-4568)
 * Fix multiple values for CurrentLocal NodeID (CASSANDRA-4626)


1.1.4
 * fix offline scrub to catch >= out of order rows (CASSANDRA-4411)
 * fix cassandra-env.sh on RHEL and other non-dash-based systems 
   (CASSANDRA-4494)
Merged from 1.0:
 * (Hadoop) fix setting key length for old-style mapred api (CASSANDRA-4534)
 * (Hadoop) fix iterating through a resultset consisting entirely
   of tombstoned rows (CASSANDRA-4466)


1.1.3
 * (cqlsh) add COPY TO (CASSANDRA-4434)
 * munmap commitlog segments before rename (CASSANDRA-4337)
 * (JMX) rename getRangeKeySample to sampleKeyRange to avoid returning
   multi-MB results as an attribute (CASSANDRA-4452)
 * flush based on data size, not throughput; overwritten columns no 
   longer artificially inflate liveRatio (CASSANDRA-4399)
 * update default commitlog segment size to 32MB and total commitlog
   size to 32/1024 MB for 32/64 bit JVMs, respectively (CASSANDRA-4422)
 * avoid using global partitioner to estimate ranges in index sstables
   (CASSANDRA-4403)
 * restore pre-CASSANDRA-3862 approach to removing expired tombstones
   from row cache during compaction (CASSANDRA-4364)
 * (stress) support for CQL prepared statements (CASSANDRA-3633)
 * Correctly catch exception when Snappy cannot be loaded (CASSANDRA-4400)
 * (cql3) Support ORDER BY when IN condition is given in WHERE clause (CASSANDRA-4327)
 * (cql3) delete "component_index" column on DROP TABLE call (CASSANDRA-4420)
 * change nanoTime() to currentTimeInMillis() in schema related code (CASSANDRA-4432)
 * add a token generation tool (CASSANDRA-3709)
 * Fix LCS bug with sstable containing only 1 row (CASSANDRA-4411)
 * fix "Can't Modify Index Name" problem on CF update (CASSANDRA-4439)
 * Fix assertion error in getOverlappingSSTables during repair (CASSANDRA-4456)
 * fix nodetool's setcompactionthreshold command (CASSANDRA-4455)
 * Ensure compacted files are never used, to avoid counter overcount (CASSANDRA-4436)
Merged from 1.0:
 * Push the validation of secondary index values to the SecondaryIndexManager (CASSANDRA-4240)
 * allow dropping columns shadowed by not-yet-expired supercolumn or row
   tombstones in PrecompactedRow (CASSANDRA-4396)


1.1.2
 * Fix cleanup not deleting index entries (CASSANDRA-4379)
 * Use correct partitioner when saving + loading caches (CASSANDRA-4331)
 * Check schema before trying to export sstable (CASSANDRA-2760)
 * Raise a meaningful exception instead of NPE when PFS encounters
   an unconfigured node + no default (CASSANDRA-4349)
 * fix bug in sstable blacklisting with LCS (CASSANDRA-4343)
 * LCS no longer promotes tiny sstables out of L0 (CASSANDRA-4341)
 * skip tombstones during hint replay (CASSANDRA-4320)
 * fix NPE in compactionstats (CASSANDRA-4318)
 * enforce 1m min keycache for auto (CASSANDRA-4306)
 * Have DeletedColumn.isMFD always return true (CASSANDRA-4307)
 * (cql3) exeption message for ORDER BY constraints said primary filter can be
    an IN clause, which is misleading (CASSANDRA-4319)
 * (cql3) Reject (not yet supported) creation of 2ndardy indexes on tables with
   composite primary keys (CASSANDRA-4328)
 * Set JVM stack size to 160k for java 7 (CASSANDRA-4275)
 * cqlsh: add COPY command to load data from CSV flat files (CASSANDRA-4012)
 * CFMetaData.fromThrift to throw ConfigurationException upon error (CASSANDRA-4353)
 * Use CF comparator to sort indexed columns in SecondaryIndexManager
   (CASSANDRA-4365)
 * add strategy_options to the KSMetaData.toString() output (CASSANDRA-4248)
 * (cql3) fix range queries containing unqueried results (CASSANDRA-4372)
 * (cql3) allow updating column_alias types (CASSANDRA-4041)
 * (cql3) Fix deletion bug (CASSANDRA-4193)
 * Fix computation of overlapping sstable for leveled compaction (CASSANDRA-4321)
 * Improve scrub and allow to run it offline (CASSANDRA-4321)
 * Fix assertionError in StorageService.bulkLoad (CASSANDRA-4368)
 * (cqlsh) add option to authenticate to a keyspace at startup (CASSANDRA-4108)
 * (cqlsh) fix ASSUME functionality (CASSANDRA-4352)
 * Fix ColumnFamilyRecordReader to not return progress > 100% (CASSANDRA-3942)
Merged from 1.0:
 * Set gc_grace on index CF to 0 (CASSANDRA-4314)


1.1.1
 * add populate_io_cache_on_flush option (CASSANDRA-2635)
 * allow larger cache capacities than 2GB (CASSANDRA-4150)
 * add getsstables command to nodetool (CASSANDRA-4199)
 * apply parent CF compaction settings to secondary index CFs (CASSANDRA-4280)
 * preserve commitlog size cap when recycling segments at startup
   (CASSANDRA-4201)
 * (Hadoop) fix split generation regression (CASSANDRA-4259)
 * ignore min/max compactions settings in LCS, while preserving
   behavior that min=max=0 disables autocompaction (CASSANDRA-4233)
 * log number of rows read from saved cache (CASSANDRA-4249)
 * calculate exact size required for cleanup operations (CASSANDRA-1404)
 * avoid blocking additional writes during flush when the commitlog
   gets behind temporarily (CASSANDRA-1991)
 * enable caching on index CFs based on data CF cache setting (CASSANDRA-4197)
 * warn on invalid replication strategy creation options (CASSANDRA-4046)
 * remove [Freeable]Memory finalizers (CASSANDRA-4222)
 * include tombstone size in ColumnFamily.size, which can prevent OOM
   during sudden mass delete operations by yielding a nonzero liveRatio
   (CASSANDRA-3741)
 * Open 1 sstableScanner per level for leveled compaction (CASSANDRA-4142)
 * Optimize reads when row deletion timestamps allow us to restrict
   the set of sstables we check (CASSANDRA-4116)
 * add support for commitlog archiving and point-in-time recovery
   (CASSANDRA-3690)
 * avoid generating redundant compaction tasks during streaming
   (CASSANDRA-4174)
 * add -cf option to nodetool snapshot, and takeColumnFamilySnapshot to
   StorageService mbean (CASSANDRA-556)
 * optimize cleanup to drop entire sstables where possible (CASSANDRA-4079)
 * optimize truncate when autosnapshot is disabled (CASSANDRA-4153)
 * update caches to use byte[] keys to reduce memory overhead (CASSANDRA-3966)
 * add column limit to cli (CASSANDRA-3012, 4098)
 * clean up and optimize DataOutputBuffer, used by CQL compression and
   CompositeType (CASSANDRA-4072)
 * optimize commitlog checksumming (CASSANDRA-3610)
 * identify and blacklist corrupted SSTables from future compactions 
   (CASSANDRA-2261)
 * Move CfDef and KsDef validation out of thrift (CASSANDRA-4037)
 * Expose API to repair a user provided range (CASSANDRA-3912)
 * Add way to force the cassandra-cli to refresh its schema (CASSANDRA-4052)
 * Avoid having replicate on write tasks stacking up at CL.ONE (CASSANDRA-2889)
 * (cql3) Backwards compatibility for composite comparators in non-cql3-aware
   clients (CASSANDRA-4093)
 * (cql3) Fix order by for reversed queries (CASSANDRA-4160)
 * (cql3) Add ReversedType support (CASSANDRA-4004)
 * (cql3) Add timeuuid type (CASSANDRA-4194)
 * (cql3) Minor fixes (CASSANDRA-4185)
 * (cql3) Fix prepared statement in BATCH (CASSANDRA-4202)
 * (cql3) Reduce the list of reserved keywords (CASSANDRA-4186)
 * (cql3) Move max/min compaction thresholds to compaction strategy options
   (CASSANDRA-4187)
 * Fix exception during move when localhost is the only source (CASSANDRA-4200)
 * (cql3) Allow paging through non-ordered partitioner results (CASSANDRA-3771)
 * (cql3) Fix drop index (CASSANDRA-4192)
 * (cql3) Don't return range ghosts anymore (CASSANDRA-3982)
 * fix re-creating Keyspaces/ColumnFamilies with the same name as dropped
   ones (CASSANDRA-4219)
 * fix SecondaryIndex LeveledManifest save upon snapshot (CASSANDRA-4230)
 * fix missing arrayOffset in FBUtilities.hash (CASSANDRA-4250)
 * (cql3) Add name of parameters in CqlResultSet (CASSANDRA-4242)
 * (cql3) Correctly validate order by queries (CASSANDRA-4246)
 * rename stress to cassandra-stress for saner packaging (CASSANDRA-4256)
 * Fix exception on colum metadata with non-string comparator (CASSANDRA-4269)
 * Check for unknown/invalid compression options (CASSANDRA-4266)
 * (cql3) Adds simple access to column timestamp and ttl (CASSANDRA-4217)
 * (cql3) Fix range queries with secondary indexes (CASSANDRA-4257)
 * Better error messages from improper input in cli (CASSANDRA-3865)
 * Try to stop all compaction upon Keyspace or ColumnFamily drop (CASSANDRA-4221)
 * (cql3) Allow keyspace properties to contain hyphens (CASSANDRA-4278)
 * (cql3) Correctly validate keyspace access in create table (CASSANDRA-4296)
 * Avoid deadlock in migration stage (CASSANDRA-3882)
 * Take supercolumn names and deletion info into account in memtable throughput
   (CASSANDRA-4264)
 * Add back backward compatibility for old style replication factor (CASSANDRA-4294)
 * Preserve compatibility with pre-1.1 index queries (CASSANDRA-4262)
Merged from 1.0:
 * Fix super columns bug where cache is not updated (CASSANDRA-4190)
 * fix maxTimestamp to include row tombstones (CASSANDRA-4116)
 * (CLI) properly handle quotes in create/update keyspace commands (CASSANDRA-4129)
 * Avoids possible deadlock during bootstrap (CASSANDRA-4159)
 * fix stress tool that hangs forever on timeout or error (CASSANDRA-4128)
 * stress tool to return appropriate exit code on failure (CASSANDRA-4188)
 * fix compaction NPE when out of disk space and assertions disabled
   (CASSANDRA-3985)
 * synchronize LCS getEstimatedTasks to avoid CME (CASSANDRA-4255)
 * ensure unique streaming session id's (CASSANDRA-4223)
 * kick off background compaction when min/max thresholds change 
   (CASSANDRA-4279)
 * improve ability of STCS.getBuckets to deal with 100s of 1000s of
   sstables, such as when convertinb back from LCS (CASSANDRA-4287)
 * Oversize integer in CQL throws NumberFormatException (CASSANDRA-4291)
 * fix 1.0.x node join to mixed version cluster, other nodes >= 1.1 (CASSANDRA-4195)
 * Fix LCS splitting sstable base on uncompressed size (CASSANDRA-4419)
 * Push the validation of secondary index values to the SecondaryIndexManager (CASSANDRA-4240)
 * Don't purge columns during upgradesstables (CASSANDRA-4462)
 * Make cqlsh work with piping (CASSANDRA-4113)
 * Validate arguments for nodetool decommission (CASSANDRA-4061)
 * Report thrift status in nodetool info (CASSANDRA-4010)


1.1.0-final
 * average a reduced liveRatio estimate with the previous one (CASSANDRA-4065)
 * Allow KS and CF names up to 48 characters (CASSANDRA-4157)
 * fix stress build (CASSANDRA-4140)
 * add time remaining estimate to nodetool compactionstats (CASSANDRA-4167)
 * (cql) fix NPE in cql3 ALTER TABLE (CASSANDRA-4163)
 * (cql) Add support for CL.TWO and CL.THREE in CQL (CASSANDRA-4156)
 * (cql) Fix type in CQL3 ALTER TABLE preventing update (CASSANDRA-4170)
 * (cql) Throw invalid exception from CQL3 on obsolete options (CASSANDRA-4171)
 * (cqlsh) fix recognizing uppercase SELECT keyword (CASSANDRA-4161)
 * Pig: wide row support (CASSANDRA-3909)
Merged from 1.0:
 * avoid streaming empty files with bulk loader if sstablewriter errors out
   (CASSANDRA-3946)


1.1-rc1
 * Include stress tool in binary builds (CASSANDRA-4103)
 * (Hadoop) fix wide row iteration when last row read was deleted
   (CASSANDRA-4154)
 * fix read_repair_chance to really default to 0.1 in the cli (CASSANDRA-4114)
 * Adds caching and bloomFilterFpChange to CQL options (CASSANDRA-4042)
 * Adds posibility to autoconfigure size of the KeyCache (CASSANDRA-4087)
 * fix KEYS index from skipping results (CASSANDRA-3996)
 * Remove sliced_buffer_size_in_kb dead option (CASSANDRA-4076)
 * make loadNewSStable preserve sstable version (CASSANDRA-4077)
 * Respect 1.0 cache settings as much as possible when upgrading 
   (CASSANDRA-4088)
 * relax path length requirement for sstable files when upgrading on 
   non-Windows platforms (CASSANDRA-4110)
 * fix terminination of the stress.java when errors were encountered
   (CASSANDRA-4128)
 * Move CfDef and KsDef validation out of thrift (CASSANDRA-4037)
 * Fix get_paged_slice (CASSANDRA-4136)
 * CQL3: Support slice with exclusive start and stop (CASSANDRA-3785)
Merged from 1.0:
 * support PropertyFileSnitch in bulk loader (CASSANDRA-4145)
 * add auto_snapshot option allowing disabling snapshot before drop/truncate
   (CASSANDRA-3710)
 * allow short snitch names (CASSANDRA-4130)


1.1-beta2
 * rename loaded sstables to avoid conflicts with local snapshots
   (CASSANDRA-3967)
 * start hint replay as soon as FD notifies that the target is back up
   (CASSANDRA-3958)
 * avoid unproductive deserializing of cached rows during compaction
   (CASSANDRA-3921)
 * fix concurrency issues with CQL keyspace creation (CASSANDRA-3903)
 * Show Effective Owership via Nodetool ring <keyspace> (CASSANDRA-3412)
 * Update ORDER BY syntax for CQL3 (CASSANDRA-3925)
 * Fix BulkRecordWriter to not throw NPE if reducer gets no map data from Hadoop (CASSANDRA-3944)
 * Fix bug with counters in super columns (CASSANDRA-3821)
 * Remove deprecated merge_shard_chance (CASSANDRA-3940)
 * add a convenient way to reset a node's schema (CASSANDRA-2963)
 * fix for intermittent SchemaDisagreementException (CASSANDRA-3884)
 * CLI `list <CF>` to limit number of columns and their order (CASSANDRA-3012)
 * ignore deprecated KsDef/CfDef/ColumnDef fields in native schema (CASSANDRA-3963)
 * CLI to report when unsupported column_metadata pair was given (CASSANDRA-3959)
 * reincarnate removed and deprecated KsDef/CfDef attributes (CASSANDRA-3953)
 * Fix race between writes and read for cache (CASSANDRA-3862)
 * perform static initialization of StorageProxy on start-up (CASSANDRA-3797)
 * support trickling fsync() on writes (CASSANDRA-3950)
 * expose counters for unavailable/timeout exceptions given to thrift clients (CASSANDRA-3671)
 * avoid quadratic startup time in LeveledManifest (CASSANDRA-3952)
 * Add type information to new schema_ columnfamilies and remove thrift
   serialization for schema (CASSANDRA-3792)
 * add missing column validator options to the CLI help (CASSANDRA-3926)
 * skip reading saved key cache if CF's caching strategy is NONE or ROWS_ONLY (CASSANDRA-3954)
 * Unify migration code (CASSANDRA-4017)
Merged from 1.0:
 * cqlsh: guess correct version of Python for Arch Linux (CASSANDRA-4090)
 * (CLI) properly handle quotes in create/update keyspace commands (CASSANDRA-4129)
 * Avoids possible deadlock during bootstrap (CASSANDRA-4159)
 * fix stress tool that hangs forever on timeout or error (CASSANDRA-4128)
 * Fix super columns bug where cache is not updated (CASSANDRA-4190)
 * stress tool to return appropriate exit code on failure (CASSANDRA-4188)


1.0.9
 * improve index sampling performance (CASSANDRA-4023)
 * always compact away deleted hints immediately after handoff (CASSANDRA-3955)
 * delete hints from dropped ColumnFamilies on handoff instead of
   erroring out (CASSANDRA-3975)
 * add CompositeType ref to the CLI doc for create/update column family (CASSANDRA-3980)
 * Pig: support Counter ColumnFamilies (CASSANDRA-3973)
 * Pig: Composite column support (CASSANDRA-3684)
 * Avoid NPE during repair when a keyspace has no CFs (CASSANDRA-3988)
 * Fix division-by-zero error on get_slice (CASSANDRA-4000)
 * don't change manifest level for cleanup, scrub, and upgradesstables
   operations under LeveledCompactionStrategy (CASSANDRA-3989, 4112)
 * fix race leading to super columns assertion failure (CASSANDRA-3957)
 * fix NPE on invalid CQL delete command (CASSANDRA-3755)
 * allow custom types in CLI's assume command (CASSANDRA-4081)
 * fix totalBytes count for parallel compactions (CASSANDRA-3758)
 * fix intermittent NPE in get_slice (CASSANDRA-4095)
 * remove unnecessary asserts in native code interfaces (CASSANDRA-4096)
 * Validate blank keys in CQL to avoid assertion errors (CASSANDRA-3612)
 * cqlsh: fix bad decoding of some column names (CASSANDRA-4003)
 * cqlsh: fix incorrect padding with unicode chars (CASSANDRA-4033)
 * Fix EC2 snitch incorrectly reporting region (CASSANDRA-4026)
 * Shut down thrift during decommission (CASSANDRA-4086)
 * Expose nodetool cfhistograms for 2ndary indexes (CASSANDRA-4063)
Merged from 0.8:
 * Fix ConcurrentModificationException in gossiper (CASSANDRA-4019)


1.1-beta1
 * (cqlsh)
   + add SOURCE and CAPTURE commands, and --file option (CASSANDRA-3479)
   + add ALTER COLUMNFAMILY WITH (CASSANDRA-3523)
   + bundle Python dependencies with Cassandra (CASSANDRA-3507)
   + added to Debian package (CASSANDRA-3458)
   + display byte data instead of erroring out on decode failure 
     (CASSANDRA-3874)
 * add nodetool rebuild_index (CASSANDRA-3583)
 * add nodetool rangekeysample (CASSANDRA-2917)
 * Fix streaming too much data during move operations (CASSANDRA-3639)
 * Nodetool and CLI connect to localhost by default (CASSANDRA-3568)
 * Reduce memory used by primary index sample (CASSANDRA-3743)
 * (Hadoop) separate input/output configurations (CASSANDRA-3197, 3765)
 * avoid returning internal Cassandra classes over JMX (CASSANDRA-2805)
 * add row-level isolation via SnapTree (CASSANDRA-2893)
 * Optimize key count estimation when opening sstable on startup
   (CASSANDRA-2988)
 * multi-dc replication optimization supporting CL > ONE (CASSANDRA-3577)
 * add command to stop compactions (CASSANDRA-1740, 3566, 3582)
 * multithreaded streaming (CASSANDRA-3494)
 * removed in-tree redhat spec (CASSANDRA-3567)
 * "defragment" rows for name-based queries under STCS, again (CASSANDRA-2503)
 * Recycle commitlog segments for improved performance 
   (CASSANDRA-3411, 3543, 3557, 3615)
 * update size-tiered compaction to prioritize small tiers (CASSANDRA-2407)
 * add message expiration logic to OutboundTcpConnection (CASSANDRA-3005)
 * off-heap cache to use sun.misc.Unsafe instead of JNA (CASSANDRA-3271)
 * EACH_QUORUM is only supported for writes (CASSANDRA-3272)
 * replace compactionlock use in schema migration by checking CFS.isValid
   (CASSANDRA-3116)
 * recognize that "SELECT first ... *" isn't really "SELECT *" (CASSANDRA-3445)
 * Use faster bytes comparison (CASSANDRA-3434)
 * Bulk loader is no longer a fat client, (HADOOP) bulk load output format
   (CASSANDRA-3045)
 * (Hadoop) add support for KeyRange.filter
 * remove assumption that keys and token are in bijection
   (CASSANDRA-1034, 3574, 3604)
 * always remove endpoints from delevery queue in HH (CASSANDRA-3546)
 * fix race between cf flush and its 2ndary indexes flush (CASSANDRA-3547)
 * fix potential race in AES when a repair fails (CASSANDRA-3548)
 * Remove columns shadowed by a deleted container even when we cannot purge
   (CASSANDRA-3538)
 * Improve memtable slice iteration performance (CASSANDRA-3545)
 * more efficient allocation of small bloom filters (CASSANDRA-3618)
 * Use separate writer thread in SSTableSimpleUnsortedWriter (CASSANDRA-3619)
 * fsync the directory after new sstable or commitlog segment are created (CASSANDRA-3250)
 * fix minor issues reported by FindBugs (CASSANDRA-3658)
 * global key/row caches (CASSANDRA-3143, 3849)
 * optimize memtable iteration during range scan (CASSANDRA-3638)
 * introduce 'crc_check_chance' in CompressionParameters to support
   a checksum percentage checking chance similarly to read-repair (CASSANDRA-3611)
 * a way to deactivate global key/row cache on per-CF basis (CASSANDRA-3667)
 * fix LeveledCompactionStrategy broken because of generation pre-allocation
   in LeveledManifest (CASSANDRA-3691)
 * finer-grained control over data directories (CASSANDRA-2749)
 * Fix ClassCastException during hinted handoff (CASSANDRA-3694)
 * Upgrade Thrift to 0.7 (CASSANDRA-3213)
 * Make stress.java insert operation to use microseconds (CASSANDRA-3725)
 * Allows (internally) doing a range query with a limit of columns instead of
   rows (CASSANDRA-3742)
 * Allow rangeSlice queries to be start/end inclusive/exclusive (CASSANDRA-3749)
 * Fix BulkLoader to support new SSTable layout and add stream
   throttling to prevent an NPE when there is no yaml config (CASSANDRA-3752)
 * Allow concurrent schema migrations (CASSANDRA-1391, 3832)
 * Add SnapshotCommand to trigger snapshot on remote node (CASSANDRA-3721)
 * Make CFMetaData conversions to/from thrift/native schema inverses
   (CASSANDRA_3559)
 * Add initial code for CQL 3.0-beta (CASSANDRA-2474, 3781, 3753)
 * Add wide row support for ColumnFamilyInputFormat (CASSANDRA-3264)
 * Allow extending CompositeType comparator (CASSANDRA-3657)
 * Avoids over-paging during get_count (CASSANDRA-3798)
 * Add new command to rebuild a node without (repair) merkle tree calculations
   (CASSANDRA-3483, 3922)
 * respect not only row cache capacity but caching mode when
   trying to read data (CASSANDRA-3812)
 * fix system tests (CASSANDRA-3827)
 * CQL support for altering row key type in ALTER TABLE (CASSANDRA-3781)
 * turn compression on by default (CASSANDRA-3871)
 * make hexToBytes refuse invalid input (CASSANDRA-2851)
 * Make secondary indexes CF inherit compression and compaction from their
   parent CF (CASSANDRA-3877)
 * Finish cleanup up tombstone purge code (CASSANDRA-3872)
 * Avoid NPE on aboarted stream-out sessions (CASSANDRA-3904)
 * BulkRecordWriter throws NPE for counter columns (CASSANDRA-3906)
 * Support compression using BulkWriter (CASSANDRA-3907)


1.0.8
 * fix race between cleanup and flush on secondary index CFSes (CASSANDRA-3712)
 * avoid including non-queried nodes in rangeslice read repair
   (CASSANDRA-3843)
 * Only snapshot CF being compacted for snapshot_before_compaction 
   (CASSANDRA-3803)
 * Log active compactions in StatusLogger (CASSANDRA-3703)
 * Compute more accurate compaction score per level (CASSANDRA-3790)
 * Return InvalidRequest when using a keyspace that doesn't exist
   (CASSANDRA-3764)
 * disallow user modification of System keyspace (CASSANDRA-3738)
 * allow using sstable2json on secondary index data (CASSANDRA-3738)
 * (cqlsh) add DESCRIBE COLUMNFAMILIES (CASSANDRA-3586)
 * (cqlsh) format blobs correctly and use colors to improve output
   readability (CASSANDRA-3726)
 * synchronize BiMap of bootstrapping tokens (CASSANDRA-3417)
 * show index options in CLI (CASSANDRA-3809)
 * add optional socket timeout for streaming (CASSANDRA-3838)
 * fix truncate not to leave behind non-CFS backed secondary indexes
   (CASSANDRA-3844)
 * make CLI `show schema` to use output stream directly instead
   of StringBuilder (CASSANDRA-3842)
 * remove the wait on hint future during write (CASSANDRA-3870)
 * (cqlsh) ignore missing CfDef opts (CASSANDRA-3933)
 * (cqlsh) look for cqlshlib relative to realpath (CASSANDRA-3767)
 * Fix short read protection (CASSANDRA-3934)
 * Make sure infered and actual schema match (CASSANDRA-3371)
 * Fix NPE during HH delivery (CASSANDRA-3677)
 * Don't put boostrapping node in 'hibernate' status (CASSANDRA-3737)
 * Fix double quotes in windows bat files (CASSANDRA-3744)
 * Fix bad validator lookup (CASSANDRA-3789)
 * Fix soft reset in EC2MultiRegionSnitch (CASSANDRA-3835)
 * Don't leave zombie connections with THSHA thrift server (CASSANDRA-3867)
 * (cqlsh) fix deserialization of data (CASSANDRA-3874)
 * Fix removetoken force causing an inconsistent state (CASSANDRA-3876)
 * Fix ahndling of some types with Pig (CASSANDRA-3886)
 * Don't allow to drop the system keyspace (CASSANDRA-3759)
 * Make Pig deletes disabled by default and configurable (CASSANDRA-3628)
Merged from 0.8:
 * (Pig) fix CassandraStorage to use correct comparator in Super ColumnFamily
   case (CASSANDRA-3251)
 * fix thread safety issues in commitlog replay, primarily affecting
   systems with many (100s) of CF definitions (CASSANDRA-3751)
 * Fix relevant tombstone ignored with super columns (CASSANDRA-3875)


1.0.7
 * fix regression in HH page size calculation (CASSANDRA-3624)
 * retry failed stream on IOException (CASSANDRA-3686)
 * allow configuring bloom_filter_fp_chance (CASSANDRA-3497)
 * attempt hint delivery every ten minutes, or when failure detector
   notifies us that a node is back up, whichever comes first.  hint
   handoff throttle delay default changed to 1ms, from 50 (CASSANDRA-3554)
 * add nodetool setstreamthroughput (CASSANDRA-3571)
 * fix assertion when dropping a columnfamily with no sstables (CASSANDRA-3614)
 * more efficient allocation of small bloom filters (CASSANDRA-3618)
 * CLibrary.createHardLinkWithExec() to check for errors (CASSANDRA-3101)
 * Avoid creating empty and non cleaned writer during compaction (CASSANDRA-3616)
 * stop thrift service in shutdown hook so we can quiesce MessagingService
   (CASSANDRA-3335)
 * (CQL) compaction_strategy_options and compression_parameters for
   CREATE COLUMNFAMILY statement (CASSANDRA-3374)
 * Reset min/max compaction threshold when creating size tiered compaction
   strategy (CASSANDRA-3666)
 * Don't ignore IOException during compaction (CASSANDRA-3655)
 * Fix assertion error for CF with gc_grace=0 (CASSANDRA-3579)
 * Shutdown ParallelCompaction reducer executor after use (CASSANDRA-3711)
 * Avoid < 0 value for pending tasks in leveled compaction (CASSANDRA-3693)
 * (Hadoop) Support TimeUUID in Pig CassandraStorage (CASSANDRA-3327)
 * Check schema is ready before continuing boostrapping (CASSANDRA-3629)
 * Catch overflows during parsing of chunk_length_kb (CASSANDRA-3644)
 * Improve stream protocol mismatch errors (CASSANDRA-3652)
 * Avoid multiple thread doing HH to the same target (CASSANDRA-3681)
 * Add JMX property for rp_timeout_in_ms (CASSANDRA-2940)
 * Allow DynamicCompositeType to compare component of different types
   (CASSANDRA-3625)
 * Flush non-cfs backed secondary indexes (CASSANDRA-3659)
 * Secondary Indexes should report memory consumption (CASSANDRA-3155)
 * fix for SelectStatement start/end key are not set correctly
   when a key alias is involved (CASSANDRA-3700)
 * fix CLI `show schema` command insert of an extra comma in
   column_metadata (CASSANDRA-3714)
Merged from 0.8:
 * avoid logging (harmless) exception when GC takes < 1ms (CASSANDRA-3656)
 * prevent new nodes from thinking down nodes are up forever (CASSANDRA-3626)
 * use correct list of replicas for LOCAL_QUORUM reads when read repair
   is disabled (CASSANDRA-3696)
 * block on flush before compacting hints (may prevent OOM) (CASSANDRA-3733)


1.0.6
 * (CQL) fix cqlsh support for replicate_on_write (CASSANDRA-3596)
 * fix adding to leveled manifest after streaming (CASSANDRA-3536)
 * filter out unavailable cipher suites when using encryption (CASSANDRA-3178)
 * (HADOOP) add old-style api support for CFIF and CFRR (CASSANDRA-2799)
 * Support TimeUUIDType column names in Stress.java tool (CASSANDRA-3541)
 * (CQL) INSERT/UPDATE/DELETE/TRUNCATE commands should allow CF names to
   be qualified by keyspace (CASSANDRA-3419)
 * always remove endpoints from delevery queue in HH (CASSANDRA-3546)
 * fix race between cf flush and its 2ndary indexes flush (CASSANDRA-3547)
 * fix potential race in AES when a repair fails (CASSANDRA-3548)
 * fix default value validation usage in CLI SET command (CASSANDRA-3553)
 * Optimize componentsFor method for compaction and startup time
   (CASSANDRA-3532)
 * (CQL) Proper ColumnFamily metadata validation on CREATE COLUMNFAMILY 
   (CASSANDRA-3565)
 * fix compression "chunk_length_kb" option to set correct kb value for 
   thrift/avro (CASSANDRA-3558)
 * fix missing response during range slice repair (CASSANDRA-3551)
 * 'describe ring' moved from CLI to nodetool and available through JMX (CASSANDRA-3220)
 * add back partitioner to sstable metadata (CASSANDRA-3540)
 * fix NPE in get_count for counters (CASSANDRA-3601)
Merged from 0.8:
 * remove invalid assertion that table was opened before dropping it
   (CASSANDRA-3580)
 * range and index scans now only send requests to enough replicas to
   satisfy requested CL + RR (CASSANDRA-3598)
 * use cannonical host for local node in nodetool info (CASSANDRA-3556)
 * remove nonlocal DC write optimization since it only worked with
   CL.ONE or CL.LOCAL_QUORUM (CASSANDRA-3577, 3585)
 * detect misuses of CounterColumnType (CASSANDRA-3422)
 * turn off string interning in json2sstable, take 2 (CASSANDRA-2189)
 * validate compression parameters on add/update of the ColumnFamily 
   (CASSANDRA-3573)
 * Check for 0.0.0.0 is incorrect in CFIF (CASSANDRA-3584)
 * Increase vm.max_map_count in debian packaging (CASSANDRA-3563)
 * gossiper will never add itself to saved endpoints (CASSANDRA-3485)


1.0.5
 * revert CASSANDRA-3407 (see CASSANDRA-3540)
 * fix assertion error while forwarding writes to local nodes (CASSANDRA-3539)


1.0.4
 * fix self-hinting of timed out read repair updates and make hinted handoff
   less prone to OOMing a coordinator (CASSANDRA-3440)
 * expose bloom filter sizes via JMX (CASSANDRA-3495)
 * enforce RP tokens 0..2**127 (CASSANDRA-3501)
 * canonicalize paths exposed through JMX (CASSANDRA-3504)
 * fix "liveSize" stat when sstables are removed (CASSANDRA-3496)
 * add bloom filter FP rates to nodetool cfstats (CASSANDRA-3347)
 * record partitioner in sstable metadata component (CASSANDRA-3407)
 * add new upgradesstables nodetool command (CASSANDRA-3406)
 * skip --debug requirement to see common exceptions in CLI (CASSANDRA-3508)
 * fix incorrect query results due to invalid max timestamp (CASSANDRA-3510)
 * make sstableloader recognize compressed sstables (CASSANDRA-3521)
 * avoids race in OutboundTcpConnection in multi-DC setups (CASSANDRA-3530)
 * use SETLOCAL in cassandra.bat (CASSANDRA-3506)
 * fix ConcurrentModificationException in Table.all() (CASSANDRA-3529)
Merged from 0.8:
 * fix concurrence issue in the FailureDetector (CASSANDRA-3519)
 * fix array out of bounds error in counter shard removal (CASSANDRA-3514)
 * avoid dropping tombstones when they might still be needed to shadow
   data in a different sstable (CASSANDRA-2786)


1.0.3
 * revert name-based query defragmentation aka CASSANDRA-2503 (CASSANDRA-3491)
 * fix invalidate-related test failures (CASSANDRA-3437)
 * add next-gen cqlsh to bin/ (CASSANDRA-3188, 3131, 3493)
 * (CQL) fix handling of rows with no columns (CASSANDRA-3424, 3473)
 * fix querying supercolumns by name returning only a subset of
   subcolumns or old subcolumn versions (CASSANDRA-3446)
 * automatically compute sha1 sum for uncompressed data files (CASSANDRA-3456)
 * fix reading metadata/statistics component for version < h (CASSANDRA-3474)
 * add sstable forward-compatibility (CASSANDRA-3478)
 * report compression ratio in CFSMBean (CASSANDRA-3393)
 * fix incorrect size exception during streaming of counters (CASSANDRA-3481)
 * (CQL) fix for counter decrement syntax (CASSANDRA-3418)
 * Fix race introduced by CASSANDRA-2503 (CASSANDRA-3482)
 * Fix incomplete deletion of delivered hints (CASSANDRA-3466)
 * Avoid rescheduling compactions when no compaction was executed 
   (CASSANDRA-3484)
 * fix handling of the chunk_length_kb compression options (CASSANDRA-3492)
Merged from 0.8:
 * fix updating CF row_cache_provider (CASSANDRA-3414)
 * CFMetaData.convertToThrift method to set RowCacheProvider (CASSANDRA-3405)
 * acquire compactionlock during truncate (CASSANDRA-3399)
 * fix displaying cfdef entries for super columnfamilies (CASSANDRA-3415)
 * Make counter shard merging thread safe (CASSANDRA-3178)
 * Revert CASSANDRA-2855
 * Fix bug preventing the use of efficient cross-DC writes (CASSANDRA-3472)
 * `describe ring` command for CLI (CASSANDRA-3220)
 * (Hadoop) skip empty rows when entire row is requested, redux (CASSANDRA-2855)


1.0.2
 * "defragment" rows for name-based queries under STCS (CASSANDRA-2503)
 * Add timing information to cassandra-cli GET/SET/LIST queries (CASSANDRA-3326)
 * Only create one CompressionMetadata object per sstable (CASSANDRA-3427)
 * cleanup usage of StorageService.setMode() (CASSANDRA-3388)
 * Avoid large array allocation for compressed chunk offsets (CASSANDRA-3432)
 * fix DecimalType bytebuffer marshalling (CASSANDRA-3421)
 * fix bug that caused first column in per row indexes to be ignored 
   (CASSANDRA-3441)
 * add JMX call to clean (failed) repair sessions (CASSANDRA-3316)
 * fix sstableloader reference acquisition bug (CASSANDRA-3438)
 * fix estimated row size regression (CASSANDRA-3451)
 * make sure we don't return more columns than asked (CASSANDRA-3303, 3395)
Merged from 0.8:
 * acquire compactionlock during truncate (CASSANDRA-3399)
 * fix displaying cfdef entries for super columnfamilies (CASSANDRA-3415)


1.0.1
 * acquire references during index build to prevent delete problems
   on Windows (CASSANDRA-3314)
 * describe_ring should include datacenter/topology information (CASSANDRA-2882)
 * Thrift sockets are not properly buffered (CASSANDRA-3261)
 * performance improvement for bytebufferutil compare function (CASSANDRA-3286)
 * add system.versions ColumnFamily (CASSANDRA-3140)
 * reduce network copies (CASSANDRA-3333, 3373)
 * limit nodetool to 32MB of heap (CASSANDRA-3124)
 * (CQL) update parser to accept "timestamp" instead of "date" (CASSANDRA-3149)
 * Fix CLI `show schema` to include "compression_options" (CASSANDRA-3368)
 * Snapshot to include manifest under LeveledCompactionStrategy (CASSANDRA-3359)
 * (CQL) SELECT query should allow CF name to be qualified by keyspace (CASSANDRA-3130)
 * (CQL) Fix internal application error specifying 'using consistency ...'
   in lower case (CASSANDRA-3366)
 * fix Deflate compression when compression actually makes the data bigger
   (CASSANDRA-3370)
 * optimize UUIDGen to avoid lock contention on InetAddress.getLocalHost 
   (CASSANDRA-3387)
 * tolerate index being dropped mid-mutation (CASSANDRA-3334, 3313)
 * CompactionManager is now responsible for checking for new candidates
   post-task execution, enabling more consistent leveled compaction 
   (CASSANDRA-3391)
 * Cache HSHA threads (CASSANDRA-3372)
 * use CF/KS names as snapshot prefix for drop + truncate operations
   (CASSANDRA-2997)
 * Break bloom filters up to avoid heap fragmentation (CASSANDRA-2466)
 * fix cassandra hanging on jsvc stop (CASSANDRA-3302)
 * Avoid leveled compaction getting blocked on errors (CASSANDRA-3408)
 * Make reloading the compaction strategy safe (CASSANDRA-3409)
 * ignore 0.8 hints even if compaction begins before we try to purge
   them (CASSANDRA-3385)
 * remove procrun (bin\daemon) from Cassandra source tree and 
   artifacts (CASSANDRA-3331)
 * make cassandra compile under JDK7 (CASSANDRA-3275)
 * remove dependency of clientutil.jar to FBUtilities (CASSANDRA-3299)
 * avoid truncation errors by using long math on long values (CASSANDRA-3364)
 * avoid clock drift on some Windows machine (CASSANDRA-3375)
 * display cache provider in cli 'describe keyspace' command (CASSANDRA-3384)
 * fix incomplete topology information in describe_ring (CASSANDRA-3403)
 * expire dead gossip states based on time (CASSANDRA-2961)
 * improve CompactionTask extensibility (CASSANDRA-3330)
 * Allow one leveled compaction task to kick off another (CASSANDRA-3363)
 * allow encryption only between datacenters (CASSANDRA-2802)
Merged from 0.8:
 * fix truncate allowing data to be replayed post-restart (CASSANDRA-3297)
 * make iwriter final in IndexWriter to avoid NPE (CASSANDRA-2863)
 * (CQL) update grammar to require key clause in DELETE statement
   (CASSANDRA-3349)
 * (CQL) allow numeric keyspace names in USE statement (CASSANDRA-3350)
 * (Hadoop) skip empty rows when slicing the entire row (CASSANDRA-2855)
 * Fix handling of tombstone by SSTableExport/Import (CASSANDRA-3357)
 * fix ColumnIndexer to use long offsets (CASSANDRA-3358)
 * Improved CLI exceptions (CASSANDRA-3312)
 * Fix handling of tombstone by SSTableExport/Import (CASSANDRA-3357)
 * Only count compaction as active (for throttling) when they have
   successfully acquired the compaction lock (CASSANDRA-3344)
 * Display CLI version string on startup (CASSANDRA-3196)
 * (Hadoop) make CFIF try rpc_address or fallback to listen_address
   (CASSANDRA-3214)
 * (Hadoop) accept comma delimited lists of initial thrift connections
   (CASSANDRA-3185)
 * ColumnFamily min_compaction_threshold should be >= 2 (CASSANDRA-3342)
 * (Pig) add 0.8+ types and key validation type in schema (CASSANDRA-3280)
 * Fix completely removing column metadata using CLI (CASSANDRA-3126)
 * CLI `describe cluster;` output should be on separate lines for separate versions
   (CASSANDRA-3170)
 * fix changing durable_writes keyspace option during CF creation
   (CASSANDRA-3292)
 * avoid locking on update when no indexes are involved (CASSANDRA-3386)
 * fix assertionError during repair with ordered partitioners (CASSANDRA-3369)
 * correctly serialize key_validation_class for avro (CASSANDRA-3391)
 * don't expire counter tombstone after streaming (CASSANDRA-3394)
 * prevent nodes that failed to join from hanging around forever 
   (CASSANDRA-3351)
 * remove incorrect optimization from slice read path (CASSANDRA-3390)
 * Fix race in AntiEntropyService (CASSANDRA-3400)


1.0.0-final
 * close scrubbed sstable fd before deleting it (CASSANDRA-3318)
 * fix bug preventing obsolete commitlog segments from being removed
   (CASSANDRA-3269)
 * tolerate whitespace in seed CDL (CASSANDRA-3263)
 * Change default heap thresholds to max(min(1/2 ram, 1G), min(1/4 ram, 8GB))
   (CASSANDRA-3295)
 * Fix broken CompressedRandomAccessReaderTest (CASSANDRA-3298)
 * (CQL) fix type information returned for wildcard queries (CASSANDRA-3311)
 * add estimated tasks to LeveledCompactionStrategy (CASSANDRA-3322)
 * avoid including compaction cache-warming in keycache stats (CASSANDRA-3325)
 * run compaction and hinted handoff threads at MIN_PRIORITY (CASSANDRA-3308)
 * default hsha thrift server to cpu core count in rpc pool (CASSANDRA-3329)
 * add bin\daemon to binary tarball for Windows service (CASSANDRA-3331)
 * Fix places where uncompressed size of sstables was use in place of the
   compressed one (CASSANDRA-3338)
 * Fix hsha thrift server (CASSANDRA-3346)
 * Make sure repair only stream needed sstables (CASSANDRA-3345)


1.0.0-rc2
 * Log a meaningful warning when a node receives a message for a repair session
   that doesn't exist anymore (CASSANDRA-3256)
 * test for NUMA policy support as well as numactl presence (CASSANDRA-3245)
 * Fix FD leak when internode encryption is enabled (CASSANDRA-3257)
 * Remove incorrect assertion in mergeIterator (CASSANDRA-3260)
 * FBUtilities.hexToBytes(String) to throw NumberFormatException when string
   contains non-hex characters (CASSANDRA-3231)
 * Keep SimpleSnitch proximity ordering unchanged from what the Strategy
   generates, as intended (CASSANDRA-3262)
 * remove Scrub from compactionstats when finished (CASSANDRA-3255)
 * fix counter entry in jdbc TypesMap (CASSANDRA-3268)
 * fix full queue scenario for ParallelCompactionIterator (CASSANDRA-3270)
 * fix bootstrap process (CASSANDRA-3285)
 * don't try delivering hints if when there isn't any (CASSANDRA-3176)
 * CLI documentation change for ColumnFamily `compression_options` (CASSANDRA-3282)
 * ignore any CF ids sent by client for adding CF/KS (CASSANDRA-3288)
 * remove obsolete hints on first startup (CASSANDRA-3291)
 * use correct ISortedColumns for time-optimized reads (CASSANDRA-3289)
 * Evict gossip state immediately when a token is taken over by a new IP 
   (CASSANDRA-3259)


1.0.0-rc1
 * Update CQL to generate microsecond timestamps by default (CASSANDRA-3227)
 * Fix counting CFMetadata towards Memtable liveRatio (CASSANDRA-3023)
 * Kill server on wrapped OOME such as from FileChannel.map (CASSANDRA-3201)
 * remove unnecessary copy when adding to row cache (CASSANDRA-3223)
 * Log message when a full repair operation completes (CASSANDRA-3207)
 * Fix streamOutSession keeping sstables references forever if the remote end
   dies (CASSANDRA-3216)
 * Remove dynamic_snitch boolean from example configuration (defaulting to 
   true) and set default badness threshold to 0.1 (CASSANDRA-3229)
 * Base choice of random or "balanced" token on bootstrap on whether
   schema definitions were found (CASSANDRA-3219)
 * Fixes for LeveledCompactionStrategy score computation, prioritization,
   scheduling, and performance (CASSANDRA-3224, 3234)
 * parallelize sstable open at server startup (CASSANDRA-2988)
 * fix handling of exceptions writing to OutboundTcpConnection (CASSANDRA-3235)
 * Allow using quotes in "USE <keyspace>;" CLI command (CASSANDRA-3208)
 * Don't allow any cache loading exceptions to halt startup (CASSANDRA-3218)
 * Fix sstableloader --ignores option (CASSANDRA-3247)
 * File descriptor limit increased in packaging (CASSANDRA-3206)
 * Fix deadlock in commit log during flush (CASSANDRA-3253) 


1.0.0-beta1
 * removed binarymemtable (CASSANDRA-2692)
 * add commitlog_total_space_in_mb to prevent fragmented logs (CASSANDRA-2427)
 * removed commitlog_rotation_threshold_in_mb configuration (CASSANDRA-2771)
 * make AbstractBounds.normalize de-overlapp overlapping ranges (CASSANDRA-2641)
 * replace CollatingIterator, ReducingIterator with MergeIterator 
   (CASSANDRA-2062)
 * Fixed the ability to set compaction strategy in cli using create column 
   family command (CASSANDRA-2778)
 * clean up tmp files after failed compaction (CASSANDRA-2468)
 * restrict repair streaming to specific columnfamilies (CASSANDRA-2280)
 * don't bother persisting columns shadowed by a row tombstone (CASSANDRA-2589)
 * reset CF and SC deletion times after gc_grace (CASSANDRA-2317)
 * optimize away seek when compacting wide rows (CASSANDRA-2879)
 * single-pass streaming (CASSANDRA-2677, 2906, 2916, 3003)
 * use reference counting for deleting sstables instead of relying on GC
   (CASSANDRA-2521, 3179)
 * store hints as serialized mutations instead of pointers to data row
   (CASSANDRA-2045)
 * store hints in the coordinator node instead of in the closest replica 
   (CASSANDRA-2914)
 * add row_cache_keys_to_save CF option (CASSANDRA-1966)
 * check column family validity in nodetool repair (CASSANDRA-2933)
 * use lazy initialization instead of class initialization in NodeId
   (CASSANDRA-2953)
 * add paging to get_count (CASSANDRA-2894)
 * fix "short reads" in [multi]get (CASSANDRA-2643, 3157, 3192)
 * add optional compression for sstables (CASSANDRA-47, 2994, 3001, 3128)
 * add scheduler JMX metrics (CASSANDRA-2962)
 * add block level checksum for compressed data (CASSANDRA-1717)
 * make column family backed column map pluggable and introduce unsynchronized
   ArrayList backed one to speedup reads (CASSANDRA-2843, 3165, 3205)
 * refactoring of the secondary index api (CASSANDRA-2982)
 * make CL > ONE reads wait for digest reconciliation before returning
   (CASSANDRA-2494)
 * fix missing logging for some exceptions (CASSANDRA-2061)
 * refactor and optimize ColumnFamilyStore.files(...) and Descriptor.fromFilename(String)
   and few other places responsible for work with SSTable files (CASSANDRA-3040)
 * Stop reading from sstables once we know we have the most recent columns,
   for query-by-name requests (CASSANDRA-2498)
 * Add query-by-column mode to stress.java (CASSANDRA-3064)
 * Add "install" command to cassandra.bat (CASSANDRA-292)
 * clean up KSMetadata, CFMetadata from unnecessary
   Thrift<->Avro conversion methods (CASSANDRA-3032)
 * Add timeouts to client request schedulers (CASSANDRA-3079, 3096)
 * Cli to use hashes rather than array of hashes for strategy options (CASSANDRA-3081)
 * LeveledCompactionStrategy (CASSANDRA-1608, 3085, 3110, 3087, 3145, 3154, 3182)
 * Improvements of the CLI `describe` command (CASSANDRA-2630)
 * reduce window where dropped CF sstables may not be deleted (CASSANDRA-2942)
 * Expose gossip/FD info to JMX (CASSANDRA-2806)
 * Fix streaming over SSL when compressed SSTable involved (CASSANDRA-3051)
 * Add support for pluggable secondary index implementations (CASSANDRA-3078)
 * remove compaction_thread_priority setting (CASSANDRA-3104)
 * generate hints for replicas that timeout, not just replicas that are known
   to be down before starting (CASSANDRA-2034)
 * Add throttling for internode streaming (CASSANDRA-3080)
 * make the repair of a range repair all replica (CASSANDRA-2610, 3194)
 * expose the ability to repair the first range (as returned by the
   partitioner) of a node (CASSANDRA-2606)
 * Streams Compression (CASSANDRA-3015)
 * add ability to use multiple threads during a single compaction
   (CASSANDRA-2901)
 * make AbstractBounds.normalize support overlapping ranges (CASSANDRA-2641)
 * fix of the CQL count() behavior (CASSANDRA-3068)
 * use TreeMap backed column families for the SSTable simple writers
   (CASSANDRA-3148)
 * fix inconsistency of the CLI syntax when {} should be used instead of [{}]
   (CASSANDRA-3119)
 * rename CQL type names to match expected SQL behavior (CASSANDRA-3149, 3031)
 * Arena-based allocation for memtables (CASSANDRA-2252, 3162, 3163, 3168)
 * Default RR chance to 0.1 (CASSANDRA-3169)
 * Add RowLevel support to secondary index API (CASSANDRA-3147)
 * Make SerializingCacheProvider the default if JNA is available (CASSANDRA-3183)
 * Fix backwards compatibilty for CQL memtable properties (CASSANDRA-3190)
 * Add five-minute delay before starting compactions on a restarted server
   (CASSANDRA-3181)
 * Reduce copies done for intra-host messages (CASSANDRA-1788, 3144)
 * support of compaction strategy option for stress.java (CASSANDRA-3204)
 * make memtable throughput and column count thresholds no-ops (CASSANDRA-2449)
 * Return schema information along with the resultSet in CQL (CASSANDRA-2734)
 * Add new DecimalType (CASSANDRA-2883)
 * Fix assertion error in RowRepairResolver (CASSANDRA-3156)
 * Reduce unnecessary high buffer sizes (CASSANDRA-3171)
 * Pluggable compaction strategy (CASSANDRA-1610)
 * Add new broadcast_address config option (CASSANDRA-2491)


0.8.7
 * Kill server on wrapped OOME such as from FileChannel.map (CASSANDRA-3201)
 * Allow using quotes in "USE <keyspace>;" CLI command (CASSANDRA-3208)
 * Log message when a full repair operation completes (CASSANDRA-3207)
 * Don't allow any cache loading exceptions to halt startup (CASSANDRA-3218)
 * Fix sstableloader --ignores option (CASSANDRA-3247)
 * File descriptor limit increased in packaging (CASSANDRA-3206)
 * Log a meaningfull warning when a node receive a message for a repair session
   that doesn't exist anymore (CASSANDRA-3256)
 * Fix FD leak when internode encryption is enabled (CASSANDRA-3257)
 * FBUtilities.hexToBytes(String) to throw NumberFormatException when string
   contains non-hex characters (CASSANDRA-3231)
 * Keep SimpleSnitch proximity ordering unchanged from what the Strategy
   generates, as intended (CASSANDRA-3262)
 * remove Scrub from compactionstats when finished (CASSANDRA-3255)
 * Fix tool .bat files when CASSANDRA_HOME contains spaces (CASSANDRA-3258)
 * Force flush of status table when removing/updating token (CASSANDRA-3243)
 * Evict gossip state immediately when a token is taken over by a new IP (CASSANDRA-3259)
 * Fix bug where the failure detector can take too long to mark a host
   down (CASSANDRA-3273)
 * (Hadoop) allow wrapping ranges in queries (CASSANDRA-3137)
 * (Hadoop) check all interfaces for a match with split location
   before falling back to random replica (CASSANDRA-3211)
 * (Hadoop) Make Pig storage handle implements LoadMetadata (CASSANDRA-2777)
 * (Hadoop) Fix exception during PIG 'dump' (CASSANDRA-2810)
 * Fix stress COUNTER_GET option (CASSANDRA-3301)
 * Fix missing fields in CLI `show schema` output (CASSANDRA-3304)
 * Nodetool no longer leaks threads and closes JMX connections (CASSANDRA-3309)
 * fix truncate allowing data to be replayed post-restart (CASSANDRA-3297)
 * Move SimpleAuthority and SimpleAuthenticator to examples (CASSANDRA-2922)
 * Fix handling of tombstone by SSTableExport/Import (CASSANDRA-3357)
 * Fix transposition in cfHistograms (CASSANDRA-3222)
 * Allow using number as DC name when creating keyspace in CQL (CASSANDRA-3239)
 * Force flush of system table after updating/removing a token (CASSANDRA-3243)


0.8.6
 * revert CASSANDRA-2388
 * change TokenRange.endpoints back to listen/broadcast address to match
   pre-1777 behavior, and add TokenRange.rpc_endpoints instead (CASSANDRA-3187)
 * avoid trying to watch cassandra-topology.properties when loaded from jar
   (CASSANDRA-3138)
 * prevent users from creating keyspaces with LocalStrategy replication
   (CASSANDRA-3139)
 * fix CLI `show schema;` to output correct keyspace definition statement
   (CASSANDRA-3129)
 * CustomTThreadPoolServer to log TTransportException at DEBUG level
   (CASSANDRA-3142)
 * allow topology sort to work with non-unique rack names between 
   datacenters (CASSANDRA-3152)
 * Improve caching of same-version Messages on digest and repair paths
   (CASSANDRA-3158)
 * Randomize choice of first replica for counter increment (CASSANDRA-2890)
 * Fix using read_repair_chance instead of merge_shard_change (CASSANDRA-3202)
 * Avoid streaming data to nodes that already have it, on move as well as
   decommission (CASSANDRA-3041)
 * Fix divide by zero error in GCInspector (CASSANDRA-3164)
 * allow quoting of the ColumnFamily name in CLI `create column family`
   statement (CASSANDRA-3195)
 * Fix rolling upgrade from 0.7 to 0.8 problem (CASSANDRA-3166)
 * Accomodate missing encryption_options in IncomingTcpConnection.stream
   (CASSANDRA-3212)


0.8.5
 * fix NPE when encryption_options is unspecified (CASSANDRA-3007)
 * include column name in validation failure exceptions (CASSANDRA-2849)
 * make sure truncate clears out the commitlog so replay won't re-
   populate with truncated data (CASSANDRA-2950)
 * fix NPE when debug logging is enabled and dropped CF is present
   in a commitlog segment (CASSANDRA-3021)
 * fix cassandra.bat when CASSANDRA_HOME contains spaces (CASSANDRA-2952)
 * fix to SSTableSimpleUnsortedWriter bufferSize calculation (CASSANDRA-3027)
 * make cleanup and normal compaction able to skip empty rows
   (rows containing nothing but expired tombstones) (CASSANDRA-3039)
 * work around native memory leak in com.sun.management.GarbageCollectorMXBean
   (CASSANDRA-2868)
 * validate that column names in column_metadata are not equal to key_alias
   on create/update of the ColumnFamily and CQL 'ALTER' statement (CASSANDRA-3036)
 * return an InvalidRequestException if an indexed column is assigned
   a value larger than 64KB (CASSANDRA-3057)
 * fix of numeric-only and string column names handling in CLI "drop index" 
   (CASSANDRA-3054)
 * prune index scan resultset back to original request for lazy
   resultset expansion case (CASSANDRA-2964)
 * (Hadoop) fail jobs when Cassandra node has failed but TaskTracker
   has not (CASSANDRA-2388)
 * fix dynamic snitch ignoring nodes when read_repair_chance is zero
   (CASSANDRA-2662)
 * avoid retaining references to dropped CFS objects in 
   CompactionManager.estimatedCompactions (CASSANDRA-2708)
 * expose rpc timeouts per host in MessagingServiceMBean (CASSANDRA-2941)
 * avoid including cwd in classpath for deb and rpm packages (CASSANDRA-2881)
 * remove gossip state when a new IP takes over a token (CASSANDRA-3071)
 * allow sstable2json to work on index sstable files (CASSANDRA-3059)
 * always hint counters (CASSANDRA-3099)
 * fix log4j initialization in EmbeddedCassandraService (CASSANDRA-2857)
 * remove gossip state when a new IP takes over a token (CASSANDRA-3071)
 * work around native memory leak in com.sun.management.GarbageCollectorMXBean
    (CASSANDRA-2868)
 * fix UnavailableException with writes at CL.EACH_QUORM (CASSANDRA-3084)
 * fix parsing of the Keyspace and ColumnFamily names in numeric
   and string representations in CLI (CASSANDRA-3075)
 * fix corner cases in Range.differenceToFetch (CASSANDRA-3084)
 * fix ip address String representation in the ring cache (CASSANDRA-3044)
 * fix ring cache compatibility when mixing pre-0.8.4 nodes with post-
   in the same cluster (CASSANDRA-3023)
 * make repair report failure when a node participating dies (instead of
   hanging forever) (CASSANDRA-2433)
 * fix handling of the empty byte buffer by ReversedType (CASSANDRA-3111)
 * Add validation that Keyspace names are case-insensitively unique (CASSANDRA-3066)
 * catch invalid key_validation_class before instantiating UpdateColumnFamily (CASSANDRA-3102)
 * make Range and Bounds objects client-safe (CASSANDRA-3108)
 * optionally skip log4j configuration (CASSANDRA-3061)
 * bundle sstableloader with the debian package (CASSANDRA-3113)
 * don't try to build secondary indexes when there is none (CASSANDRA-3123)
 * improve SSTableSimpleUnsortedWriter speed for large rows (CASSANDRA-3122)
 * handle keyspace arguments correctly in nodetool snapshot (CASSANDRA-3038)
 * Fix SSTableImportTest on windows (CASSANDRA-3043)
 * expose compactionThroughputMbPerSec through JMX (CASSANDRA-3117)
 * log keyspace and CF of large rows being compacted


0.8.4
 * change TokenRing.endpoints to be a list of rpc addresses instead of 
   listen/broadcast addresses (CASSANDRA-1777)
 * include files-to-be-streamed in StreamInSession.getSources (CASSANDRA-2972)
 * use JAVA env var in cassandra-env.sh (CASSANDRA-2785, 2992)
 * avoid doing read for no-op replicate-on-write at CL=1 (CASSANDRA-2892)
 * refuse counter write for CL.ANY (CASSANDRA-2990)
 * switch back to only logging recent dropped messages (CASSANDRA-3004)
 * always deserialize RowMutation for counters (CASSANDRA-3006)
 * ignore saved replication_factor strategy_option for NTS (CASSANDRA-3011)
 * make sure pre-truncate CL segments are discarded (CASSANDRA-2950)


0.8.3
 * add ability to drop local reads/writes that are going to timeout
   (CASSANDRA-2943)
 * revamp token removal process, keep gossip states for 3 days (CASSANDRA-2496)
 * don't accept extra args for 0-arg nodetool commands (CASSANDRA-2740)
 * log unavailableexception details at debug level (CASSANDRA-2856)
 * expose data_dir though jmx (CASSANDRA-2770)
 * don't include tmp files as sstable when create cfs (CASSANDRA-2929)
 * log Java classpath on startup (CASSANDRA-2895)
 * keep gossipped version in sync with actual on migration coordinator 
   (CASSANDRA-2946)
 * use lazy initialization instead of class initialization in NodeId
   (CASSANDRA-2953)
 * check column family validity in nodetool repair (CASSANDRA-2933)
 * speedup bytes to hex conversions dramatically (CASSANDRA-2850)
 * Flush memtables on shutdown when durable writes are disabled 
   (CASSANDRA-2958)
 * improved POSIX compatibility of start scripts (CASsANDRA-2965)
 * add counter support to Hadoop InputFormat (CASSANDRA-2981)
 * fix bug where dirty commitlog segments were removed (and avoid keeping 
   segments with no post-flush activity permanently dirty) (CASSANDRA-2829)
 * fix throwing exception with batch mutation of counter super columns
   (CASSANDRA-2949)
 * ignore system tables during repair (CASSANDRA-2979)
 * throw exception when NTS is given replication_factor as an option
   (CASSANDRA-2960)
 * fix assertion error during compaction of counter CFs (CASSANDRA-2968)
 * avoid trying to create index names, when no index exists (CASSANDRA-2867)
 * don't sample the system table when choosing a bootstrap token
   (CASSANDRA-2825)
 * gossiper notifies of local state changes (CASSANDRA-2948)
 * add asynchronous and half-sync/half-async (hsha) thrift servers 
   (CASSANDRA-1405)
 * fix potential use of free'd native memory in SerializingCache 
   (CASSANDRA-2951)
 * prune index scan resultset back to original request for lazy
   resultset expansion case (CASSANDRA-2964)
 * (Hadoop) fail jobs when Cassandra node has failed but TaskTracker
    has not (CASSANDRA-2388)


0.8.2
 * CQL: 
   - include only one row per unique key for IN queries (CASSANDRA-2717)
   - respect client timestamp on full row deletions (CASSANDRA-2912)
 * improve thread-safety in StreamOutSession (CASSANDRA-2792)
 * allow deleting a row and updating indexed columns in it in the
   same mutation (CASSANDRA-2773)
 * Expose number of threads blocked on submitting memtable to flush
   in JMX (CASSANDRA-2817)
 * add ability to return "endpoints" to nodetool (CASSANDRA-2776)
 * Add support for multiple (comma-delimited) coordinator addresses
   to ColumnFamilyInputFormat (CASSANDRA-2807)
 * fix potential NPE while scheduling read repair for range slice
   (CASSANDRA-2823)
 * Fix race in SystemTable.getCurrentLocalNodeId (CASSANDRA-2824)
 * Correctly set default for replicate_on_write (CASSANDRA-2835)
 * improve nodetool compactionstats formatting (CASSANDRA-2844)
 * fix index-building status display (CASSANDRA-2853)
 * fix CLI perpetuating obsolete KsDef.replication_factor (CASSANDRA-2846)
 * improve cli treatment of multiline comments (CASSANDRA-2852)
 * handle row tombstones correctly in EchoedRow (CASSANDRA-2786)
 * add MessagingService.get[Recently]DroppedMessages and
   StorageService.getExceptionCount (CASSANDRA-2804)
 * fix possibility of spurious UnavailableException for LOCAL_QUORUM
   reads with dynamic snitch + read repair disabled (CASSANDRA-2870)
 * add ant-optional as dependence for the debian package (CASSANDRA-2164)
 * add option to specify limit for get_slice in the CLI (CASSANDRA-2646)
 * decrease HH page size (CASSANDRA-2832)
 * reset cli keyspace after dropping the current one (CASSANDRA-2763)
 * add KeyRange option to Hadoop inputformat (CASSANDRA-1125)
 * fix protocol versioning (CASSANDRA-2818, 2860)
 * support spaces in path to log4j configuration (CASSANDRA-2383)
 * avoid including inferred types in CF update (CASSANDRA-2809)
 * fix JMX bulkload call (CASSANDRA-2908)
 * fix updating KS with durable_writes=false (CASSANDRA-2907)
 * add simplified facade to SSTableWriter for bulk loading use
   (CASSANDRA-2911)
 * fix re-using index CF sstable names after drop/recreate (CASSANDRA-2872)
 * prepend CF to default index names (CASSANDRA-2903)
 * fix hint replay (CASSANDRA-2928)
 * Properly synchronize repair's merkle tree computation (CASSANDRA-2816)


0.8.1
 * CQL:
   - support for insert, delete in BATCH (CASSANDRA-2537)
   - support for IN to SELECT, UPDATE (CASSANDRA-2553)
   - timestamp support for INSERT, UPDATE, and BATCH (CASSANDRA-2555)
   - TTL support (CASSANDRA-2476)
   - counter support (CASSANDRA-2473)
   - ALTER COLUMNFAMILY (CASSANDRA-1709)
   - DROP INDEX (CASSANDRA-2617)
   - add SCHEMA/TABLE as aliases for KS/CF (CASSANDRA-2743)
   - server handles wait-for-schema-agreement (CASSANDRA-2756)
   - key alias support (CASSANDRA-2480)
 * add support for comparator parameters and a generic ReverseType
   (CASSANDRA-2355)
 * add CompositeType and DynamicCompositeType (CASSANDRA-2231)
 * optimize batches containing multiple updates to the same row
   (CASSANDRA-2583)
 * adjust hinted handoff page size to avoid OOM with large columns 
   (CASSANDRA-2652)
 * mark BRAF buffer invalid post-flush so we don't re-flush partial
   buffers again, especially on CL writes (CASSANDRA-2660)
 * add DROP INDEX support to CLI (CASSANDRA-2616)
 * don't perform HH to client-mode [storageproxy] nodes (CASSANDRA-2668)
 * Improve forceDeserialize/getCompactedRow encapsulation (CASSANDRA-2659)
 * Don't write CounterUpdateColumn to disk in tests (CASSANDRA-2650)
 * Add sstable bulk loading utility (CASSANDRA-1278)
 * avoid replaying hints to dropped columnfamilies (CASSANDRA-2685)
 * add placeholders for missing rows in range query pseudo-RR (CASSANDRA-2680)
 * remove no-op HHOM.renameHints (CASSANDRA-2693)
 * clone super columns to avoid modifying them during flush (CASSANDRA-2675)
 * allow writes to bypass the commitlog for certain keyspaces (CASSANDRA-2683)
 * avoid NPE when bypassing commitlog during memtable flush (CASSANDRA-2781)
 * Added support for making bootstrap retry if nodes flap (CASSANDRA-2644)
 * Added statusthrift to nodetool to report if thrift server is running (CASSANDRA-2722)
 * Fixed rows being cached if they do not exist (CASSANDRA-2723)
 * Support passing tableName and cfName to RowCacheProviders (CASSANDRA-2702)
 * close scrub file handles (CASSANDRA-2669)
 * throttle migration replay (CASSANDRA-2714)
 * optimize column serializer creation (CASSANDRA-2716)
 * Added support for making bootstrap retry if nodes flap (CASSANDRA-2644)
 * Added statusthrift to nodetool to report if thrift server is running
   (CASSANDRA-2722)
 * Fixed rows being cached if they do not exist (CASSANDRA-2723)
 * fix truncate/compaction race (CASSANDRA-2673)
 * workaround large resultsets causing large allocation retention
   by nio sockets (CASSANDRA-2654)
 * fix nodetool ring use with Ec2Snitch (CASSANDRA-2733)
 * fix removing columns and subcolumns that are supressed by a row or
   supercolumn tombstone during replica resolution (CASSANDRA-2590)
 * support sstable2json against snapshot sstables (CASSANDRA-2386)
 * remove active-pull schema requests (CASSANDRA-2715)
 * avoid marking entire list of sstables as actively being compacted
   in multithreaded compaction (CASSANDRA-2765)
 * seek back after deserializing a row to update cache with (CASSANDRA-2752)
 * avoid skipping rows in scrub for counter column family (CASSANDRA-2759)
 * fix ConcurrentModificationException in repair when dealing with 0.7 node
   (CASSANDRA-2767)
 * use threadsafe collections for StreamInSession (CASSANDRA-2766)
 * avoid infinite loop when creating merkle tree (CASSANDRA-2758)
 * avoids unmarking compacting sstable prematurely in cleanup (CASSANDRA-2769)
 * fix NPE when the commit log is bypassed (CASSANDRA-2718)
 * don't throw an exception in SS.isRPCServerRunning (CASSANDRA-2721)
 * make stress.jar executable (CASSANDRA-2744)
 * add daemon mode to java stress (CASSANDRA-2267)
 * expose the DC and rack of a node through JMX and nodetool ring (CASSANDRA-2531)
 * fix cache mbean getSize (CASSANDRA-2781)
 * Add Date, Float, Double, and Boolean types (CASSANDRA-2530)
 * Add startup flag to renew counter node id (CASSANDRA-2788)
 * add jamm agent to cassandra.bat (CASSANDRA-2787)
 * fix repair hanging if a neighbor has nothing to send (CASSANDRA-2797)
 * purge tombstone even if row is in only one sstable (CASSANDRA-2801)
 * Fix wrong purge of deleted cf during compaction (CASSANDRA-2786)
 * fix race that could result in Hadoop writer failing to throw an
   exception encountered after close() (CASSANDRA-2755)
 * fix scan wrongly throwing assertion error (CASSANDRA-2653)
 * Always use even distribution for merkle tree with RandomPartitionner
   (CASSANDRA-2841)
 * fix describeOwnership for OPP (CASSANDRA-2800)
 * ensure that string tokens do not contain commas (CASSANDRA-2762)


0.8.0-final
 * fix CQL grammar warning and cqlsh regression from CASSANDRA-2622
 * add ant generate-cql-html target (CASSANDRA-2526)
 * update CQL consistency levels (CASSANDRA-2566)
 * debian packaging fixes (CASSANDRA-2481, 2647)
 * fix UUIDType, IntegerType for direct buffers (CASSANDRA-2682, 2684)
 * switch to native Thrift for Hadoop map/reduce (CASSANDRA-2667)
 * fix StackOverflowError when building from eclipse (CASSANDRA-2687)
 * only provide replication_factor to strategy_options "help" for
   SimpleStrategy, OldNetworkTopologyStrategy (CASSANDRA-2678, 2713)
 * fix exception adding validators to non-string columns (CASSANDRA-2696)
 * avoid instantiating DatabaseDescriptor in JDBC (CASSANDRA-2694)
 * fix potential stack overflow during compaction (CASSANDRA-2626)
 * clone super columns to avoid modifying them during flush (CASSANDRA-2675)
 * reset underlying iterator in EchoedRow constructor (CASSANDRA-2653)


0.8.0-rc1
 * faster flushes and compaction from fixing excessively pessimistic 
   rebuffering in BRAF (CASSANDRA-2581)
 * fix returning null column values in the python cql driver (CASSANDRA-2593)
 * fix merkle tree splitting exiting early (CASSANDRA-2605)
 * snapshot_before_compaction directory name fix (CASSANDRA-2598)
 * Disable compaction throttling during bootstrap (CASSANDRA-2612) 
 * fix CQL treatment of > and < operators in range slices (CASSANDRA-2592)
 * fix potential double-application of counter updates on commitlog replay
   by moving replay position from header to sstable metadata (CASSANDRA-2419)
 * JDBC CQL driver exposes getColumn for access to timestamp
 * JDBC ResultSetMetadata properties added to AbstractType
 * r/m clustertool (CASSANDRA-2607)
 * add support for presenting row key as a column in CQL result sets 
   (CASSANDRA-2622)
 * Don't allow {LOCAL|EACH}_QUORUM unless strategy is NTS (CASSANDRA-2627)
 * validate keyspace strategy_options during CQL create (CASSANDRA-2624)
 * fix empty Result with secondary index when limit=1 (CASSANDRA-2628)
 * Fix regression where bootstrapping a node with no schema fails
   (CASSANDRA-2625)
 * Allow removing LocationInfo sstables (CASSANDRA-2632)
 * avoid attempting to replay mutations from dropped keyspaces (CASSANDRA-2631)
 * avoid using cached position of a key when GT is requested (CASSANDRA-2633)
 * fix counting bloom filter true positives (CASSANDRA-2637)
 * initialize local ep state prior to gossip startup if needed (CASSANDRA-2638)
 * fix counter increment lost after restart (CASSANDRA-2642)
 * add quote-escaping via backslash to CLI (CASSANDRA-2623)
 * fix pig example script (CASSANDRA-2487)
 * fix dynamic snitch race in adding latencies (CASSANDRA-2618)
 * Start/stop cassandra after more important services such as mdadm in
   debian packaging (CASSANDRA-2481)


0.8.0-beta2
 * fix NPE compacting index CFs (CASSANDRA-2528)
 * Remove checking all column families on startup for compaction candidates 
   (CASSANDRA-2444)
 * validate CQL create keyspace options (CASSANDRA-2525)
 * fix nodetool setcompactionthroughput (CASSANDRA-2550)
 * move	gossip heartbeat back to its own thread (CASSANDRA-2554)
 * validate cql TRUNCATE columnfamily before truncating (CASSANDRA-2570)
 * fix batch_mutate for mixed standard-counter mutations (CASSANDRA-2457)
 * disallow making schema changes to system keyspace (CASSANDRA-2563)
 * fix sending mutation messages multiple times (CASSANDRA-2557)
 * fix incorrect use of NBHM.size in ReadCallback that could cause
   reads to time out even when responses were received (CASSANDRA-2552)
 * trigger read repair correctly for LOCAL_QUORUM reads (CASSANDRA-2556)
 * Allow configuring the number of compaction thread (CASSANDRA-2558)
 * forceUserDefinedCompaction will attempt to compact what it is given
   even if the pessimistic estimate is that there is not enough disk space;
   automatic compactions will only compact 2 or more sstables (CASSANDRA-2575)
 * refuse to apply migrations with older timestamps than the current 
   schema (CASSANDRA-2536)
 * remove unframed Thrift transport option
 * include indexes in snapshots (CASSANDRA-2596)
 * improve ignoring of obsolete mutations in index maintenance (CASSANDRA-2401)
 * recognize attempt to drop just the index while leaving the column
   definition alone (CASSANDRA-2619)
  

0.8.0-beta1
 * remove Avro RPC support (CASSANDRA-926)
 * support for columns that act as incr/decr counters 
   (CASSANDRA-1072, 1937, 1944, 1936, 2101, 2093, 2288, 2105, 2384, 2236, 2342,
   2454)
 * CQL (CASSANDRA-1703, 1704, 1705, 1706, 1707, 1708, 1710, 1711, 1940, 
   2124, 2302, 2277, 2493)
 * avoid double RowMutation serialization on write path (CASSANDRA-1800)
 * make NetworkTopologyStrategy the default (CASSANDRA-1960)
 * configurable internode encryption (CASSANDRA-1567, 2152)
 * human readable column names in sstable2json output (CASSANDRA-1933)
 * change default JMX port to 7199 (CASSANDRA-2027)
 * backwards compatible internal messaging (CASSANDRA-1015)
 * atomic switch of memtables and sstables (CASSANDRA-2284)
 * add pluggable SeedProvider (CASSANDRA-1669)
 * Fix clustertool to not throw exception when calling get_endpoints (CASSANDRA-2437)
 * upgrade to thrift 0.6 (CASSANDRA-2412) 
 * repair works on a token range instead of full ring (CASSANDRA-2324)
 * purge tombstones from row cache (CASSANDRA-2305)
 * push replication_factor into strategy_options (CASSANDRA-1263)
 * give snapshots the same name on each node (CASSANDRA-1791)
 * remove "nodetool loadbalance" (CASSANDRA-2448)
 * multithreaded compaction (CASSANDRA-2191)
 * compaction throttling (CASSANDRA-2156)
 * add key type information and alias (CASSANDRA-2311, 2396)
 * cli no longer divides read_repair_chance by 100 (CASSANDRA-2458)
 * made CompactionInfo.getTaskType return an enum (CASSANDRA-2482)
 * add a server-wide cap on measured memtable memory usage and aggressively
   flush to keep under that threshold (CASSANDRA-2006)
 * add unified UUIDType (CASSANDRA-2233)
 * add off-heap row cache support (CASSANDRA-1969)


0.7.5
 * improvements/fixes to PIG driver (CASSANDRA-1618, CASSANDRA-2387,
   CASSANDRA-2465, CASSANDRA-2484)
 * validate index names (CASSANDRA-1761)
 * reduce contention on Table.flusherLock (CASSANDRA-1954)
 * try harder to detect failures during streaming, cleaning up temporary
   files more reliably (CASSANDRA-2088)
 * shut down server for OOM on a Thrift thread (CASSANDRA-2269)
 * fix tombstone handling in repair and sstable2json (CASSANDRA-2279)
 * preserve version when streaming data from old sstables (CASSANDRA-2283)
 * don't start repair if a neighboring node is marked as dead (CASSANDRA-2290)
 * purge tombstones from row cache (CASSANDRA-2305)
 * Avoid seeking when sstable2json exports the entire file (CASSANDRA-2318)
 * clear Built flag in system table when dropping an index (CASSANDRA-2320)
 * don't allow arbitrary argument for stress.java (CASSANDRA-2323)
 * validate values for index predicates in get_indexed_slice (CASSANDRA-2328)
 * queue secondary indexes for flush before the parent (CASSANDRA-2330)
 * allow job configuration to set the CL used in Hadoop jobs (CASSANDRA-2331)
 * add memtable_flush_queue_size defaulting to 4 (CASSANDRA-2333)
 * Allow overriding of initial_token, storage_port and rpc_port from system
   properties (CASSANDRA-2343)
 * fix comparator used for non-indexed secondary expressions in index scan
   (CASSANDRA-2347)
 * ensure size calculation and write phase of large-row compaction use
   the same threshold for TTL expiration (CASSANDRA-2349)
 * fix race when iterating CFs during add/drop (CASSANDRA-2350)
 * add ConsistencyLevel command to CLI (CASSANDRA-2354)
 * allow negative numbers in the cli (CASSANDRA-2358)
 * hard code serialVersionUID for tokens class (CASSANDRA-2361)
 * fix potential infinite loop in ByteBufferUtil.inputStream (CASSANDRA-2365)
 * fix encoding bugs in HintedHandoffManager, SystemTable when default
   charset is not UTF8 (CASSANDRA-2367)
 * avoids having removed node reappearing in Gossip (CASSANDRA-2371)
 * fix incorrect truncation of long to int when reading columns via block
   index (CASSANDRA-2376)
 * fix NPE during stream session (CASSANDRA-2377)
 * fix race condition that could leave orphaned data files when dropping CF or
   KS (CASSANDRA-2381)
 * fsync statistics component on write (CASSANDRA-2382)
 * fix duplicate results from CFS.scan (CASSANDRA-2406)
 * add IntegerType to CLI help (CASSANDRA-2414)
 * avoid caching token-only decoratedkeys (CASSANDRA-2416)
 * convert mmap assertion to if/throw so scrub can catch it (CASSANDRA-2417)
 * don't overwrite gc log (CASSANDR-2418)
 * invalidate row cache for streamed row to avoid inconsitencies
   (CASSANDRA-2420)
 * avoid copies in range/index scans (CASSANDRA-2425)
 * make sure we don't wipe data during cleanup if the node has not join
   the ring (CASSANDRA-2428)
 * Try harder to close files after compaction (CASSANDRA-2431)
 * re-set bootstrapped flag after move finishes (CASSANDRA-2435)
 * display validation_class in CLI 'describe keyspace' (CASSANDRA-2442)
 * make cleanup compactions cleanup the row cache (CASSANDRA-2451)
 * add column fields validation to scrub (CASSANDRA-2460)
 * use 64KB flush buffer instead of in_memory_compaction_limit (CASSANDRA-2463)
 * fix backslash substitutions in CLI (CASSANDRA-2492)
 * disable cache saving for system CFS (CASSANDRA-2502)
 * fixes for verifying destination availability under hinted conditions
   so UE can be thrown intead of timing out (CASSANDRA-2514)
 * fix update of validation class in column metadata (CASSANDRA-2512)
 * support LOCAL_QUORUM, EACH_QUORUM CLs outside of NTS (CASSANDRA-2516)
 * preserve version when streaming data from old sstables (CASSANDRA-2283)
 * fix backslash substitutions in CLI (CASSANDRA-2492)
 * count a row deletion as one operation towards memtable threshold 
   (CASSANDRA-2519)
 * support LOCAL_QUORUM, EACH_QUORUM CLs outside of NTS (CASSANDRA-2516)


0.7.4
 * add nodetool join command (CASSANDRA-2160)
 * fix secondary indexes on pre-existing or streamed data (CASSANDRA-2244)
 * initialize endpoint in gossiper earlier (CASSANDRA-2228)
 * add ability to write to Cassandra from Pig (CASSANDRA-1828)
 * add rpc_[min|max]_threads (CASSANDRA-2176)
 * add CL.TWO, CL.THREE (CASSANDRA-2013)
 * avoid exporting an un-requested row in sstable2json, when exporting 
   a key that does not exist (CASSANDRA-2168)
 * add incremental_backups option (CASSANDRA-1872)
 * add configurable row limit to Pig loadfunc (CASSANDRA-2276)
 * validate column values in batches as well as single-Column inserts
   (CASSANDRA-2259)
 * move sample schema from cassandra.yaml to schema-sample.txt,
   a cli scripts (CASSANDRA-2007)
 * avoid writing empty rows when scrubbing tombstoned rows (CASSANDRA-2296)
 * fix assertion error in range and index scans for CL < ALL
   (CASSANDRA-2282)
 * fix commitlog replay when flush position refers to data that didn't
   get synced before server died (CASSANDRA-2285)
 * fix fd leak in sstable2json with non-mmap'd i/o (CASSANDRA-2304)
 * reduce memory use during streaming of multiple sstables (CASSANDRA-2301)
 * purge tombstoned rows from cache after GCGraceSeconds (CASSANDRA-2305)
 * allow zero replicas in a NTS datacenter (CASSANDRA-1924)
 * make range queries respect snitch for local replicas (CASSANDRA-2286)
 * fix HH delivery when column index is larger than 2GB (CASSANDRA-2297)
 * make 2ary indexes use parent CF flush thresholds during initial build
   (CASSANDRA-2294)
 * update memtable_throughput to be a long (CASSANDRA-2158)


0.7.3
 * Keep endpoint state until aVeryLongTime (CASSANDRA-2115)
 * lower-latency read repair (CASSANDRA-2069)
 * add hinted_handoff_throttle_delay_in_ms option (CASSANDRA-2161)
 * fixes for cache save/load (CASSANDRA-2172, -2174)
 * Handle whole-row deletions in CFOutputFormat (CASSANDRA-2014)
 * Make memtable_flush_writers flush in parallel (CASSANDRA-2178)
 * Add compaction_preheat_key_cache option (CASSANDRA-2175)
 * refactor stress.py to have only one copy of the format string 
   used for creating row keys (CASSANDRA-2108)
 * validate index names for \w+ (CASSANDRA-2196)
 * Fix Cassandra cli to respect timeout if schema does not settle 
   (CASSANDRA-2187)
 * fix for compaction and cleanup writing old-format data into new-version 
   sstable (CASSANDRA-2211, -2216)
 * add nodetool scrub (CASSANDRA-2217, -2240)
 * fix sstable2json large-row pagination (CASSANDRA-2188)
 * fix EOFing on requests for the last bytes in a file (CASSANDRA-2213)
 * fix BufferedRandomAccessFile bugs (CASSANDRA-2218, -2241)
 * check for memtable flush_after_mins exceeded every 10s (CASSANDRA-2183)
 * fix cache saving on Windows (CASSANDRA-2207)
 * add validateSchemaAgreement call + synchronization to schema
   modification operations (CASSANDRA-2222)
 * fix for reversed slice queries on large rows (CASSANDRA-2212)
 * fat clients were writing local data (CASSANDRA-2223)
 * set DEFAULT_MEMTABLE_LIFETIME_IN_MINS to 24h
 * improve detection and cleanup of partially-written sstables 
   (CASSANDRA-2206)
 * fix supercolumn de/serialization when subcolumn comparator is different
   from supercolumn's (CASSANDRA-2104)
 * fix starting up on Windows when CASSANDRA_HOME contains whitespace
   (CASSANDRA-2237)
 * add [get|set][row|key]cacheSavePeriod to JMX (CASSANDRA-2100)
 * fix Hadoop ColumnFamilyOutputFormat dropping of mutations
   when batch fills up (CASSANDRA-2255)
 * move file deletions off of scheduledtasks executor (CASSANDRA-2253)


0.7.2
 * copy DecoratedKey.key when inserting into caches to avoid retaining
   a reference to the underlying buffer (CASSANDRA-2102)
 * format subcolumn names with subcomparator (CASSANDRA-2136)
 * fix column bloom filter deserialization (CASSANDRA-2165)


0.7.1
 * refactor MessageDigest creation code. (CASSANDRA-2107)
 * buffer network stack to avoid inefficient small TCP messages while avoiding
   the nagle/delayed ack problem (CASSANDRA-1896)
 * check log4j configuration for changes every 10s (CASSANDRA-1525, 1907)
 * more-efficient cross-DC replication (CASSANDRA-1530, -2051, -2138)
 * avoid polluting page cache with commitlog or sstable writes
   and seq scan operations (CASSANDRA-1470)
 * add RMI authentication options to nodetool (CASSANDRA-1921)
 * make snitches configurable at runtime (CASSANDRA-1374)
 * retry hadoop split requests on connection failure (CASSANDRA-1927)
 * implement describeOwnership for BOP, COPP (CASSANDRA-1928)
 * make read repair behave as expected for ConsistencyLevel > ONE
   (CASSANDRA-982, 2038)
 * distributed test harness (CASSANDRA-1859, 1964)
 * reduce flush lock contention (CASSANDRA-1930)
 * optimize supercolumn deserialization (CASSANDRA-1891)
 * fix CFMetaData.apply to only compare objects of the same class 
   (CASSANDRA-1962)
 * allow specifying specific SSTables to compact from JMX (CASSANDRA-1963)
 * fix race condition in MessagingService.targets (CASSANDRA-1959, 2094, 2081)
 * refuse to open sstables from a future version (CASSANDRA-1935)
 * zero-copy reads (CASSANDRA-1714)
 * fix copy bounds for word Text in wordcount demo (CASSANDRA-1993)
 * fixes for contrib/javautils (CASSANDRA-1979)
 * check more frequently for memtable expiration (CASSANDRA-2000)
 * fix writing SSTable column count statistics (CASSANDRA-1976)
 * fix streaming of multiple CFs during bootstrap (CASSANDRA-1992)
 * explicitly set JVM GC new generation size with -Xmn (CASSANDRA-1968)
 * add short options for CLI flags (CASSANDRA-1565)
 * make keyspace argument to "describe keyspace" in CLI optional
   when authenticated to keyspace already (CASSANDRA-2029)
 * added option to specify -Dcassandra.join_ring=false on startup
   to allow "warm spare" nodes or performing JMX maintenance before
   joining the ring (CASSANDRA-526)
 * log migrations at INFO (CASSANDRA-2028)
 * add CLI verbose option in file mode (CASSANDRA-2030)
 * add single-line "--" comments to CLI (CASSANDRA-2032)
 * message serialization tests (CASSANDRA-1923)
 * switch from ivy to maven-ant-tasks (CASSANDRA-2017)
 * CLI attempts to block for new schema to propagate (CASSANDRA-2044)
 * fix potential overflow in nodetool cfstats (CASSANDRA-2057)
 * add JVM shutdownhook to sync commitlog (CASSANDRA-1919)
 * allow nodes to be up without being part of  normal traffic (CASSANDRA-1951)
 * fix CLI "show keyspaces" with null options on NTS (CASSANDRA-2049)
 * fix possible ByteBuffer race conditions (CASSANDRA-2066)
 * reduce garbage generated by MessagingService to prevent load spikes
   (CASSANDRA-2058)
 * fix math in RandomPartitioner.describeOwnership (CASSANDRA-2071)
 * fix deletion of sstable non-data components (CASSANDRA-2059)
 * avoid blocking gossip while deleting handoff hints (CASSANDRA-2073)
 * ignore messages from newer versions, keep track of nodes in gossip 
   regardless of version (CASSANDRA-1970)
 * cache writing moved to CompactionManager to reduce i/o contention and
   updated to use non-cache-polluting writes (CASSANDRA-2053)
 * page through large rows when exporting to JSON (CASSANDRA-2041)
 * add flush_largest_memtables_at and reduce_cache_sizes_at options
   (CASSANDRA-2142)
 * add cli 'describe cluster' command (CASSANDRA-2127)
 * add cli support for setting username/password at 'connect' command 
   (CASSANDRA-2111)
 * add -D option to Stress.java to allow reading hosts from a file 
   (CASSANDRA-2149)
 * bound hints CF throughput between 32M and 256M (CASSANDRA-2148)
 * continue starting when invalid saved cache entries are encountered
   (CASSANDRA-2076)
 * add max_hint_window_in_ms option (CASSANDRA-1459)


0.7.0-final
 * fix offsets to ByteBuffer.get (CASSANDRA-1939)


0.7.0-rc4
 * fix cli crash after backgrounding (CASSANDRA-1875)
 * count timeouts in storageproxy latencies, and include latency 
   histograms in StorageProxyMBean (CASSANDRA-1893)
 * fix CLI get recognition of supercolumns (CASSANDRA-1899)
 * enable keepalive on intra-cluster sockets (CASSANDRA-1766)
 * count timeouts towards dynamicsnitch latencies (CASSANDRA-1905)
 * Expose index-building status in JMX + cli schema description
   (CASSANDRA-1871)
 * allow [LOCAL|EACH]_QUORUM to be used with non-NetworkTopology 
   replication Strategies
 * increased amount of index locks for faster commitlog replay
 * collect secondary index tombstones immediately (CASSANDRA-1914)
 * revert commitlog changes from #1780 (CASSANDRA-1917)
 * change RandomPartitioner min token to -1 to avoid collision w/
   tokens on actual nodes (CASSANDRA-1901)
 * examine the right nibble when validating TimeUUID (CASSANDRA-1910)
 * include secondary indexes in cleanup (CASSANDRA-1916)
 * CFS.scrubDataDirectories should also cleanup invalid secondary indexes
   (CASSANDRA-1904)
 * ability to disable/enable gossip on nodes to force them down
   (CASSANDRA-1108)


0.7.0-rc3
 * expose getNaturalEndpoints in StorageServiceMBean taking byte[]
   key; RMI cannot serialize ByteBuffer (CASSANDRA-1833)
 * infer org.apache.cassandra.locator for replication strategy classes
   when not otherwise specified
 * validation that generates less garbage (CASSANDRA-1814)
 * add TTL support to CLI (CASSANDRA-1838)
 * cli defaults to bytestype for subcomparator when creating
   column families (CASSANDRA-1835)
 * unregister index MBeans when index is dropped (CASSANDRA-1843)
 * make ByteBufferUtil.clone thread-safe (CASSANDRA-1847)
 * change exception for read requests during bootstrap from 
   InvalidRequest to Unavailable (CASSANDRA-1862)
 * respect row-level tombstones post-flush in range scans
   (CASSANDRA-1837)
 * ReadResponseResolver check digests against each other (CASSANDRA-1830)
 * return InvalidRequest when remove of subcolumn without supercolumn
   is requested (CASSANDRA-1866)
 * flush before repair (CASSANDRA-1748)
 * SSTableExport validates key order (CASSANDRA-1884)
 * large row support for SSTableExport (CASSANDRA-1867)
 * Re-cache hot keys post-compaction without hitting disk (CASSANDRA-1878)
 * manage read repair in coordinator instead of data source, to
   provide latency information to dynamic snitch (CASSANDRA-1873)


0.7.0-rc2
 * fix live-column-count of slice ranges including tombstoned supercolumn 
   with live subcolumn (CASSANDRA-1591)
 * rename o.a.c.internal.AntientropyStage -> AntiEntropyStage,
   o.a.c.request.Request_responseStage -> RequestResponseStage,
   o.a.c.internal.Internal_responseStage -> InternalResponseStage
 * add AbstractType.fromString (CASSANDRA-1767)
 * require index_type to be present when specifying index_name
   on ColumnDef (CASSANDRA-1759)
 * fix add/remove index bugs in CFMetadata (CASSANDRA-1768)
 * rebuild Strategy during system_update_keyspace (CASSANDRA-1762)
 * cli updates prompt to ... in continuation lines (CASSANDRA-1770)
 * support multiple Mutations per key in hadoop ColumnFamilyOutputFormat
   (CASSANDRA-1774)
 * improvements to Debian init script (CASSANDRA-1772)
 * use local classloader to check for version.properties (CASSANDRA-1778)
 * Validate that column names in column_metadata are valid for the
   defined comparator, and decode properly in cli (CASSANDRA-1773)
 * use cross-platform newlines in cli (CASSANDRA-1786)
 * add ExpiringColumn support to sstable import/export (CASSANDRA-1754)
 * add flush for each append to periodic commitlog mode; added
   periodic_without_flush option to disable this (CASSANDRA-1780)
 * close file handle used for post-flush truncate (CASSANDRA-1790)
 * various code cleanup (CASSANDRA-1793, -1794, -1795)
 * fix range queries against wrapped range (CASSANDRA-1781)
 * fix consistencylevel calculations for NetworkTopologyStrategy
   (CASSANDRA-1804)
 * cli support index type enum names (CASSANDRA-1810)
 * improved validation of column_metadata (CASSANDRA-1813)
 * reads at ConsistencyLevel > 1 throw UnavailableException
   immediately if insufficient live nodes exist (CASSANDRA-1803)
 * copy bytebuffers for local writes to avoid retaining the entire
   Thrift frame (CASSANDRA-1801)
 * fix NPE adding index to column w/o prior metadata (CASSANDRA-1764)
 * reduce fat client timeout (CASSANDRA-1730)
 * fix botched merge of CASSANDRA-1316


0.7.0-rc1
 * fix compaction and flush races with schema updates (CASSANDRA-1715)
 * add clustertool, config-converter, sstablekeys, and schematool 
   Windows .bat files (CASSANDRA-1723)
 * reject range queries received during bootstrap (CASSANDRA-1739)
 * fix wrapping-range queries on non-minimum token (CASSANDRA-1700)
 * add nodetool cfhistogram (CASSANDRA-1698)
 * limit repaired ranges to what the nodes have in common (CASSANDRA-1674)
 * index scan treats missing columns as not matching secondary
   expressions (CASSANDRA-1745)
 * Fix misuse of DataOutputBuffer.getData in AntiEntropyService
   (CASSANDRA-1729)
 * detect and warn when obsolete version of JNA is present (CASSANDRA-1760)
 * reduce fat client timeout (CASSANDRA-1730)
 * cleanup smallest CFs first to increase free temp space for larger ones
   (CASSANDRA-1811)
 * Update windows .bat files to work outside of main Cassandra
   directory (CASSANDRA-1713)
 * fix read repair regression from 0.6.7 (CASSANDRA-1727)
 * more-efficient read repair (CASSANDRA-1719)
 * fix hinted handoff replay (CASSANDRA-1656)
 * log type of dropped messages (CASSANDRA-1677)
 * upgrade to SLF4J 1.6.1
 * fix ByteBuffer bug in ExpiringColumn.updateDigest (CASSANDRA-1679)
 * fix IntegerType.getString (CASSANDRA-1681)
 * make -Djava.net.preferIPv4Stack=true the default (CASSANDRA-628)
 * add INTERNAL_RESPONSE verb to differentiate from responses related
   to client requests (CASSANDRA-1685)
 * log tpstats when dropping messages (CASSANDRA-1660)
 * include unreachable nodes in describeSchemaVersions (CASSANDRA-1678)
 * Avoid dropping messages off the client request path (CASSANDRA-1676)
 * fix jna errno reporting (CASSANDRA-1694)
 * add friendlier error for UnknownHostException on startup (CASSANDRA-1697)
 * include jna dependency in RPM package (CASSANDRA-1690)
 * add --skip-keys option to stress.py (CASSANDRA-1696)
 * improve cli handling of non-string keys and column names 
   (CASSANDRA-1701, -1693)
 * r/m extra subcomparator line in cli keyspaces output (CASSANDRA-1712)
 * add read repair chance to cli "show keyspaces"
 * upgrade to ConcurrentLinkedHashMap 1.1 (CASSANDRA-975)
 * fix index scan routing (CASSANDRA-1722)
 * fix tombstoning of supercolumns in range queries (CASSANDRA-1734)
 * clear endpoint cache after updating keyspace metadata (CASSANDRA-1741)
 * fix wrapping-range queries on non-minimum token (CASSANDRA-1700)
 * truncate includes secondary indexes (CASSANDRA-1747)
 * retain reference to PendingFile sstables (CASSANDRA-1749)
 * fix sstableimport regression (CASSANDRA-1753)
 * fix for bootstrap when no non-system tables are defined (CASSANDRA-1732)
 * handle replica unavailability in index scan (CASSANDRA-1755)
 * fix service initialization order deadlock (CASSANDRA-1756)
 * multi-line cli commands (CASSANDRA-1742)
 * fix race between snapshot and compaction (CASSANDRA-1736)
 * add listEndpointsPendingHints, deleteHintsForEndpoint JMX methods 
   (CASSANDRA-1551)


0.7.0-beta3
 * add strategy options to describe_keyspace output (CASSANDRA-1560)
 * log warning when using randomly generated token (CASSANDRA-1552)
 * re-organize JMX into .db, .net, .internal, .request (CASSANDRA-1217)
 * allow nodes to change IPs between restarts (CASSANDRA-1518)
 * remember ring state between restarts by default (CASSANDRA-1518)
 * flush index built flag so we can read it before log replay (CASSANDRA-1541)
 * lock row cache updates to prevent race condition (CASSANDRA-1293)
 * remove assertion causing rare (and harmless) error messages in
   commitlog (CASSANDRA-1330)
 * fix moving nodes with no keyspaces defined (CASSANDRA-1574)
 * fix unbootstrap when no data is present in a transfer range (CASSANDRA-1573)
 * take advantage of AVRO-495 to simplify our avro IDL (CASSANDRA-1436)
 * extend authorization hierarchy to column family (CASSANDRA-1554)
 * deletion support in secondary indexes (CASSANDRA-1571)
 * meaningful error message for invalid replication strategy class 
   (CASSANDRA-1566)
 * allow keyspace creation with RF > N (CASSANDRA-1428)
 * improve cli error handling (CASSANDRA-1580)
 * add cache save/load ability (CASSANDRA-1417, 1606, 1647)
 * add StorageService.getDrainProgress (CASSANDRA-1588)
 * Disallow bootstrap to an in-use token (CASSANDRA-1561)
 * Allow dynamic secondary index creation and destruction (CASSANDRA-1532)
 * log auto-guessed memtable thresholds (CASSANDRA-1595)
 * add ColumnDef support to cli (CASSANDRA-1583)
 * reduce index sample time by 75% (CASSANDRA-1572)
 * add cli support for column, strategy metadata (CASSANDRA-1578, 1612)
 * add cli support for schema modification (CASSANDRA-1584)
 * delete temp files on failed compactions (CASSANDRA-1596)
 * avoid blocking for dead nodes during removetoken (CASSANDRA-1605)
 * remove ConsistencyLevel.ZERO (CASSANDRA-1607)
 * expose in-progress compaction type in jmx (CASSANDRA-1586)
 * removed IClock & related classes from internals (CASSANDRA-1502)
 * fix removing tokens from SystemTable on decommission and removetoken
   (CASSANDRA-1609)
 * include CF metadata in cli 'show keyspaces' (CASSANDRA-1613)
 * switch from Properties to HashMap in PropertyFileSnitch to
   avoid synchronization bottleneck (CASSANDRA-1481)
 * PropertyFileSnitch configuration file renamed to 
   cassandra-topology.properties
 * add cli support for get_range_slices (CASSANDRA-1088, CASSANDRA-1619)
 * Make memtable flush thresholds per-CF instead of global 
   (CASSANDRA-1007, 1637)
 * add cli support for binary data without CfDef hints (CASSANDRA-1603)
 * fix building SSTable statistics post-stream (CASSANDRA-1620)
 * fix potential infinite loop in 2ary index queries (CASSANDRA-1623)
 * allow creating NTS keyspaces with no replicas configured (CASSANDRA-1626)
 * add jmx histogram of sstables accessed per read (CASSANDRA-1624)
 * remove system_rename_column_family and system_rename_keyspace from the
   client API until races can be fixed (CASSANDRA-1630, CASSANDRA-1585)
 * add cli sanity tests (CASSANDRA-1582)
 * update GC settings in cassandra.bat (CASSANDRA-1636)
 * cli support for index queries (CASSANDRA-1635)
 * cli support for updating schema memtable settings (CASSANDRA-1634)
 * cli --file option (CASSANDRA-1616)
 * reduce automatically chosen memtable sizes by 50% (CASSANDRA-1641)
 * move endpoint cache from snitch to strategy (CASSANDRA-1643)
 * fix commitlog recovery deleting the newly-created segment as well as
   the old ones (CASSANDRA-1644)
 * upgrade to Thrift 0.5 (CASSANDRA-1367)
 * renamed CL.DCQUORUM to LOCAL_QUORUM and DCQUORUMSYNC to EACH_QUORUM
 * cli truncate support (CASSANDRA-1653)
 * update GC settings in cassandra.bat (CASSANDRA-1636)
 * avoid logging when a node's ip/token is gossipped back to it (CASSANDRA-1666)


0.7-beta2
 * always use UTF-8 for hint keys (CASSANDRA-1439)
 * remove cassandra.yaml dependency from Hadoop and Pig (CASSADRA-1322)
 * expose CfDef metadata in describe_keyspaces (CASSANDRA-1363)
 * restore use of mmap_index_only option (CASSANDRA-1241)
 * dropping a keyspace with no column families generated an error 
   (CASSANDRA-1378)
 * rename RackAwareStrategy to OldNetworkTopologyStrategy, RackUnawareStrategy 
   to SimpleStrategy, DatacenterShardStrategy to NetworkTopologyStrategy,
   AbstractRackAwareSnitch to AbstractNetworkTopologySnitch (CASSANDRA-1392)
 * merge StorageProxy.mutate, mutateBlocking (CASSANDRA-1396)
 * faster UUIDType, LongType comparisons (CASSANDRA-1386, 1393)
 * fix setting read_repair_chance from CLI addColumnFamily (CASSANDRA-1399)
 * fix updates to indexed columns (CASSANDRA-1373)
 * fix race condition leaving to FileNotFoundException (CASSANDRA-1382)
 * fix sharded lock hash on index write path (CASSANDRA-1402)
 * add support for GT/E, LT/E in subordinate index clauses (CASSANDRA-1401)
 * cfId counter got out of sync when CFs were added (CASSANDRA-1403)
 * less chatty schema updates (CASSANDRA-1389)
 * rename column family mbeans. 'type' will now include either 
   'IndexColumnFamilies' or 'ColumnFamilies' depending on the CFS type.
   (CASSANDRA-1385)
 * disallow invalid keyspace and column family names. This includes name that
   matches a '^\w+' regex. (CASSANDRA-1377)
 * use JNA, if present, to take snapshots (CASSANDRA-1371)
 * truncate hints if starting 0.7 for the first time (CASSANDRA-1414)
 * fix FD leak in single-row slicepredicate queries (CASSANDRA-1416)
 * allow index expressions against columns that are not part of the 
   SlicePredicate (CASSANDRA-1410)
 * config-converter properly handles snitches and framed support 
   (CASSANDRA-1420)
 * remove keyspace argument from multiget_count (CASSANDRA-1422)
 * allow specifying cassandra.yaml location as (local or remote) URL
   (CASSANDRA-1126)
 * fix using DynamicEndpointSnitch with NetworkTopologyStrategy
   (CASSANDRA-1429)
 * Add CfDef.default_validation_class (CASSANDRA-891)
 * fix EstimatedHistogram.max (CASSANDRA-1413)
 * quorum read optimization (CASSANDRA-1622)
 * handle zero-length (or missing) rows during HH paging (CASSANDRA-1432)
 * include secondary indexes during schema migrations (CASSANDRA-1406)
 * fix commitlog header race during schema change (CASSANDRA-1435)
 * fix ColumnFamilyStoreMBeanIterator to use new type name (CASSANDRA-1433)
 * correct filename generated by xml->yaml converter (CASSANDRA-1419)
 * add CMSInitiatingOccupancyFraction=75 and UseCMSInitiatingOccupancyOnly
   to default JVM options
 * decrease jvm heap for cassandra-cli (CASSANDRA-1446)
 * ability to modify keyspaces and column family definitions on a live cluster
   (CASSANDRA-1285)
 * support for Hadoop Streaming [non-jvm map/reduce via stdin/out]
   (CASSANDRA-1368)
 * Move persistent sstable stats from the system table to an sstable component
   (CASSANDRA-1430)
 * remove failed bootstrap attempt from pending ranges when gossip times
   it out after 1h (CASSANDRA-1463)
 * eager-create tcp connections to other cluster members (CASSANDRA-1465)
 * enumerate stages and derive stage from message type instead of 
   transmitting separately (CASSANDRA-1465)
 * apply reversed flag during collation from different data sources
   (CASSANDRA-1450)
 * make failure to remove commitlog segment non-fatal (CASSANDRA-1348)
 * correct ordering of drain operations so CL.recover is no longer 
   necessary (CASSANDRA-1408)
 * removed keyspace from describe_splits method (CASSANDRA-1425)
 * rename check_schema_agreement to describe_schema_versions
   (CASSANDRA-1478)
 * fix QUORUM calculation for RF > 3 (CASSANDRA-1487)
 * remove tombstones during non-major compactions when bloom filter
   verifies that row does not exist in other sstables (CASSANDRA-1074)
 * nodes that coordinated a loadbalance in the past could not be seen by
   newly added nodes (CASSANDRA-1467)
 * exposed endpoint states (gossip details) via jmx (CASSANDRA-1467)
 * ensure that compacted sstables are not included when new readers are
   instantiated (CASSANDRA-1477)
 * by default, calculate heap size and memtable thresholds at runtime (CASSANDRA-1469)
 * fix races dealing with adding/dropping keyspaces and column families in
   rapid succession (CASSANDRA-1477)
 * clean up of Streaming system (CASSANDRA-1503, 1504, 1506)
 * add options to configure Thrift socket keepalive and buffer sizes (CASSANDRA-1426)
 * make contrib CassandraServiceDataCleaner recursive (CASSANDRA-1509)
 * min, max compaction threshold are configurable and persistent 
   per-ColumnFamily (CASSANDRA-1468)
 * fix replaying the last mutation in a commitlog unnecessarily 
   (CASSANDRA-1512)
 * invoke getDefaultUncaughtExceptionHandler from DTPE with the original
   exception rather than the ExecutionException wrapper (CASSANDRA-1226)
 * remove Clock from the Thrift (and Avro) API (CASSANDRA-1501)
 * Close intra-node sockets when connection is broken (CASSANDRA-1528)
 * RPM packaging spec file (CASSANDRA-786)
 * weighted request scheduler (CASSANDRA-1485)
 * treat expired columns as deleted (CASSANDRA-1539)
 * make IndexInterval configurable (CASSANDRA-1488)
 * add describe_snitch to Thrift API (CASSANDRA-1490)
 * MD5 authenticator compares plain text submitted password with MD5'd
   saved property, instead of vice versa (CASSANDRA-1447)
 * JMX MessagingService pending and completed counts (CASSANDRA-1533)
 * fix race condition processing repair responses (CASSANDRA-1511)
 * make repair blocking (CASSANDRA-1511)
 * create EndpointSnitchInfo and MBean to expose rack and DC (CASSANDRA-1491)
 * added option to contrib/word_count to output results back to Cassandra
   (CASSANDRA-1342)
 * rewrite Hadoop ColumnFamilyRecordWriter to pool connections, retry to
   multiple Cassandra nodes, and smooth impact on the Cassandra cluster
   by using smaller batch sizes (CASSANDRA-1434)
 * fix setting gc_grace_seconds via CLI (CASSANDRA-1549)
 * support TTL'd index values (CASSANDRA-1536)
 * make removetoken work like decommission (CASSANDRA-1216)
 * make cli comparator-aware and improve quote rules (CASSANDRA-1523,-1524)
 * make nodetool compact and cleanup blocking (CASSANDRA-1449)
 * add memtable, cache information to GCInspector logs (CASSANDRA-1558)
 * enable/disable HintedHandoff via JMX (CASSANDRA-1550)
 * Ignore stray files in the commit log directory (CASSANDRA-1547)
 * Disallow bootstrap to an in-use token (CASSANDRA-1561)


0.7-beta1
 * sstable versioning (CASSANDRA-389)
 * switched to slf4j logging (CASSANDRA-625)
 * add (optional) expiration time for column (CASSANDRA-699)
 * access levels for authentication/authorization (CASSANDRA-900)
 * add ReadRepairChance to CF definition (CASSANDRA-930)
 * fix heisenbug in system tests, especially common on OS X (CASSANDRA-944)
 * convert to byte[] keys internally and all public APIs (CASSANDRA-767)
 * ability to alter schema definitions on a live cluster (CASSANDRA-44)
 * renamed configuration file to cassandra.xml, and log4j.properties to
   log4j-server.properties, which must now be loaded from
   the classpath (which is how our scripts in bin/ have always done it)
   (CASSANDRA-971)
 * change get_count to require a SlicePredicate. create multi_get_count
   (CASSANDRA-744)
 * re-organized endpointsnitch implementations and added SimpleSnitch
   (CASSANDRA-994)
 * Added preload_row_cache option (CASSANDRA-946)
 * add CRC to commitlog header (CASSANDRA-999)
 * removed deprecated batch_insert and get_range_slice methods (CASSANDRA-1065)
 * add truncate thrift method (CASSANDRA-531)
 * http mini-interface using mx4j (CASSANDRA-1068)
 * optimize away copy of sliced row on memtable read path (CASSANDRA-1046)
 * replace constant-size 2GB mmaped segments and special casing for index 
   entries spanning segment boundaries, with SegmentedFile that computes 
   segments that always contain entire entries/rows (CASSANDRA-1117)
 * avoid reading large rows into memory during compaction (CASSANDRA-16)
 * added hadoop OutputFormat (CASSANDRA-1101)
 * efficient Streaming (no more anticompaction) (CASSANDRA-579)
 * split commitlog header into separate file and add size checksum to
   mutations (CASSANDRA-1179)
 * avoid allocating a new byte[] for each mutation on replay (CASSANDRA-1219)
 * revise HH schema to be per-endpoint (CASSANDRA-1142)
 * add joining/leaving status to nodetool ring (CASSANDRA-1115)
 * allow multiple repair sessions per node (CASSANDRA-1190)
 * optimize away MessagingService for local range queries (CASSANDRA-1261)
 * make framed transport the default so malformed requests can't OOM the 
   server (CASSANDRA-475)
 * significantly faster reads from row cache (CASSANDRA-1267)
 * take advantage of row cache during range queries (CASSANDRA-1302)
 * make GCGraceSeconds a per-ColumnFamily value (CASSANDRA-1276)
 * keep persistent row size and column count statistics (CASSANDRA-1155)
 * add IntegerType (CASSANDRA-1282)
 * page within a single row during hinted handoff (CASSANDRA-1327)
 * push DatacenterShardStrategy configuration into keyspace definition,
   eliminating datacenter.properties. (CASSANDRA-1066)
 * optimize forward slices starting with '' and single-index-block name 
   queries by skipping the column index (CASSANDRA-1338)
 * streaming refactor (CASSANDRA-1189)
 * faster comparison for UUID types (CASSANDRA-1043)
 * secondary index support (CASSANDRA-749 and subtasks)
 * make compaction buckets deterministic (CASSANDRA-1265)


0.6.6
 * Allow using DynamicEndpointSnitch with RackAwareStrategy (CASSANDRA-1429)
 * remove the remaining vestiges of the unfinished DatacenterShardStrategy 
   (replaced by NetworkTopologyStrategy in 0.7)
   

0.6.5
 * fix key ordering in range query results with RandomPartitioner
   and ConsistencyLevel > ONE (CASSANDRA-1145)
 * fix for range query starting with the wrong token range (CASSANDRA-1042)
 * page within a single row during hinted handoff (CASSANDRA-1327)
 * fix compilation on non-sun JDKs (CASSANDRA-1061)
 * remove String.trim() call on row keys in batch mutations (CASSANDRA-1235)
 * Log summary of dropped messages instead of spamming log (CASSANDRA-1284)
 * add dynamic endpoint snitch (CASSANDRA-981)
 * fix streaming for keyspaces with hyphens in their name (CASSANDRA-1377)
 * fix errors in hard-coded bloom filter optKPerBucket by computing it
   algorithmically (CASSANDRA-1220
 * remove message deserialization stage, and uncap read/write stages
   so slow reads/writes don't block gossip processing (CASSANDRA-1358)
 * add jmx port configuration to Debian package (CASSANDRA-1202)
 * use mlockall via JNA, if present, to prevent Linux from swapping
   out parts of the JVM (CASSANDRA-1214)


0.6.4
 * avoid queuing multiple hint deliveries for the same endpoint
   (CASSANDRA-1229)
 * better performance for and stricter checking of UTF8 column names
   (CASSANDRA-1232)
 * extend option to lower compaction priority to hinted handoff
   as well (CASSANDRA-1260)
 * log errors in gossip instead of re-throwing (CASSANDRA-1289)
 * avoid aborting commitlog replay prematurely if a flushed-but-
   not-removed commitlog segment is encountered (CASSANDRA-1297)
 * fix duplicate rows being read during mapreduce (CASSANDRA-1142)
 * failure detection wasn't closing command sockets (CASSANDRA-1221)
 * cassandra-cli.bat works on windows (CASSANDRA-1236)
 * pre-emptively drop requests that cannot be processed within RPCTimeout
   (CASSANDRA-685)
 * add ack to Binary write verb and update CassandraBulkLoader
   to wait for acks for each row (CASSANDRA-1093)
 * added describe_partitioner Thrift method (CASSANDRA-1047)
 * Hadoop jobs no longer require the Cassandra storage-conf.xml
   (CASSANDRA-1280, CASSANDRA-1047)
 * log thread pool stats when GC is excessive (CASSANDRA-1275)
 * remove gossip message size limit (CASSANDRA-1138)
 * parallelize local and remote reads during multiget, and respect snitch 
   when determining whether to do local read for CL.ONE (CASSANDRA-1317)
 * fix read repair to use requested consistency level on digest mismatch,
   rather than assuming QUORUM (CASSANDRA-1316)
 * process digest mismatch re-reads in parallel (CASSANDRA-1323)
 * switch hints CF comparator to BytesType (CASSANDRA-1274)


0.6.3
 * retry to make streaming connections up to 8 times. (CASSANDRA-1019)
 * reject describe_ring() calls on invalid keyspaces (CASSANDRA-1111)
 * fix cache size calculation for size of 100% (CASSANDRA-1129)
 * fix cache capacity only being recalculated once (CASSANDRA-1129)
 * remove hourly scan of all hints on the off chance that the gossiper
   missed a status change; instead, expose deliverHintsToEndpoint to JMX
   so it can be done manually, if necessary (CASSANDRA-1141)
 * don't reject reads at CL.ALL (CASSANDRA-1152)
 * reject deletions to supercolumns in CFs containing only standard
   columns (CASSANDRA-1139)
 * avoid preserving login information after client disconnects
   (CASSANDRA-1057)
 * prefer sun jdk to openjdk in debian init script (CASSANDRA-1174)
 * detect partioner config changes between restarts and fail fast 
   (CASSANDRA-1146)
 * use generation time to resolve node token reassignment disagreements
   (CASSANDRA-1118)
 * restructure the startup ordering of Gossiper and MessageService to avoid
   timing anomalies (CASSANDRA-1160)
 * detect incomplete commit log hearders (CASSANDRA-1119)
 * force anti-entropy service to stream files on the stream stage to avoid
   sending streams out of order (CASSANDRA-1169)
 * remove inactive stream managers after AES streams files (CASSANDRA-1169)
 * allow removing entire row through batch_mutate Deletion (CASSANDRA-1027)
 * add JMX metrics for row-level bloom filter false positives (CASSANDRA-1212)
 * added a redhat init script to contrib (CASSANDRA-1201)
 * use midpoint when bootstrapping a new machine into range with not
   much data yet instead of random token (CASSANDRA-1112)
 * kill server on OOM in executor stage as well as Thrift (CASSANDRA-1226)
 * remove opportunistic repairs, when two machines with overlapping replica
   responsibilities happen to finish major compactions of the same CF near
   the same time.  repairs are now fully manual (CASSANDRA-1190)
 * add ability to lower compaction priority (default is no change from 0.6.2)
   (CASSANDRA-1181)


0.6.2
 * fix contrib/word_count build. (CASSANDRA-992)
 * split CommitLogExecutorService into BatchCommitLogExecutorService and 
   PeriodicCommitLogExecutorService (CASSANDRA-1014)
 * add latency histograms to CFSMBean (CASSANDRA-1024)
 * make resolving timestamp ties deterministic by using value bytes
   as a tiebreaker (CASSANDRA-1039)
 * Add option to turn off Hinted Handoff (CASSANDRA-894)
 * fix windows startup (CASSANDRA-948)
 * make concurrent_reads, concurrent_writes configurable at runtime via JMX
   (CASSANDRA-1060)
 * disable GCInspector on non-Sun JVMs (CASSANDRA-1061)
 * fix tombstone handling in sstable rows with no other data (CASSANDRA-1063)
 * fix size of row in spanned index entries (CASSANDRA-1056)
 * install json2sstable, sstable2json, and sstablekeys to Debian package
 * StreamingService.StreamDestinations wouldn't empty itself after streaming
   finished (CASSANDRA-1076)
 * added Collections.shuffle(splits) before returning the splits in 
   ColumnFamilyInputFormat (CASSANDRA-1096)
 * do not recalculate cache capacity post-compaction if it's been manually 
   modified (CASSANDRA-1079)
 * better defaults for flush sorter + writer executor queue sizes
   (CASSANDRA-1100)
 * windows scripts for SSTableImport/Export (CASSANDRA-1051)
 * windows script for nodetool (CASSANDRA-1113)
 * expose PhiConvictThreshold (CASSANDRA-1053)
 * make repair of RF==1 a no-op (CASSANDRA-1090)
 * improve default JVM GC options (CASSANDRA-1014)
 * fix SlicePredicate serialization inside Hadoop jobs (CASSANDRA-1049)
 * close Thrift sockets in Hadoop ColumnFamilyRecordReader (CASSANDRA-1081)


0.6.1
 * fix NPE in sstable2json when no excluded keys are given (CASSANDRA-934)
 * keep the replica set constant throughout the read repair process
   (CASSANDRA-937)
 * allow querying getAllRanges with empty token list (CASSANDRA-933)
 * fix command line arguments inversion in clustertool (CASSANDRA-942)
 * fix race condition that could trigger a false-positive assertion
   during post-flush discard of old commitlog segments (CASSANDRA-936)
 * fix neighbor calculation for anti-entropy repair (CASSANDRA-924)
 * perform repair even for small entropy differences (CASSANDRA-924)
 * Use hostnames in CFInputFormat to allow Hadoop's naive string-based
   locality comparisons to work (CASSANDRA-955)
 * cache read-only BufferedRandomAccessFile length to avoid
   3 system calls per invocation (CASSANDRA-950)
 * nodes with IPv6 (and no IPv4) addresses could not join cluster
   (CASSANDRA-969)
 * Retrieve the correct number of undeleted columns, if any, from
   a supercolumn in a row that had been deleted previously (CASSANDRA-920)
 * fix index scans that cross the 2GB mmap boundaries for both mmap
   and standard i/o modes (CASSANDRA-866)
 * expose drain via nodetool (CASSANDRA-978)


0.6.0-RC1
 * JMX drain to flush memtables and run through commit log (CASSANDRA-880)
 * Bootstrapping can skip ranges under the right conditions (CASSANDRA-902)
 * fix merging row versions in range_slice for CL > ONE (CASSANDRA-884)
 * default write ConsistencyLeven chaned from ZERO to ONE
 * fix for index entries spanning mmap buffer boundaries (CASSANDRA-857)
 * use lexical comparison if time part of TimeUUIDs are the same 
   (CASSANDRA-907)
 * bound read, mutation, and response stages to fix possible OOM
   during log replay (CASSANDRA-885)
 * Use microseconds-since-epoch (UTC) in cli, instead of milliseconds
 * Treat batch_mutate Deletion with null supercolumn as "apply this predicate 
   to top level supercolumns" (CASSANDRA-834)
 * Streaming destination nodes do not update their JMX status (CASSANDRA-916)
 * Fix internal RPC timeout calculation (CASSANDRA-911)
 * Added Pig loadfunc to contrib/pig (CASSANDRA-910)


0.6.0-beta3
 * fix compaction bucketing bug (CASSANDRA-814)
 * update windows batch file (CASSANDRA-824)
 * deprecate KeysCachedFraction configuration directive in favor
   of KeysCached; move to unified-per-CF key cache (CASSANDRA-801)
 * add invalidateRowCache to ColumnFamilyStoreMBean (CASSANDRA-761)
 * send Handoff hints to natural locations to reduce load on
   remaining nodes in a failure scenario (CASSANDRA-822)
 * Add RowWarningThresholdInMB configuration option to warn before very 
   large rows get big enough to threaten node stability, and -x option to
   be able to remove them with sstable2json if the warning is unheeded
   until it's too late (CASSANDRA-843)
 * Add logging of GC activity (CASSANDRA-813)
 * fix ConcurrentModificationException in commitlog discard (CASSANDRA-853)
 * Fix hardcoded row count in Hadoop RecordReader (CASSANDRA-837)
 * Add a jmx status to the streaming service and change several DEBUG
   messages to INFO (CASSANDRA-845)
 * fix classpath in cassandra-cli.bat for Windows (CASSANDRA-858)
 * allow re-specifying host, port to cassandra-cli if invalid ones
   are first tried (CASSANDRA-867)
 * fix race condition handling rpc timeout in the coordinator
   (CASSANDRA-864)
 * Remove CalloutLocation and StagingFileDirectory from storage-conf files 
   since those settings are no longer used (CASSANDRA-878)
 * Parse a long from RowWarningThresholdInMB instead of an int (CASSANDRA-882)
 * Remove obsolete ControlPort code from DatabaseDescriptor (CASSANDRA-886)
 * move skipBytes side effect out of assert (CASSANDRA-899)
 * add "double getLoad" to StorageServiceMBean (CASSANDRA-898)
 * track row stats per CF at compaction time (CASSANDRA-870)
 * disallow CommitLogDirectory matching a DataFileDirectory (CASSANDRA-888)
 * default key cache size is 200k entries, changed from 10% (CASSANDRA-863)
 * add -Dcassandra-foreground=yes to cassandra.bat
 * exit if cluster name is changed unexpectedly (CASSANDRA-769)


0.6.0-beta1/beta2
 * add batch_mutate thrift command, deprecating batch_insert (CASSANDRA-336)
 * remove get_key_range Thrift API, deprecated in 0.5 (CASSANDRA-710)
 * add optional login() Thrift call for authentication (CASSANDRA-547)
 * support fat clients using gossiper and StorageProxy to perform
   replication in-process [jvm-only] (CASSANDRA-535)
 * support mmapped I/O for reads, on by default on 64bit JVMs 
   (CASSANDRA-408, CASSANDRA-669)
 * improve insert concurrency, particularly during Hinted Handoff
   (CASSANDRA-658)
 * faster network code (CASSANDRA-675)
 * stress.py moved to contrib (CASSANDRA-635)
 * row caching [must be explicitly enabled per-CF in config] (CASSANDRA-678)
 * present a useful measure of compaction progress in JMX (CASSANDRA-599)
 * add bin/sstablekeys (CASSNADRA-679)
 * add ConsistencyLevel.ANY (CASSANDRA-687)
 * make removetoken remove nodes from gossip entirely (CASSANDRA-644)
 * add ability to set cache sizes at runtime (CASSANDRA-708)
 * report latency and cache hit rate statistics with lifetime totals
   instead of average over the last minute (CASSANDRA-702)
 * support get_range_slice for RandomPartitioner (CASSANDRA-745)
 * per-keyspace replication factory and replication strategy (CASSANDRA-620)
 * track latency in microseconds (CASSANDRA-733)
 * add describe_ Thrift methods, deprecating get_string_property and 
   get_string_list_property
 * jmx interface for tracking operation mode and streams in general.
   (CASSANDRA-709)
 * keep memtables in sorted order to improve range query performance
   (CASSANDRA-799)
 * use while loop instead of recursion when trimming sstables compaction list 
   to avoid blowing stack in pathological cases (CASSANDRA-804)
 * basic Hadoop map/reduce support (CASSANDRA-342)


0.5.1
 * ensure all files for an sstable are streamed to the same directory.
   (CASSANDRA-716)
 * more accurate load estimate for bootstrapping (CASSANDRA-762)
 * tolerate dead or unavailable bootstrap target on write (CASSANDRA-731)
 * allow larger numbers of keys (> 140M) in a sstable bloom filter
   (CASSANDRA-790)
 * include jvm argument improvements from CASSANDRA-504 in debian package
 * change streaming chunk size to 32MB to accomodate Windows XP limitations
   (was 64MB) (CASSANDRA-795)
 * fix get_range_slice returning results in the wrong order (CASSANDRA-781)
 

0.5.0 final
 * avoid attempting to delete temporary bootstrap files twice (CASSANDRA-681)
 * fix bogus NaN in nodeprobe cfstats output (CASSANDRA-646)
 * provide a policy for dealing with single thread executors w/ a full queue
   (CASSANDRA-694)
 * optimize inner read in MessagingService, vastly improving multiple-node
   performance (CASSANDRA-675)
 * wait for table flush before streaming data back to a bootstrapping node.
   (CASSANDRA-696)
 * keep track of bootstrapping sources by table so that bootstrapping doesn't 
   give the indication of finishing early (CASSANDRA-673)


0.5.0 RC3
 * commit the correct version of the patch for CASSANDRA-663


0.5.0 RC2 (unreleased)
 * fix bugs in converting get_range_slice results to Thrift 
   (CASSANDRA-647, CASSANDRA-649)
 * expose java.util.concurrent.TimeoutException in StorageProxy methods
   (CASSANDRA-600)
 * TcpConnectionManager was holding on to disconnected connections, 
   giving the false indication they were being used. (CASSANDRA-651)
 * Remove duplicated write. (CASSANDRA-662)
 * Abort bootstrap if IP is already in the token ring (CASSANDRA-663)
 * increase default commitlog sync period, and wait for last sync to 
   finish before submitting another (CASSANDRA-668)


0.5.0 RC1
 * Fix potential NPE in get_range_slice (CASSANDRA-623)
 * add CRC32 to commitlog entries (CASSANDRA-605)
 * fix data streaming on windows (CASSANDRA-630)
 * GC compacted sstables after cleanup and compaction (CASSANDRA-621)
 * Speed up anti-entropy validation (CASSANDRA-629)
 * Fix anti-entropy assertion error (CASSANDRA-639)
 * Fix pending range conflicts when bootstapping or moving
   multiple nodes at once (CASSANDRA-603)
 * Handle obsolete gossip related to node movement in the case where
   one or more nodes is down when the movement occurs (CASSANDRA-572)
 * Include dead nodes in gossip to avoid a variety of problems
   and fix HH to removed nodes (CASSANDRA-634)
 * return an InvalidRequestException for mal-formed SlicePredicates
   (CASSANDRA-643)
 * fix bug determining closest neighbor for use in multiple datacenters
   (CASSANDRA-648)
 * Vast improvements in anticompaction speed (CASSANDRA-607)
 * Speed up log replay and writes by avoiding redundant serializations
   (CASSANDRA-652)


0.5.0 beta 2
 * Bootstrap improvements (several tickets)
 * add nodeprobe repair anti-entropy feature (CASSANDRA-193, CASSANDRA-520)
 * fix possibility of partition when many nodes restart at once
   in clusters with multiple seeds (CASSANDRA-150)
 * fix NPE in get_range_slice when no data is found (CASSANDRA-578)
 * fix potential NPE in hinted handoff (CASSANDRA-585)
 * fix cleanup of local "system" keyspace (CASSANDRA-576)
 * improve computation of cluster load balance (CASSANDRA-554)
 * added super column read/write, column count, and column/row delete to
   cassandra-cli (CASSANDRA-567, CASSANDRA-594)
 * fix returning live subcolumns of deleted supercolumns (CASSANDRA-583)
 * respect JAVA_HOME in bin/ scripts (several tickets)
 * add StorageService.initClient for fat clients on the JVM (CASSANDRA-535)
   (see contrib/client_only for an example of use)
 * make consistency_level functional in get_range_slice (CASSANDRA-568)
 * optimize key deserialization for RandomPartitioner (CASSANDRA-581)
 * avoid GCing tombstones except on major compaction (CASSANDRA-604)
 * increase failure conviction threshold, resulting in less nodes
   incorrectly (and temporarily) marked as down (CASSANDRA-610)
 * respect memtable thresholds during log replay (CASSANDRA-609)
 * support ConsistencyLevel.ALL on read (CASSANDRA-584)
 * add nodeprobe removetoken command (CASSANDRA-564)


0.5.0 beta
 * Allow multiple simultaneous flushes, improving flush throughput 
   on multicore systems (CASSANDRA-401)
 * Split up locks to improve write and read throughput on multicore systems
   (CASSANDRA-444, CASSANDRA-414)
 * More efficient use of memory during compaction (CASSANDRA-436)
 * autobootstrap option: when enabled, all non-seed nodes will attempt
   to bootstrap when started, until bootstrap successfully
   completes. -b option is removed.  (CASSANDRA-438)
 * Unless a token is manually specified in the configuration xml,
   a bootstraping node will use a token that gives it half the
   keys from the most-heavily-loaded node in the cluster,
   instead of generating a random token. 
   (CASSANDRA-385, CASSANDRA-517)
 * Miscellaneous bootstrap fixes (several tickets)
 * Ability to change a node's token even after it has data on it
   (CASSANDRA-541)
 * Ability to decommission a live node from the ring (CASSANDRA-435)
 * Semi-automatic loadbalancing via nodeprobe (CASSANDRA-192)
 * Add ability to set compaction thresholds at runtime via
   JMX / nodeprobe.  (CASSANDRA-465)
 * Add "comment" field to ColumnFamily definition. (CASSANDRA-481)
 * Additional JMX metrics (CASSANDRA-482)
 * JSON based export and import tools (several tickets)
 * Hinted Handoff fixes (several tickets)
 * Add key cache to improve read performance (CASSANDRA-423)
 * Simplified construction of custom ReplicationStrategy classes
   (CASSANDRA-497)
 * Graphical application (Swing) for ring integrity verification and 
   visualization was added to contrib (CASSANDRA-252)
 * Add DCQUORUM, DCQUORUMSYNC consistency levels and corresponding
   ReplicationStrategy / EndpointSnitch classes.  Experimental.
   (CASSANDRA-492)
 * Web client interface added to contrib (CASSANDRA-457)
 * More-efficient flush for Random, CollatedOPP partitioners 
   for normal writes (CASSANDRA-446) and bulk load (CASSANDRA-420)
 * Add MemtableFlushAfterMinutes, a global replacement for the old 
   per-CF FlushPeriodInMinutes setting (CASSANDRA-463)
 * optimizations to slice reading (CASSANDRA-350) and supercolumn
   queries (CASSANDRA-510)
 * force binding to given listenaddress for nodes with multiple
   interfaces (CASSANDRA-546)
 * stress.py benchmarking tool improvements (several tickets)
 * optimized replica placement code (CASSANDRA-525)
 * faster log replay on restart (CASSANDRA-539, CASSANDRA-540)
 * optimized local-node writes (CASSANDRA-558)
 * added get_range_slice, deprecating get_key_range (CASSANDRA-344)
 * expose TimedOutException to thrift (CASSANDRA-563)
 

0.4.2
 * Add validation disallowing null keys (CASSANDRA-486)
 * Fix race conditions in TCPConnectionManager (CASSANDRA-487)
 * Fix using non-utf8-aware comparison as a sanity check.
   (CASSANDRA-493)
 * Improve default garbage collector options (CASSANDRA-504)
 * Add "nodeprobe flush" (CASSANDRA-505)
 * remove NotFoundException from get_slice throws list (CASSANDRA-518)
 * fix get (not get_slice) of entire supercolumn (CASSANDRA-508)
 * fix null token during bootstrap (CASSANDRA-501)


0.4.1
 * Fix FlushPeriod columnfamily configuration regression
   (CASSANDRA-455)
 * Fix long column name support (CASSANDRA-460)
 * Fix for serializing a row that only contains tombstones
   (CASSANDRA-458)
 * Fix for discarding unneeded commitlog segments (CASSANDRA-459)
 * Add SnapshotBeforeCompaction configuration option (CASSANDRA-426)
 * Fix compaction abort under insufficient disk space (CASSANDRA-473)
 * Fix reading subcolumn slice from tombstoned CF (CASSANDRA-484)
 * Fix race condition in RVH causing occasional NPE (CASSANDRA-478)


0.4.0
 * fix get_key_range problems when a node is down (CASSANDRA-440)
   and add UnavailableException to more Thrift methods
 * Add example EndPointSnitch contrib code (several tickets)


0.4.0 RC2
 * fix SSTable generation clash during compaction (CASSANDRA-418)
 * reject method calls with null parameters (CASSANDRA-308)
 * properly order ranges in nodeprobe output (CASSANDRA-421)
 * fix logging of certain errors on executor threads (CASSANDRA-425)


0.4.0 RC1
 * Bootstrap feature is live; use -b on startup (several tickets)
 * Added multiget api (CASSANDRA-70)
 * fix Deadlock with SelectorManager.doProcess and TcpConnection.write
   (CASSANDRA-392)
 * remove key cache b/c of concurrency bugs in third-party
   CLHM library (CASSANDRA-405)
 * update non-major compaction logic to use two threshold values
   (CASSANDRA-407)
 * add periodic / batch commitlog sync modes (several tickets)
 * inline BatchMutation into batch_insert params (CASSANDRA-403)
 * allow setting the logging level at runtime via mbean (CASSANDRA-402)
 * change default comparator to BytesType (CASSANDRA-400)
 * add forwards-compatible ConsistencyLevel parameter to get_key_range
   (CASSANDRA-322)
 * r/m special case of blocking for local destination when writing with 
   ConsistencyLevel.ZERO (CASSANDRA-399)
 * Fixes to make BinaryMemtable [bulk load interface] useful (CASSANDRA-337);
   see contrib/bmt_example for an example of using it.
 * More JMX properties added (several tickets)
 * Thrift changes (several tickets)
    - Merged _super get methods with the normal ones; return values
      are now of ColumnOrSuperColumn.
    - Similarly, merged batch_insert_super into batch_insert.



0.4.0 beta
 * On-disk data format has changed to allow billions of keys/rows per
   node instead of only millions
 * Multi-keyspace support
 * Scan all sstables for all queries to avoid situations where
   different types of operation on the same ColumnFamily could
   disagree on what data was present
 * Snapshot support via JMX
 * Thrift API has changed a _lot_:
    - removed time-sorted CFs; instead, user-defined comparators
      may be defined on the column names, which are now byte arrays.
      Default comparators are provided for UTF8, Bytes, Ascii, Long (i64),
      and UUID types.
    - removed colon-delimited strings in thrift api in favor of explicit
      structs such as ColumnPath, ColumnParent, etc.  Also normalized
      thrift struct and argument naming.
    - Added columnFamily argument to get_key_range.
    - Change signature of get_slice to accept starting and ending
      columns as well as an offset.  (This allows use of indexes.)
      Added "ascending" flag to allow reasonably-efficient reverse
      scans as well.  Removed get_slice_by_range as redundant.
    - get_key_range operates on one CF at a time
    - changed `block` boolean on insert methods to ConsistencyLevel enum,
      with options of NONE, ONE, QUORUM, and ALL.
    - added similar consistency_level parameter to read methods
    - column-name-set slice with no names given now returns zero columns
      instead of all of them.  ("all" can run your server out of memory.
      use a range-based slice with a high max column count instead.)
 * Removed the web interface. Node information can now be obtained by 
   using the newly introduced nodeprobe utility.
 * More JMX stats
 * Remove magic values from internals (e.g. special key to indicate
   when to flush memtables)
 * Rename configuration "table" to "keyspace"
 * Moved to crash-only design; no more shutdown (just kill the process)
 * Lots of bug fixes

Full list of issues resolved in 0.4 is at https://issues.apache.org/jira/secure/IssueNavigator.jspa?reset=true&&pid=12310865&fixfor=12313862&resolution=1&sorter/field=issuekey&sorter/order=DESC


0.3.0 RC3
 * Fix potential deadlock under load in TCPConnection.
   (CASSANDRA-220)


0.3.0 RC2
 * Fix possible data loss when server is stopped after replaying
   log but before new inserts force memtable flush.
   (CASSANDRA-204)
 * Added BUGS file


0.3.0 RC1
 * Range queries on keys, including user-defined key collation
 * Remove support
 * Workarounds for a weird bug in JDK select/register that seems
   particularly common on VM environments. Cassandra should deploy
   fine on EC2 now
 * Much improved infrastructure: the beginnings of a decent test suite
   ("ant test" for unit tests; "nosetests" for system tests), code
   coverage reporting, etc.
 * Expanded node status reporting via JMX
 * Improved error reporting/logging on both server and client
 * Reduced memory footprint in default configuration
 * Combined blocking and non-blocking versions of insert APIs
 * Added FlushPeriodInMinutes configuration parameter to force
   flushing of infrequently-updated ColumnFamilies<|MERGE_RESOLUTION|>--- conflicted
+++ resolved
@@ -1,9 +1,5 @@
-<<<<<<< HEAD
 3.0
-=======
-2.1.3
  * rpc_interface and listen_interface generate NPE on startup when specified interface doesn't exist (CASSANDRA-8677)
->>>>>>> 325169e8
  * Fix ArrayIndexOutOfBoundsException in nodetool cfhistograms (CASSANDRA-8514)
  * Serializing Row cache alternative, fully off heap (CASSANDRA-7438)
  * Duplicate rows returned when in clause has repeated values (CASSANDRA-6707)
