--- conflicted
+++ resolved
@@ -187,14 +187,9 @@
     {
         // Import JSON to temp SSTable file
         String jsonUrl = resourcePath("SimpleCF.json");
-<<<<<<< HEAD
         File tempSS = tempSSTableFile(KEYSPACE1, "AsciiKeys");
+        System.setProperty("skip.key.validator", "false");
         new SSTableImport(true).importJson(jsonUrl, KEYSPACE1, "AsciiKeys", tempSS.getPath());
-=======
-        File tempSS = tempSSTableFile("Keyspace1", "AsciiKeys");
-        System.setProperty("skip.key.validator", "false");
-        new SSTableImport(true).importJson(jsonUrl, "Keyspace1", "AsciiKeys", tempSS.getPath());
->>>>>>> e0dff2b8
 
         // Verify results
         SSTableReader reader = SSTableReader.open(Descriptor.fromFilename(tempSS.getPath()));
