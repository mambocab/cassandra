--- conflicted
+++ resolved
@@ -2,15 +2,10 @@
 import time
 import uuid
 from cql import ProgrammingError
-<<<<<<< HEAD
 from dtest import PyTester as Tester
 from dtest import debug
 from pytools import since
 from pyassertions import assert_invalid
-=======
-from dtest import Tester
-from tools import since
->>>>>>> 0de37a40
 
 
 def decode_text(string):
@@ -386,13 +381,8 @@
         """Tests user types within user types"""
         cluster = self.cluster
         cluster.populate(3).start()
-<<<<<<< HEAD
-        node1,node2,node3 = cluster.nodelist()
+        node1, node2, node3 = cluster.nodelist()
         cursor = self.patient_cql_connection(node1)
-=======
-        node1, node2, node3 = cluster.nodelist()
-        cursor = self.patient_cql_connection(node1).cursor()
->>>>>>> 0de37a40
         self.create_ks(cursor, 'user_types', 2)
 
         stmt = """
@@ -501,13 +491,8 @@
         # and do a basic insert/query of data in that table.
         cluster = self.cluster
         cluster.populate(3).start()
-<<<<<<< HEAD
-        node1,node2,node3 = cluster.nodelist()
+        node1, node2, node3 = cluster.nodelist()
         cursor = self.patient_cql_connection(node1)
-=======
-        node1, node2, node3 = cluster.nodelist()
-        cursor = self.patient_cql_connection(node1).cursor()
->>>>>>> 0de37a40
         self.create_ks(cursor, 'user_type_pkeys', 2)
 
         stmt = """
@@ -563,13 +548,8 @@
         """
         cluster = self.cluster
         cluster.populate(3).start()
-<<<<<<< HEAD
-        node1,node2,node3 = cluster.nodelist()
+        node1, node2, node3 = cluster.nodelist()
         cursor = self.patient_cql_connection(node1)
-=======
-        node1, node2, node3 = cluster.nodelist()
-        cursor = self.patient_cql_connection(node1).cursor()
->>>>>>> 0de37a40
         self.create_ks(cursor, 'user_type_indexing', 2)
 
         stmt = """
@@ -750,28 +730,17 @@
         user1_cursor.execute("DROP TYPE ks1.renamed_type;")
         user2_cursor.execute("DROP TYPE ks2.renamed_type;")
 
-<<<<<<< HEAD
         #verify user type metadata is gone from the system schema
         rows = superuser_cursor.execute("SELECT * from system.schema_usertypes")
         self.assertEqual(0, len(rows))
-=======
-        # verify user type metadata is gone from the system schema
-        superuser_cursor.execute("SELECT * from system.schema_usertypes")
-        self.assertEqual(0, superuser_cursor.rowcount)
->>>>>>> 0de37a40
 
     @since('2.1')
     def test_nulls_in_user_types(self):
         """Tests user types with null values"""
         cluster = self.cluster
         cluster.populate(3).start()
-<<<<<<< HEAD
-        node1,node2,node3 = cluster.nodelist()
+        node1, node2, node3 = cluster.nodelist()
         cursor = self.patient_cql_connection(node1)
-=======
-        node1, node2, node3 = cluster.nodelist()
-        cursor = self.patient_cql_connection(node1).cursor()
->>>>>>> 0de37a40
         self.create_ks(cursor, 'user_types', 2)
 
         stmt = """
@@ -807,12 +776,8 @@
         rows = cursor.execute("SELECT my_item FROM bucket WHERE id=0")
         self.assertEqual(decode(rows[0]), [[u'test', None]])
 
-<<<<<<< HEAD
         rows = cursor.execute("SELECT my_item FROM bucket WHERE id=1")
         self.assertEqual(decode(rows[0]), [[u'test', None]])
-=======
-        cursor.execute("SELECT my_item FROM bucket WHERE id=1")
-        self.assertEqual(decode(cursor.fetchone()), [[u'test', None]])
 
     @since('2.1')
     def test_no_counters_in_user_types(self):
@@ -820,7 +785,7 @@
         cluster = self.cluster
         cluster.populate(1).start()
         [node1] = cluster.nodelist()
-        cursor = self.patient_cql_connection(node1).cursor()
+        cursor = self.patient_cql_connection(node1)
         self.create_ks(cursor, 'user_types', 1)
 
         stmt = """
@@ -833,8 +798,7 @@
             sub_one COUNTER )
          """
 
-        with self.assertRaisesRegexp(ProgrammingError, 'A user type cannot contain counters'):
-            cursor.execute(stmt)
+        assert_invalid(cursor, stmt, 'A user type cannot contain counters')
 
     @since('2.1')
     def test_type_as_clustering_col(self):
@@ -844,7 +808,7 @@
         cluster = self.cluster
         cluster.populate(3).start()
         node1, node2, node3 = cluster.nodelist()
-        cursor = self.patient_cql_connection(node1).cursor()
+        cursor = self.patient_cql_connection(node1)
         self.create_ks(cursor, 'user_type_pkeys', 2)
 
         stmt = """
@@ -877,7 +841,5 @@
             cursor.execute("INSERT INTO letters (id, letterpair) VALUES ({}, {{first:'d', second:'e'}})".format(_id))
 
         for _id in ids:
-            cursor.execute("SELECT letterpair FROM letters where id = {}".format(_id))
-            res = cursor.fetchall()
-            self.assertEqual(decode(res), [[u'a', u'z'], [u'c', u'a'], [u'c', u'f'], [u'c', u'z'], [u'd', u'e'], [u'z', u'a']])
->>>>>>> 0de37a40
+            res = cursor.execute("SELECT letterpair FROM letters where id = {}".format(_id))
+            self.assertEqual(decode(res), [[u'a', u'z'], [u'c', u'a'], [u'c', u'f'], [u'c', u'z'], [u'd', u'e'], [u'z', u'a']])