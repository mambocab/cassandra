--- conflicted
+++ resolved
@@ -389,43 +389,6 @@
         }
     }
 
-<<<<<<< HEAD
-=======
-    // client wrapper for Cql2
-    private final class Cql2CassandraClientWrapper implements ClientWrapper
-    {
-        final ThriftClient client;
-        private Cql2CassandraClientWrapper(ThriftClient client)
-        {
-            this.client = client;
-        }
-
-        @Override
-        public <V> V execute(String query, ByteBuffer key, List<Object> queryParams, ResultHandler<V> handler) throws TException
-        {
-            String formattedQuery = formatCqlQuery(query, queryParams, false);
-            return handler.simpleNativeHandler().apply(
-                    client.execute_cql_query(formattedQuery, key, Compression.NONE)
-            );
-        }
-
-        @Override
-        public <V> V execute(Object preparedStatementId, ByteBuffer key, List<Object> queryParams, ResultHandler<V> handler) throws TException
-        {
-            Integer id = (Integer) preparedStatementId;
-            return handler.simpleNativeHandler().apply(
-                    client.execute_prepared_cql_query(id, key, toByteBufferParams(queryParams))
-            );
-        }
-
-        @Override
-        public Object createPreparedStatement(String cqlQuery) throws TException
-        {
-            return client.prepare_cql_query(cqlQuery, Compression.NONE);
-        }
-    }
-
->>>>>>> 4c22b165
     // interface for building functions to standardise results from each client
     protected static interface ResultHandler<V>
     {
@@ -648,11 +611,7 @@
      * @param parms sequence of string query parameters
      * @return formatted CQL query string
      */
-<<<<<<< HEAD
-    private static String formatCqlQuery(String query, List<ByteBuffer> parms)
-=======
-    private static String formatCqlQuery(String query, List<Object> parms, boolean isCql3)
->>>>>>> 4c22b165
+    private static String formatCqlQuery(String query, List<Object> parms)
     {
         int marker, position = 0;
         StringBuilder result = new StringBuilder();
@@ -663,15 +622,12 @@
         for (Object parm : parms)
         {
             result.append(query.substring(position, marker));
-<<<<<<< HEAD
-            result.append(getUnQuotedCqlBlob(parm));
-=======
+
             if (parm instanceof ByteBuffer)
-                result.append(getUnQuotedCqlBlob((ByteBuffer) parm, isCql3));
+                result.append(getUnQuotedCqlBlob((ByteBuffer) parm));
             else if (parm instanceof Long)
                 result.append(parm.toString());
             else throw new AssertionError();
->>>>>>> 4c22b165
 
             position = marker + 1;
             if (-1 == (marker = query.indexOf('?', position + 1)))
@@ -684,9 +640,6 @@
         return result.toString();
     }
 
-<<<<<<< HEAD
-    protected String wrapInQuotes(String string)
-=======
     private static List<ByteBuffer> toByteBufferParams(List<Object> params)
     {
         List<ByteBuffer> r = new ArrayList<>();
@@ -701,8 +654,7 @@
         return r;
     }
 
-    protected String wrapInQuotesIfRequired(String string)
->>>>>>> 4c22b165
+    protected String wrapInQuotes(String string)
     {
         return "\"" + string + "\"";
     }
