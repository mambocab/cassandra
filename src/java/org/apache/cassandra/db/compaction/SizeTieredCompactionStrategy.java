--- conflicted
+++ resolved
@@ -54,16 +54,6 @@
         bucketLow = optionValue == null ? DEFAULT_BUCKET_LOW : Double.parseDouble(optionValue);
         optionValue = options.get(BUCKET_HIGH_KEY);
         bucketHigh = optionValue == null ? DEFAULT_BUCKET_HIGH : Double.parseDouble(optionValue);
-<<<<<<< HEAD
-        if (bucketHigh <= bucketLow)
-        {
-            logger.warn("Bucket low/high marks for {} incorrect, using defaults.", cfs.name);
-            bucketLow = DEFAULT_BUCKET_LOW;
-            bucketHigh = DEFAULT_BUCKET_HIGH;
-        }
-=======
-
->>>>>>> 360d1a22
         cfs.setCompactionThresholds(cfs.metadata.getMinCompactionThreshold(), cfs.metadata.getMaxCompactionThreshold());
     }
 
@@ -274,7 +264,7 @@
 
         if (bucketHigh <= bucketLow)
         {
-            throw new ConfigurationException(String.format("BucketHigh value (%s) is less than or equal BucketLow value (%s)", bucketHigh, bucketLow));
+            throw new ConfigurationException(String.format("Bucket high value (%s) is less than or equal bucket low value (%s)", bucketHigh, bucketLow));
         }
 
         uncheckedOptions.remove(MIN_SSTABLE_SIZE_KEY);
