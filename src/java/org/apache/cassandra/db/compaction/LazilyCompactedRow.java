--- conflicted
+++ resolved
@@ -98,15 +98,10 @@
         // (however, if there are zero columns, iterator() will not be called by ColumnIndexer and reducer will be null)
         columnStats = new ColumnStats(reducer == null ? 0 : reducer.columns, 
                                       reducer == null ? Long.MAX_VALUE : reducer.minTimestampSeen, 
-                                      reducer == null ? Long.MIN_VALUE : reducer.maxTimestampSeen,
+                                      reducer == null ? maxDelTimestamp : Math.max(maxDelTimestamp, reducer.maxTimestampSeen),
                                       reducer == null ? new StreamingHistogram(SSTable.TOMBSTONE_HISTOGRAM_BIN_SIZE) : reducer.tombstones
         );
         columnSerializedSize = reducer == null ? 0 : reducer.serializedSize;
-<<<<<<< HEAD
-=======
-        long rowTombstone = emptyColumnFamily.getMarkedForDeleteAt();
-        maxTimestamp = reducer == null ? rowTombstone : Math.max(rowTombstone, reducer.maxTimestampSeen);
->>>>>>> 9c8d9493
         reducer = null;
     }
 
