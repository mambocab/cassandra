/*
 * Licensed to the Apache Software Foundation (ASF) under one
 * or more contributor license agreements.  See the NOTICE file
 * distributed with this work for additional information
 * regarding copyright ownership.  The ASF licenses this file
 * to you under the Apache License, Version 2.0 (the
 * "License"); you may not use this file except in compliance
 * with the License.  You may obtain a copy of the License at
 *
 *     http://www.apache.org/licenses/LICENSE-2.0
 *
 * Unless required by applicable law or agreed to in writing, software
 * distributed under the License is distributed on an "AS IS" BASIS,
 * WITHOUT WARRANTIES OR CONDITIONS OF ANY KIND, either express or implied.
 * See the License for the specific language governing permissions and
 * limitations under the License.
 */

package org.apache.cassandra.cql3.statements;

import java.util.*;
import java.util.stream.Collectors;

import com.google.common.collect.Iterables;

import org.apache.cassandra.auth.Permission;
import org.apache.cassandra.config.CFMetaData;
import org.apache.cassandra.config.ColumnDefinition;
import org.apache.cassandra.config.Schema;
import org.apache.cassandra.config.ViewDefinition;
import org.apache.cassandra.cql3.*;
import org.apache.cassandra.cql3.restrictions.StatementRestrictions;
import org.apache.cassandra.cql3.selection.RawSelector;
import org.apache.cassandra.cql3.selection.Selectable;
import org.apache.cassandra.db.marshal.AbstractType;
import org.apache.cassandra.db.marshal.ReversedType;
import org.apache.cassandra.db.view.View;
import org.apache.cassandra.exceptions.AlreadyExistsException;
import org.apache.cassandra.exceptions.InvalidRequestException;
import org.apache.cassandra.exceptions.RequestValidationException;
import org.apache.cassandra.exceptions.UnauthorizedException;
import org.apache.cassandra.schema.TableParams;
import org.apache.cassandra.service.ClientState;
import org.apache.cassandra.service.ClientWarn;
import org.apache.cassandra.service.MigrationManager;
import org.apache.cassandra.thrift.ThriftValidation;
import org.apache.cassandra.transport.Event;

public class CreateViewStatement extends SchemaAlteringStatement
{
    private final CFName baseName;
    private final List<RawSelector> selectClause;
    private final WhereClause whereClause;
    private final List<ColumnDefinition.Raw> partitionKeys;
    private final List<ColumnDefinition.Raw> clusteringKeys;
    public final CFProperties properties = new CFProperties();
    private final boolean ifNotExists;

    public CreateViewStatement(CFName viewName,
                               CFName baseName,
                               List<RawSelector> selectClause,
                               WhereClause whereClause,
                               List<ColumnDefinition.Raw> partitionKeys,
                               List<ColumnDefinition.Raw> clusteringKeys,
                               boolean ifNotExists)
    {
        super(viewName);
        this.baseName = baseName;
        this.selectClause = selectClause;
        this.whereClause = whereClause;
        this.partitionKeys = partitionKeys;
        this.clusteringKeys = clusteringKeys;
        this.ifNotExists = ifNotExists;
    }


    public void checkAccess(ClientState state) throws UnauthorizedException, InvalidRequestException
    {
        if (!baseName.hasKeyspace())
            baseName.setKeyspace(keyspace(), true);
        state.hasColumnFamilyAccess(keyspace(), baseName.getColumnFamily(), Permission.ALTER);
    }

    public void validate(ClientState state) throws RequestValidationException
    {
        // We do validation in announceMigration to reduce doubling up of work
    }

    private interface AddColumn {
        void add(ColumnIdentifier identifier, AbstractType<?> type);
    }

    private void add(CFMetaData baseCfm, Iterable<ColumnIdentifier> columns, AddColumn adder)
    {
        for (ColumnIdentifier column : columns)
        {
            AbstractType<?> type = baseCfm.getColumnDefinition(column).type;
            if (properties.definedOrdering.containsKey(column))
            {
                boolean desc = properties.definedOrdering.get(column);
                if (!desc && type.isReversed())
                {
                    type = ((ReversedType)type).baseType;
                }
                else if (desc && !type.isReversed())
                {
                    type = ReversedType.getInstance(type);
                }
            }
            adder.add(column, type);
        }
    }

    public Event.SchemaChange announceMigration(boolean isLocalOnly) throws RequestValidationException
    {
        // We need to make sure that:
        //  - primary key includes all columns in base table's primary key
        //  - make sure that the select statement does not have anything other than columns
        //    and their names match the base table's names
        //  - make sure that primary key does not include any collections
        //  - make sure there is no where clause in the select statement
        //  - make sure there is not currently a table or view
        //  - make sure baseTable gcGraceSeconds > 0

        properties.validate();

        if (properties.useCompactStorage)
            throw new InvalidRequestException("Cannot use 'COMPACT STORAGE' when defining a materialized view");

        // We enforce the keyspace because if the RF is different, the logic to wait for a
        // specific replica would break
        if (!baseName.getKeyspace().equals(keyspace()))
            throw new InvalidRequestException("Cannot create a materialized view on a table in a separate keyspace");

        CFMetaData cfm = ThriftValidation.validateColumnFamily(baseName.getKeyspace(), baseName.getColumnFamily());

        if (cfm.isCounter())
            throw new InvalidRequestException("Materialized views are not supported on counter tables");
        if (cfm.isView())
            throw new InvalidRequestException("Materialized views cannot be created against other materialized views");

        if (cfm.params.gcGraceSeconds == 0)
        {
            throw new InvalidRequestException(String.format("Cannot create materialized view '%s' for base table " +
                                                            "'%s' with gc_grace_seconds of 0, since this value is " +
                                                            "used to TTL undelivered updates. Setting gc_grace_seconds" +
                                                            " too low might cause undelivered updates to expire " +
                                                            "before being replayed.", cfName.getColumnFamily(),
                                                            baseName.getColumnFamily()));
        }

        Set<ColumnIdentifier> included = new HashSet<>();
        for (RawSelector selector : selectClause)
        {
            Selectable.Raw selectable = selector.selectable;
            if (selectable instanceof Selectable.WithFieldSelection.Raw)
                throw new InvalidRequestException("Cannot select out a part of type when defining a materialized view");
            if (selectable instanceof Selectable.WithFunction.Raw)
                throw new InvalidRequestException("Cannot use function when defining a materialized view");
            if (selectable instanceof Selectable.WritetimeOrTTL.Raw)
                throw new InvalidRequestException("Cannot use function when defining a materialized view");
            if (selector.alias != null)
                throw new InvalidRequestException("Cannot use alias when defining a materialized view");

            Selectable s = selectable.prepare(cfm);
            if (s instanceof Term.Raw)
                throw new InvalidRequestException("Cannot use terms in selection when defining a materialized view");

            ColumnDefinition cdef = (ColumnDefinition)s;
            included.add(cdef.name);
        }

        Set<ColumnDefinition.Raw> targetPrimaryKeys = new HashSet<>();
        for (ColumnDefinition.Raw identifier : Iterables.concat(partitionKeys, clusteringKeys))
        {
            if (!targetPrimaryKeys.add(identifier))
                throw new InvalidRequestException("Duplicate entry found in PRIMARY KEY: "+identifier);

            ColumnDefinition cdef = identifier.prepare(cfm);

            if (cdef.type.isMultiCell())
                throw new InvalidRequestException(String.format("Cannot use MultiCell column '%s' in PRIMARY KEY of materialized view", identifier));

            if (cdef.isStatic())
                throw new InvalidRequestException(String.format("Cannot use Static column '%s' in PRIMARY KEY of materialized view", identifier));
        }

        // build the select statement
        Map<ColumnDefinition.Raw, Boolean> orderings = Collections.emptyMap();
        SelectStatement.Parameters parameters = new SelectStatement.Parameters(orderings, false, true, false);
        SelectStatement.RawStatement rawSelect = new SelectStatement.RawStatement(baseName, parameters, selectClause, whereClause, null, null);

        ClientState state = ClientState.forInternalCalls();
        state.setKeyspace(keyspace());

        rawSelect.prepareKeyspace(state);
        rawSelect.setBoundVariables(getBoundVariables());

        ParsedStatement.Prepared prepared = rawSelect.prepare(true);
        SelectStatement select = (SelectStatement) prepared.statement;
        StatementRestrictions restrictions = select.getRestrictions();

        if (!prepared.boundNames.isEmpty())
            throw new InvalidRequestException("Cannot use query parameters in CREATE MATERIALIZED VIEW statements");

        if (!restrictions.nonPKRestrictedColumns(false).isEmpty())
        {
            throw new InvalidRequestException(String.format(
                    "Non-primary key columns cannot be restricted in the SELECT statement used for materialized view " +
                    "creation (got restrictions on: %s)",
                    restrictions.nonPKRestrictedColumns(false).stream().map(def -> def.name.toString()).collect(Collectors.joining(", "))));
        }

        String whereClauseText = View.relationsToWhereClause(whereClause.relations);

        Set<ColumnIdentifier> basePrimaryKeyCols = new HashSet<>();
        for (ColumnDefinition definition : Iterables.concat(cfm.partitionKeyColumns(), cfm.clusteringColumns()))
            basePrimaryKeyCols.add(definition.name);

        List<ColumnIdentifier> targetClusteringColumns = new ArrayList<>();
        List<ColumnIdentifier> targetPartitionKeys = new ArrayList<>();

        // This is only used as an intermediate state; this is to catch whether multiple non-PK columns are used
        boolean hasNonPKColumn = false;
        for (ColumnDefinition.Raw raw : partitionKeys)
            hasNonPKColumn |= getColumnIdentifier(cfm, basePrimaryKeyCols, hasNonPKColumn, raw, targetPartitionKeys, restrictions);

        for (ColumnDefinition.Raw raw : clusteringKeys)
            hasNonPKColumn |= getColumnIdentifier(cfm, basePrimaryKeyCols, hasNonPKColumn, raw, targetClusteringColumns, restrictions);

        // We need to include all of the primary key columns from the base table in order to make sure that we do not
        // overwrite values in the view. We cannot support "collapsing" the base table into a smaller number of rows in
        // the view because if we need to generate a tombstone, we have no way of knowing which value is currently being
        // used in the view and whether or not to generate a tombstone. In order to not surprise our users, we require
        // that they include all of the columns. We provide them with a list of all of the columns left to include.
        boolean missingClusteringColumns = false;
        StringBuilder columnNames = new StringBuilder();
        List<ColumnIdentifier> includedColumns = new ArrayList<>();
        for (ColumnDefinition def : cfm.allColumns())
        {
            ColumnIdentifier identifier = def.name;
            boolean includeDef = included.isEmpty() || included.contains(identifier);

            if (includeDef && def.isStatic())
            {
                throw new InvalidRequestException(String.format("Unable to include static column '%s' which would be included by Materialized View SELECT * statement", identifier));
            }

            boolean defInTargetPrimaryKey = targetClusteringColumns.contains(identifier)
                                            || targetPartitionKeys.contains(identifier);

            if (includeDef && !defInTargetPrimaryKey)
            {
                includedColumns.add(identifier);
            }
            if (!def.isPrimaryKeyColumn()) continue;

            if (!defInTargetPrimaryKey)
            {
                if (missingClusteringColumns)
                    columnNames.append(',');
                else
                    missingClusteringColumns = true;
                columnNames.append(identifier);
            }
        }
        if (missingClusteringColumns)
            throw new InvalidRequestException(String.format("Cannot create Materialized View %s without primary key columns from base %s (%s)",
                                                            columnFamily(), baseName.getColumnFamily(), columnNames.toString()));

        if (targetPartitionKeys.isEmpty())
            throw new InvalidRequestException("Must select at least a column for a Materialized View");

        if (targetClusteringColumns.isEmpty())
            throw new InvalidRequestException("No columns are defined for Materialized View other than primary key");

        CFMetaData.Builder cfmBuilder = CFMetaData.Builder.createView(keyspace(), columnFamily());
        add(cfm, targetPartitionKeys, cfmBuilder::addPartitionKey);
        add(cfm, targetClusteringColumns, cfmBuilder::addClusteringColumn);
        add(cfm, includedColumns, cfmBuilder::addRegularColumn);
        cfmBuilder.withId(properties.properties.getId());
        TableParams params = properties.properties.asNewTableParams();
        CFMetaData viewCfm = cfmBuilder.build().params(params);
        ViewDefinition definition = new ViewDefinition(keyspace(),
                                                       columnFamily(),
                                                       Schema.instance.getId(keyspace(), baseName.getColumnFamily()),
                                                       baseName.getColumnFamily(),
                                                       included.isEmpty(),
                                                       rawSelect,
                                                       whereClauseText,
                                                       viewCfm);

        try
        {
            MigrationManager.announceNewView(definition, isLocalOnly);
            return new Event.SchemaChange(Event.SchemaChange.Change.CREATED, Event.SchemaChange.Target.TABLE, keyspace(), columnFamily());
        }
        catch (AlreadyExistsException e)
        {
            if (ifNotExists)
                return null;
            throw e;
        }
    }

    private static boolean getColumnIdentifier(CFMetaData cfm,
                                               Set<ColumnIdentifier> basePK,
                                               boolean hasNonPKColumn,
                                               ColumnDefinition.Raw raw,
                                               List<ColumnIdentifier> columns,
                                               StatementRestrictions restrictions)
    {
        ColumnDefinition def = raw.prepare(cfm);

        boolean isPk = basePK.contains(def.name);
        if (!isPk && hasNonPKColumn)
<<<<<<< HEAD
            throw new InvalidRequestException(String.format("Cannot include more than one non-primary key column '%s' in materialized view partition key", def.name));
=======
            throw new InvalidRequestException(String.format("Cannot include more than one non-primary key column '%s' in materialized view primary key", identifier));
>>>>>>> a9a6e5fb

        // We don't need to include the "IS NOT NULL" filter on a non-composite partition key
        // because we will never allow a single partition key to be NULL
        boolean isSinglePartitionKey = def.isPartitionKey()
                                       && cfm.partitionKeyColumns().size() == 1;
        if (!isSinglePartitionKey && !restrictions.isRestricted(def))
            throw new InvalidRequestException(String.format("Primary key column '%s' is required to be filtered by 'IS NOT NULL'", def.name));

        columns.add(def.name);
        return !isPk;
    }
}<|MERGE_RESOLUTION|>--- conflicted
+++ resolved
@@ -314,11 +314,7 @@
 
         boolean isPk = basePK.contains(def.name);
         if (!isPk && hasNonPKColumn)
-<<<<<<< HEAD
-            throw new InvalidRequestException(String.format("Cannot include more than one non-primary key column '%s' in materialized view partition key", def.name));
-=======
-            throw new InvalidRequestException(String.format("Cannot include more than one non-primary key column '%s' in materialized view primary key", identifier));
->>>>>>> a9a6e5fb
+            throw new InvalidRequestException(String.format("Cannot include more than one non-primary key column '%s' in materialized view primary key", def.name));
 
         // We don't need to include the "IS NOT NULL" filter on a non-composite partition key
         // because we will never allow a single partition key to be NULL
