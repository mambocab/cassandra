--- conflicted
+++ resolved
@@ -4118,8 +4118,6 @@
         assert_none(
             cursor,
             "SELECT type_name from system.schema_usertypes where keyspace_name='my_test_ks' and type_name='mytype'")
-<<<<<<< HEAD
-=======
 
     @since('2.0')
     def bug_6612_test(self):
@@ -4145,5 +4143,4 @@
 
         cursor.execute("insert into session_data (username, session_id, app_name, account, last_access, created_on) values ('toto', 'foo', 'foo', 'bar', 12, 13)")
 
-        assert_one(cursor, "select count(*) from session_data where app_name='foo' and account='bar' and last_access > 4 allow filtering", [1])
->>>>>>> 76b20b0e
+        assert_one(cursor, "select count(*) from session_data where app_name='foo' and account='bar' and last_access > 4 allow filtering", [1])